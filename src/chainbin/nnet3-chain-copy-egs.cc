--- conflicted
+++ resolved
@@ -26,40 +26,6 @@
 
 namespace kaldi {
 namespace nnet3 {
-// rename name of NnetIo with old_name to new_name.
-void RenameIoNames(const std::string &old_name,
-                   const std::string &new_name,
-                   NnetChainExample *eg_modified) {
-  // list of io-names in eg_modified.
-  std::vector<std::string> orig_output_names;
-  int32 output_size = eg_modified->outputs.size();
-  for (int32 output_ind = 0; output_ind < output_size; output_ind++)
-    orig_output_names.push_back(eg_modified->outputs[output_ind].name);
-
-  // find the io in eg with name 'old_name'.
-  int32 rename_output_ind =
-     std::find(orig_output_names.begin(), orig_output_names.end(), old_name) -
-      orig_output_names.begin();
-
-  if (rename_output_ind >= output_size)
-    KALDI_ERR << "No io-node with name " << old_name
-              << "exists in eg.";
-  eg_modified->outputs[rename_output_ind].name = new_name;
-}
-
-// ranames NnetIo name with name 'output' to new_output_name
-// and scales the supervision for 'output' using weight.
-void SetWeightAndRenameOutput(BaseFloat weight,
-                              const std::string &new_output_name,
-                              NnetChainExample *eg) {
-  // scale the supervision weight for egs
-  for (int32 i = 0; i < eg->outputs.size(); i++)
-    if (eg->outputs[i].name == "output")
-      if (weight != 0.0 && weight != 1.0)
-        eg->outputs[i].supervision.weight *= weight;
-  // rename output io name to 'new_output_name'.
-  RenameIoNames("output", new_output_name, eg);
-}
 
 // renames outputs named "output" to new_name
 void RenameOutputs(const std::string &new_name, NnetChainExample *eg) {
@@ -323,15 +289,10 @@
     bool random = false;
     int32 srand_seed = 0;
     int32 frame_shift = 0;
-    int32 truncate_deriv_weights = 0;
     int32 frame_subsampling_factor = -1;
     BaseFloat keep_proportion = 1.0;
     int32 left_context = -1, right_context = -1;
-<<<<<<< HEAD
-    std::string eg_weight_rspecifier, eg_output_rspecifier;
-=======
     std::string eg_weight_rspecifier, eg_output_name_rspecifier;
->>>>>>> e8b4f50d
 
     ParseOptions po(usage);
     po.Register("random", &random, "If true, will write frames to output "
@@ -346,9 +307,6 @@
                 "in the supervision data (excluding iVector data) - useful in "
                 "augmenting data.  Note, the outputs will remain at the closest "
                 "exact multiples of the frame subsampling factor");
-    po.Register("truncate-deriv-weights", &truncate_deriv_weights,
-                "If nonzero, the number of initial/final subsample frames that "
-                "will have their derivatives' weights set to zero.");
     po.Register("left-context", &left_context, "Can be used to truncate the "
                 "feature left-context that we output.");
     po.Register("right-context", &right_context, "Can be used to truncate the "
@@ -357,11 +315,7 @@
                 "Rspecifier indexed by the key of egs, providing a weight by "
                 "which we will scale the supervision matrix for that eg. "
                 "Used in multilingual training.");
-<<<<<<< HEAD
-    po.Register("outputs", &eg_output_rspecifier,
-=======
     po.Register("outputs", &eg_output_name_rspecifier,
->>>>>>> e8b4f50d
                 "Rspecifier indexed by the key of egs, providing a string-valued "
                 "output name, e.g. 'output-0'.  If provided, the NnetIo with "
                 "name 'output' will be renamed to the provided name. Used in "
@@ -378,8 +332,6 @@
     std::string examples_rspecifier = po.GetArg(1);
 
     SequentialNnetChainExampleReader example_reader(examples_rspecifier);
-    RandomAccessTokenReader output_reader(eg_output_rspecifier);
-    RandomAccessBaseFloatReader egs_weight_reader(eg_weight_rspecifier);
 
     // In the normal case, these would not be used. These are only applicable
     // for multi-task or multilingual training.
@@ -396,11 +348,6 @@
     exclude_names.push_back(std::string("ivector"));
 
     int64 num_read = 0, num_written = 0, num_err = 0;
-<<<<<<< HEAD
-    bool modify_eg_output = !(eg_output_rspecifier.empty() &&
-                              eg_weight_rspecifier.empty());
-=======
->>>>>>> e8b4f50d
     for (; !example_reader.Done(); example_reader.Next(), num_read++) {
       const std::string &key = example_reader.Key();
       NnetChainExample &eg = example_reader.Value();
@@ -409,65 +356,6 @@
                                         &frame_subsampling_factor);
       // count is normally 1; could be 0, or possibly >1.
       int32 count = GetCount(keep_proportion);
-<<<<<<< HEAD
-      std::string key = example_reader.Key();
-      NnetChainExample eg_modified_output;
-      const NnetChainExample &eg_orig = example_reader.Value(),
-        &eg = (modify_eg_output ? eg_modified_output : eg_orig);
-      // Note: in the normal case we just use 'eg'; eg_modified_output is
-      // for the case when the --outputs or --weights option is specified
-      // (only for multilingual training).
-      BaseFloat weight = 1.0;
-      std::string new_output_name;
-      if (modify_eg_output) { // This branch is only taken for multilingual training.
-        eg_modified_output = eg_orig;
-        if (!eg_weight_rspecifier.empty()) {
-          if (!egs_weight_reader.HasKey(key)) {
-            KALDI_WARN << "No weight for example key " << key;
-            num_err++;
-            continue;
-          }
-          weight = egs_weight_reader.Value(key);
-        }
-        if (!eg_output_rspecifier.empty()) {
-          if (!output_reader.HasKey(key)) {
-            KALDI_WARN << "No new output-name for example key " << key;
-            num_err++;
-            continue;
-          }
-          new_output_name = output_reader.Value(key);
-        }
-      }
-      if (frame_shift == 0 && truncate_deriv_weights == 0 &&
-          left_context == -1 && right_context == -1) {
-        for (int32 c = 0; c < count; c++) {
-          int32 index = (random ? Rand() : num_written) % num_outputs;
-          if (modify_eg_output) // Only for multilingual training
-            SetWeightAndRenameOutput(weight, new_output_name, 
-                                     &eg_modified_output);
-
-          example_writers[index]->Write(key, eg);
-          num_written++;
-        }
-      } else if (count > 0) {
-        NnetChainExample eg = example_reader.Value();
-        if (frame_shift != 0)
-          ShiftChainExampleTimes(frame_shift, exclude_names, &eg);
-        NnetChainExample eg_out;
-        if (left_context != -1 || right_context != -1)
-          ModifyChainExampleContext(eg, left_context, right_context,
-                                    frame_subsampling_factor, &eg_out);
-        else
-          eg_out.Swap(&eg);
-        if (truncate_deriv_weights != 0)
-          TruncateDerivWeights(truncate_deriv_weights, &eg_out);
-        for (int32 c = 0; c < count; c++) {
-          int32 index = (random ? Rand() : num_written) % num_outputs;
-          if (modify_eg_output)
-            SetWeightAndRenameOutput(weight, new_output_name, &eg_out);
-          example_writers[index]->Write(key, eg_out);
-          num_written++;
-=======
 
       if (!eg_weight_rspecifier.empty()) {
         BaseFloat weight = 1.0;
@@ -485,7 +373,6 @@
           KALDI_WARN << "No new output-name for example key " << key;
           num_err++;
           continue;
->>>>>>> e8b4f50d
         }
         std::string new_output_name = output_name_reader.Value(key);
         RenameOutputs(new_output_name, &eg);
