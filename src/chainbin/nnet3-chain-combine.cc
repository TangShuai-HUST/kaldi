--- conflicted
+++ resolved
@@ -55,19 +55,10 @@
     for (; iter != end; ++iter)
       prob_computer->Compute(*iter);
 
-<<<<<<< HEAD
-    std::pair<BaseFloat, BaseFloat> pair = prob_computer->GetTotalObjective();
-    BaseFloat tot_weight = pair.second;
-    double tot_objf = pair.first;
-
-    if (tot_weight == 0.0)
-      KALDI_ERR << "Error getting objective info (unsuitable egs?)";
-=======
     double tot_weight = 0.0;
     double tot_objf = prob_computer->GetTotalObjective(&tot_weight);
 
     KALDI_ASSERT(tot_weight > 0.0);
->>>>>>> e8b4f50d
     // inf/nan tot_objf->return -inf objective.
     if (!(tot_objf == tot_objf && tot_objf - tot_objf == 0))
       return -std::numeric_limits<double>::infinity();
