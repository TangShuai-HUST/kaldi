// chainbin/nnet3-chain-get-egs.cc

// Copyright      2015  Johns Hopkins University (author:  Daniel Povey)

// See ../../COPYING for clarification regarding multiple authors
//
// Licensed under the Apache License, Version 2.0 (the "License");
// you may not use this file except in compliance with the License.
// You may obtain a copy of the License at
//
//  http://www.apache.org/licenses/LICENSE-2.0
//
// THIS CODE IS PROVIDED *AS IS* BASIS, WITHOUT WARRANTIES OR CONDITIONS OF ANY
// KIND, EITHER EXPRESS OR IMPLIED, INCLUDING WITHOUT LIMITATION ANY IMPLIED
// WARRANTIES OR CONDITIONS OF TITLE, FITNESS FOR A PARTICULAR PURPOSE,
// MERCHANTABLITY OR NON-INFRINGEMENT.
// See the Apache 2 License for the specific language governing permissions and
// limitations under the License.

#include <sstream>

#include "base/kaldi-common.h"
#include "util/common-utils.h"
#include "hmm/transition-model.h"
#include "hmm/posterior.h"
#include "nnet3/nnet-example.h"
#include "nnet3/nnet-chain-example.h"
#include "nnet3/nnet-example-utils.h"

namespace kaldi {
namespace nnet3 {


/**
   This function does all the processing for one utterance, and outputs the
   supervision objects to 'example_writer'.  Note: if normalization_fst is the
   empty FST (with no states), it skips the final stage of egs preparation and
   you should do it later with nnet3-chain-normalize-egs.

     @param [in]  normalization_fst   A version of denominator FST used to add weights
                                      to the created supervision. It is 
                                      actually an FST expected to have the
                                      labels as (pdf-id+1)
     @param [in]  feats               Input feature matrix 
     @param [in]  ivector_feats       Online iVector matrix sub-sampled at a 
                                      rate of "ivector_period".
                                      If NULL, iVector will not be added 
                                      as in input to the egs.
     @param [in]  ivector_period      Number of frames between iVectors in
                                      "ivector_feats" matrix.
     @param [in]  supervision         Supervision for 'chain' training created 
                                      from the binary chain-get-supervision.
                                      This is expected to be at a 
                                      sub-sampled rate if 
                                      --frame-subsampling-factor > 1.
     @param [in]  deriv_weights       Vector of per-frame weights that scale
                                      a frame's gradient during backpropagation.
                                      If NULL, this is equivalent to specifying
                                      a vector of all 1s. 
                                      The dimension of the vector is expected 
                                      to be the supervision size, which is 
                                      at a sub-sampled rate if 
                                      --frame-subsampling-factor > 1.
     @param [in]  supervision_length_tolerance
                                      Tolerance for difference in num-frames-subsampled between 
                                      supervision and deriv weights, and also between supervision 
                                      and input frames.
     @param [in]  utt_id              Utterance-id
     @param [in]  compress            If true, compresses the feature matrices.
     @param [out]  utt_splitter       Pointer to UtteranceSplitter object,
                                      which helps to split an utterance into 
                                      chunks. This also stores some stats.
     @param [out]  example_writer     Pointer to egs writer.

**/

static bool ProcessFile(const fst::StdVectorFst &normalization_fst,
                        const GeneralMatrix &feats,
                        const MatrixBase<BaseFloat> *ivector_feats,
                        int32 ivector_period,
                        const chain::Supervision &supervision,
                        const VectorBase<BaseFloat> *deriv_weights,
                        int32 supervision_length_tolerance,
                        const std::string &utt_id,
                        bool compress,
                        UtteranceSplitter *utt_splitter,
                        NnetChainExampleWriter *example_writer) {
  KALDI_ASSERT(supervision.num_sequences == 1);
  int32 num_input_frames = feats.NumRows(),
      num_output_frames = supervision.frames_per_sequence;

  int32 frame_subsampling_factor = utt_splitter->Config().frame_subsampling_factor;

  if (deriv_weights && (std::abs(deriv_weights->Dim() - num_output_frames)
                        > supervision_length_tolerance)) {
    KALDI_WARN << "For utterance " << utt_id
               << ", mismatch between deriv-weights dim and num-output-frames"
               << "; " << deriv_weights->Dim() << " vs " << num_output_frames;
    return false;
  }

  if (!utt_splitter->LengthsMatch(utt_id, num_input_frames, num_output_frames,
                                  supervision_length_tolerance))
    return false;  // LengthsMatch() will have printed a warning.

  std::vector<ChunkTimeInfo> chunks;

  utt_splitter->GetChunksForUtterance(num_input_frames, &chunks);

  if (chunks.empty()) {
    KALDI_WARN << "Not producing egs for utterance " << utt_id
               << " because it is too short: "
               << num_input_frames << " frames.";
    return false;
  }

  chain::SupervisionSplitter sup_splitter(supervision);

  for (size_t c = 0; c < chunks.size(); c++) {
    ChunkTimeInfo &chunk = chunks[c];

    int32 start_frame_subsampled = chunk.first_frame / frame_subsampling_factor,
        num_frames_subsampled = chunk.num_frames / frame_subsampling_factor;

    chain::Supervision supervision_part;
    sup_splitter.GetFrameRange(start_frame_subsampled,
                               num_frames_subsampled,
                               &supervision_part);

    if (normalization_fst.NumStates() > 0 &&
        !AddWeightToSupervisionFst(normalization_fst,
                                   &supervision_part)) {
      KALDI_WARN << "For utterance " << utt_id << ", feature frames "
                 << chunk.first_frame << " to "
                 << (chunk.first_frame + chunk.num_frames)
                 << ", FST was empty after composing with normalization FST. "
                 << "This should be extremely rare (a few per corpus, at most)";
      return false;
    }

    int32 first_frame = 0;  // we shift the time-indexes of all these parts so
                            // that the supervised part starts from frame 0.
    
    NnetChainExample nnet_chain_eg;
    nnet_chain_eg.outputs.resize(1);

    SubVector<BaseFloat> output_weights(
        &(chunk.output_weights[0]),
        static_cast<int32>(chunk.output_weights.size()));

    if (!deriv_weights) {
      NnetChainSupervision nnet_supervision("output", supervision_part,
                                            output_weights,
                                            first_frame,
                                            frame_subsampling_factor);
      nnet_chain_eg.outputs[0].Swap(&nnet_supervision);
    } else {
      Vector<BaseFloat> this_deriv_weights(num_frames_subsampled);
      for (int32 i = 0; i < num_frames_subsampled; i++) {
        int32 t = i + start_frame_subsampled;
        if (t < deriv_weights->Dim())
          this_deriv_weights(i) = (*deriv_weights)(t);
      }
      KALDI_ASSERT(output_weights.Dim() == num_frames_subsampled);
      this_deriv_weights.MulElements(output_weights);
      NnetChainSupervision nnet_supervision("output", supervision_part,
                                            this_deriv_weights,
                                            first_frame,
                                            frame_subsampling_factor);
      nnet_chain_eg.outputs[0].Swap(&nnet_supervision);
    }

    nnet_chain_eg.inputs.resize(ivector_feats != NULL ? 2 : 1);

    int32 tot_input_frames = chunk.left_context + chunk.num_frames +
        chunk.right_context,
        start_frame = chunk.first_frame - chunk.left_context;

    GeneralMatrix input_frames;
    ExtractRowRangeWithPadding(feats, start_frame, tot_input_frames,
                               &input_frames);

    NnetIo input_io("input", -chunk.left_context, input_frames);
    nnet_chain_eg.inputs[0].Swap(&input_io);

    if (ivector_feats != NULL) {
      // if applicable, add the iVector feature.
      // choose iVector from a random frame in the chunk
      int32 ivector_frame = RandInt(start_frame,
                                    start_frame + num_input_frames - 1),
          ivector_frame_subsampled = ivector_frame / ivector_period;
      if (ivector_frame_subsampled < 0)
        ivector_frame_subsampled = 0;
      if (ivector_frame_subsampled >= ivector_feats->NumRows())
        ivector_frame_subsampled = ivector_feats->NumRows() - 1;
      Matrix<BaseFloat> ivector(1, ivector_feats->NumCols());
      ivector.Row(0).CopyFromVec(ivector_feats->Row(ivector_frame_subsampled));
      NnetIo ivector_io("ivector", 0, ivector);
      nnet_chain_eg.inputs[1].Swap(&ivector_io);
    }

    if (compress)
      nnet_chain_eg.Compress();

    std::ostringstream os;
    os << utt_id << "-" << chunk.first_frame;

    std::string key = os.str(); // key is <utt_id>-<frame_id>

    example_writer->Write(key, nnet_chain_eg);
  }
  return true;
}

} // namespace nnet2
} // namespace kaldi

int main(int argc, char *argv[]) {
  try {
    using namespace kaldi;
    using namespace kaldi::nnet3;
    typedef kaldi::int32 int32;
    typedef kaldi::int64 int64;

    const char *usage =
        "Get frame-by-frame examples of data for nnet3+chain neural network\n"
        "training.  This involves breaking up utterances into pieces of a\n"
        "fixed size.  Input will come from chain-get-supervision.\n"
        "Note: if <normalization-fst> is not supplied the egs will not be\n"
        "ready for training; in that case they should later be processed\n"
        "with nnet3-chain-normalize-egs\n"
        "\n"
        "Usage:  nnet3-chain-get-egs [options] [<normalization-fst>] <features-rspecifier> "
        "<chain-supervision-rspecifier> <egs-wspecifier>\n"
        "\n"
        "An example [where $feats expands to the actual features]:\n"
        "chain-get-supervision [args] | \\\n"
        "  nnet3-chain-get-egs --left-context=25 --right-context=9 --num-frames=20 dir/normalization.fst \\\n"
        "  \"$feats\" ark,s,cs:- ark:cegs.1.ark\n"
        "Note: the --frame-subsampling-factor option must be the same as given to\n"
        "chain-get-supervision.\n";

    bool compress = true;
    int32 length_tolerance = 100, online_ivector_period = 1,
          supervision_length_tolerance = 1;

    ExampleGenerationConfig eg_config;  // controls num-frames,
                                        // left/right-context, etc.

<<<<<<< HEAD
    BaseFloat scale = 1.0;
=======
    BaseFloat normalization_fst_scale = 1.0;
>>>>>>> e8b4f50d
    int32 srand_seed = 0;
    std::string online_ivector_rspecifier, deriv_weights_rspecifier;

    ParseOptions po(usage);
    po.Register("compress", &compress, "If true, write egs with input features "
                "in compressed format (recommended).  Update: this is now "
                "only relevant if the features being read are un-compressed; "
                "if already compressed, we keep we same compressed format when "
                "dumping-egs.");
    po.Register("ivectors", &online_ivector_rspecifier, "Alias for "
                "--online-ivectors option, for back compatibility");
    po.Register("online-ivectors", &online_ivector_rspecifier, "Rspecifier of "
                "ivector features, as a matrix.");
    po.Register("online-ivector-period", &online_ivector_period, "Number of "
                "frames between iVectors in matrices supplied to the "
                "--online-ivectors option");
    po.Register("srand", &srand_seed, "Seed for random number generator ");
    po.Register("length-tolerance", &length_tolerance, "Tolerance for "
                "difference in num-frames between feat and ivector matrices");
<<<<<<< HEAD
    po.Register("supervision-length-tolerance", &supervision_length_tolerance, "Tolerance for "
                "difference in num-frames-subsampled between supervision and deriv weights");
    po.Register("deriv-weights-rspecifier", &deriv_weights_rspecifier,
                "Per-frame weights (only binary - 0 or 1) that specifies "
                "whether a frame's gradient must be backpropagated or not. "
                "Not specifying this is equivalent to specifying a vector of "
                "all 1s.");
    po.Register("normalization-scale", &scale, "Scale the weights from the "
                "'normalization' FST before applying them to the examples.");
=======
    po.Register("supervision-length-tolerance", &supervision_length_tolerance, 
                "Tolerance for difference in num-frames-subsampled between "
                "supervision and deriv weights, and also between supervision "
                "and input frames.");
    po.Register("deriv-weights-rspecifier", &deriv_weights_rspecifier,
                "Per-frame weights that scales a frame's gradient during "
                "backpropagation. "
                "Not specifying this is equivalent to specifying a vector of "
                "all 1s.");
    po.Register("normalization-fst-scale", &normalization_fst_scale, 
                "Scale the weights from the "
                "'normalization' FST before applying them to the examples. "
                "(Useful for semi-supervised training)");
>>>>>>> e8b4f50d

    eg_config.Register(&po);

    po.Read(argc, argv);

    srand(srand_seed);

    if (po.NumArgs() < 3 || po.NumArgs() > 4) {
      po.PrintUsage();
      exit(1);
    }

    std::string
        normalization_fst_rxfilename,
        feature_rspecifier,
        supervision_rspecifier,
        examples_wspecifier;
    if (po.NumArgs() == 3) {
      feature_rspecifier = po.GetArg(1);
      supervision_rspecifier = po.GetArg(2);
      examples_wspecifier = po.GetArg(3);
    } else {
      normalization_fst_rxfilename = po.GetArg(1);
      KALDI_ASSERT(!normalization_fst_rxfilename.empty());
      feature_rspecifier = po.GetArg(2);
      supervision_rspecifier = po.GetArg(3);
      examples_wspecifier = po.GetArg(4);
    }

    eg_config.ComputeDerived();
    UtteranceSplitter utt_splitter(eg_config);

    fst::StdVectorFst normalization_fst;
    if (!normalization_fst_rxfilename.empty()) {
      ReadFstKaldi(normalization_fst_rxfilename, &normalization_fst);
      KALDI_ASSERT(normalization_fst.NumStates() > 0);
      
<<<<<<< HEAD
      if (scale <= 0.0) {
        KALDI_ERR << "Invalid scale on normalization FST; must be > 0.0";
      }

      if (scale != 1.0) {
        ScaleFst(scale, &normalization_fst);
      }
=======
      if (normalization_fst_scale <= 0.0)
        KALDI_ERR << "Invalid scale on normalization FST; must be > 0.0";

      if (normalization_fst_scale != 1.0)
        ApplyProbabilityScale(normalization_fst_scale, &normalization_fst);
>>>>>>> e8b4f50d
    }

    // Read as GeneralMatrix so we don't need to un-compress and re-compress
    // when selecting parts of matrices.
    SequentialGeneralMatrixReader feat_reader(feature_rspecifier);
    chain::RandomAccessSupervisionReader supervision_reader(
        supervision_rspecifier);
    NnetChainExampleWriter example_writer(examples_wspecifier);
    RandomAccessBaseFloatMatrixReader online_ivector_reader(
        online_ivector_rspecifier);
    RandomAccessBaseFloatVectorReader deriv_weights_reader(
        deriv_weights_rspecifier);

    int32 num_err = 0;

    for (; !feat_reader.Done(); feat_reader.Next()) {
      std::string key = feat_reader.Key();
      const GeneralMatrix &feats = feat_reader.Value();
      if (!supervision_reader.HasKey(key)) {
        KALDI_WARN << "No pdf-level posterior for key " << key;
        num_err++;
      } else {
        const chain::Supervision &supervision = supervision_reader.Value(key);
        const Matrix<BaseFloat> *online_ivector_feats = NULL;
        if (!online_ivector_rspecifier.empty()) {
          if (!online_ivector_reader.HasKey(key)) {
            KALDI_WARN << "No iVectors for utterance " << key;
            num_err++;
            continue;
          } else {
            // this address will be valid until we call HasKey() or Value()
            // again.
            online_ivector_feats = &(online_ivector_reader.Value(key));
          }
        }
        if (online_ivector_feats != NULL &&
            (abs(feats.NumRows() - (online_ivector_feats->NumRows() *
                                    online_ivector_period)) > length_tolerance
             || online_ivector_feats->NumRows() == 0)) {
          KALDI_WARN << "Length difference between feats " << feats.NumRows()
                     << " and iVectors " << online_ivector_feats->NumRows()
                     << "exceeds tolerance " << length_tolerance;
          num_err++;
          continue;
        }
        
        const Vector<BaseFloat> *deriv_weights = NULL;
        if (!deriv_weights_rspecifier.empty()) {
          if (!deriv_weights_reader.HasKey(key)) {
            KALDI_WARN << "No deriv weights for utterance " << key;
            num_err++;
            continue;
          } else {
            // this address will be valid until we call HasKey() or Value()
            // again.
            deriv_weights = &(deriv_weights_reader.Value(key));
          }
        }

        if (!ProcessFile(normalization_fst, feats,
                         online_ivector_feats, online_ivector_period,
                         supervision, deriv_weights, supervision_length_tolerance,
                         key, compress,
                         &utt_splitter, &example_writer))
          num_err++;
      }
    }
    if (num_err > 0)
      KALDI_WARN << num_err << " utterances had errors and could "
          "not be processed.";
    // utt_splitter prints stats in its destructor.
    return utt_splitter.ExitStatus();
  } catch(const std::exception &e) {
    std::cerr << e.what() << '\n';
    return -1;
  }
}<|MERGE_RESOLUTION|>--- conflicted
+++ resolved
@@ -247,11 +247,7 @@
     ExampleGenerationConfig eg_config;  // controls num-frames,
                                         // left/right-context, etc.
 
-<<<<<<< HEAD
-    BaseFloat scale = 1.0;
-=======
     BaseFloat normalization_fst_scale = 1.0;
->>>>>>> e8b4f50d
     int32 srand_seed = 0;
     std::string online_ivector_rspecifier, deriv_weights_rspecifier;
 
@@ -271,17 +267,6 @@
     po.Register("srand", &srand_seed, "Seed for random number generator ");
     po.Register("length-tolerance", &length_tolerance, "Tolerance for "
                 "difference in num-frames between feat and ivector matrices");
-<<<<<<< HEAD
-    po.Register("supervision-length-tolerance", &supervision_length_tolerance, "Tolerance for "
-                "difference in num-frames-subsampled between supervision and deriv weights");
-    po.Register("deriv-weights-rspecifier", &deriv_weights_rspecifier,
-                "Per-frame weights (only binary - 0 or 1) that specifies "
-                "whether a frame's gradient must be backpropagated or not. "
-                "Not specifying this is equivalent to specifying a vector of "
-                "all 1s.");
-    po.Register("normalization-scale", &scale, "Scale the weights from the "
-                "'normalization' FST before applying them to the examples.");
-=======
     po.Register("supervision-length-tolerance", &supervision_length_tolerance, 
                 "Tolerance for difference in num-frames-subsampled between "
                 "supervision and deriv weights, and also between supervision "
@@ -295,7 +280,6 @@
                 "Scale the weights from the "
                 "'normalization' FST before applying them to the examples. "
                 "(Useful for semi-supervised training)");
->>>>>>> e8b4f50d
 
     eg_config.Register(&po);
 
@@ -333,21 +317,11 @@
       ReadFstKaldi(normalization_fst_rxfilename, &normalization_fst);
       KALDI_ASSERT(normalization_fst.NumStates() > 0);
       
-<<<<<<< HEAD
-      if (scale <= 0.0) {
-        KALDI_ERR << "Invalid scale on normalization FST; must be > 0.0";
-      }
-
-      if (scale != 1.0) {
-        ScaleFst(scale, &normalization_fst);
-      }
-=======
       if (normalization_fst_scale <= 0.0)
         KALDI_ERR << "Invalid scale on normalization FST; must be > 0.0";
 
       if (normalization_fst_scale != 1.0)
         ApplyProbabilityScale(normalization_fst_scale, &normalization_fst);
->>>>>>> e8b4f50d
     }
 
     // Read as GeneralMatrix so we don't need to un-compress and re-compress
