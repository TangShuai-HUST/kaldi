// lat/lattice-functions.h

// Copyright 2009-2012   Saarland University (author: Arnab Ghoshal)
//           2012-2013   Johns Hopkins University (Author: Daniel Povey);
//                       Bagher BabaAli
//                2014   Guoguo Chen

// See ../../COPYING for clarification regarding multiple authors
//
// Licensed under the Apache License, Version 2.0 (the "License");
// you may not use this file except in compliance with the License.
// You may obtain a copy of the License at
//
//  http://www.apache.org/licenses/LICENSE-2.0
//
// THIS CODE IS PROVIDED *AS IS* BASIS, WITHOUT WARRANTIES OR CONDITIONS OF ANY
// KIND, EITHER EXPRESS OR IMPLIED, INCLUDING WITHOUT LIMITATION ANY IMPLIED
// WARRANTIES OR CONDITIONS OF TITLE, FITNESS FOR A PARTICULAR PURPOSE,
// MERCHANTABLITY OR NON-INFRINGEMENT.
// See the Apache 2 License for the specific language governing permissions and
// limitations under the License.


#ifndef KALDI_LAT_LATTICE_FUNCTIONS_H_
#define KALDI_LAT_LATTICE_FUNCTIONS_H_

#include <vector>
#include <map>

#include "base/kaldi-common.h"
#include "hmm/posterior.h"
#include "fstext/fstext-lib.h"
#include "hmm/transition-model.h"
#include "lat/kaldi-lattice.h"
#include "itf/decodable-itf.h"

namespace kaldi {

/**
   This function extracts the per-frame log likelihoods from a linear
   lattice (which we refer to as an 'nbest' lattice elsewhere in Kaldi code).
   The dimension of *per_frame_loglikes will be set to the
   number of input symbols in 'nbest'.  The elements of
   '*per_frame_loglikes' will be set to the .Value2() elements of the lattice
   weights, which represent the acoustic costs; you may want to scale this
   vector afterward by -1/acoustic_scale to get the original loglikes.
   If there are acoustic costs on input-epsilon arcs or the final-prob in 'nbest'
   (and this should not normally be the case in situations where it makes
   sense to call this function), they will be included to the cost of the
   preceding input symbol, or the following input symbol for input-epsilons
   encountered prior to any input symbol.  If 'nbest' has no input symbols,
   'per_frame_loglikes' will be set to the empty vector.
**/
void GetPerFrameAcousticCosts(const Lattice &nbest,
                              Vector<BaseFloat> *per_frame_loglikes);

/// This function iterates over the states of a topologically sorted lattice and
/// counts the time instance corresponding to each state. The times are returned
/// in a vector of integers 'times' which is resized to have a size equal to the
/// number of states in the lattice. The function also returns the maximum time
/// in the lattice (this will equal the number of frames in the file).
int32 LatticeStateTimes(const Lattice &lat, std::vector<int32> *times);

/// As LatticeStateTimes, but in the CompactLattice format.  Note: must
/// be topologically sorted.  Returns length of the utterance in frames, which
/// might not be the same as the maximum time in the lattice, due to frames
/// in the final-prob.
int32 CompactLatticeStateTimes(const CompactLattice &clat,
                               std::vector<int32> *times);

/// This function does the forward-backward over lattices and computes the
/// posterior probabilities of the arcs. It returns the total log-probability
/// of the lattice.  The Posterior quantities contain pairs of (transition-id, weight)
/// on each frame.
/// If the pointer "acoustic_like_sum" is provided, this value is set to
/// the sum over the arcs, of the posterior of the arc times the
/// acoustic likelihood [i.e. negated acoustic score] on that link.
/// This is used in combination with other quantities to work out
/// the objective function in MMI discriminative training.
BaseFloat LatticeForwardBackward(const Lattice &lat,
                                 Posterior *arc_post,
                                 double *acoustic_like_sum = NULL);

// This function is something similar to LatticeForwardBackward(), but it is on
// the CompactLattice lattice format. Also we only need the alpha in the forward
// path, not the posteriors.
bool ComputeCompactLatticeAlphas(const CompactLattice &lat,
                                 std::vector<double> *alpha);

// A sibling of the function CompactLatticeAlphas()... We compute the beta from
// the backward path here.
bool ComputeCompactLatticeBetas(const CompactLattice &lat,
                                std::vector<double> *beta);


// Computes (normal or Viterbi) alphas and betas; returns (total-prob, or
// best-path negated cost) Note: in either case, the alphas and betas are
// negated costs.  Requires that lat be topologically sorted.  This code
// will work for either CompactLattice or Latice.
template<typename LatticeType>
double ComputeLatticeAlphasAndBetas(const LatticeType &lat,
                                    bool viterbi,
                                    std::vector<double> *alpha,
                                    std::vector<double> *beta);


/// Topologically sort the compact lattice if not already topologically sorted.
/// Will crash if the lattice cannot be topologically sorted.
void TopSortCompactLatticeIfNeeded(CompactLattice *clat);


/// Topologically sort the lattice if not already topologically sorted.
/// Will crash if lattice cannot be topologically sorted.
void TopSortLatticeIfNeeded(Lattice *clat);

/// Returns the depth of the lattice, defined as the average number of arcs (or
/// final-prob strings) crossing any given frame.  Returns 1 for empty lattices.
/// Requires that clat is topologically sorted!
BaseFloat CompactLatticeDepth(const CompactLattice &clat,
                              int32 *num_frames = NULL);

/// This function returns, for each frame, the number of arcs crossing that
/// frame.
void CompactLatticeDepthPerFrame(const CompactLattice &clat,
                                 std::vector<int32> *depth_per_frame);


/// This function limits the depth of the lattice, per frame: that means, it
/// does not allow more than a specified number of arcs active on any given
/// frame.  This can be used to reduce the size of the "very deep" portions of
/// the lattice.
void CompactLatticeLimitDepth(int32 max_arcs_per_frame,
                              CompactLattice *clat);


/// Given a lattice, and a transition model to map pdf-ids to phones,
/// outputs for each frame the set of phones active on that frame.  If
/// sil_phones (which must be sorted and uniq) is nonempty, it excludes
/// phones in this list.
void LatticeActivePhones(const Lattice &lat, const TransitionModel &trans,
                         const std::vector<int32> &sil_phones,
                         std::vector<std::set<int32> > *active_phones);

/// Given a lattice, and a transition model to map pdf-ids to phones,
/// replace the output symbols (presumably words), with phones; we
/// use the TransitionModel to work out the phone sequence.  Note
/// that the phone labels are not exactly aligned with the phone
/// boundaries.  We put a phone label to coincide with any transition
/// to the final, nonemitting state of a phone (this state always exists,
/// we ensure this in HmmTopology::Check()).  This would be the last
/// transition-id in the phone if reordering is not done (but typically
/// we do reorder).
/// Also see PhoneAlignLattice, in phone-align-lattice.h.
void ConvertLatticeToPhones(const TransitionModel &trans_model,
                            Lattice *lat, bool replace_words = true);

/// Prunes a lattice or compact lattice.  Returns true on success, false if
/// there was some kind of failure.
template<class LatticeType>
bool PruneLattice(BaseFloat beam, LatticeType *lat);


/// Given a lattice, and a transition model to map pdf-ids to phones,
/// replace the sequences of transition-ids with sequences of phones.
/// Note that this is different from ConvertLatticeToPhones, in that
/// we replace the transition-ids not the words.
void ConvertCompactLatticeToPhones(const TransitionModel &trans_model,
                                   CompactLattice *clat);

/// Boosts LM probabilities by b * [number of frame errors]; equivalently, adds
/// -b*[number of frame errors] to the graph-component of the cost of each arc/path.
/// There is a frame error if a particular transition-id on a particular frame
/// corresponds to a phone not matching transcription's alignment for that frame.
/// This is used in "margin-inspired" discriminative training, esp. Boosted MMI.
/// The TransitionModel is used to map transition-ids in the lattice
/// input-side to phones; the phones appearing in
/// "silence_phones" are treated specially in that we replace the frame error f
/// (either zero or 1) for a frame, with the minimum of f or max_silence_error.
/// For the normal recipe, max_silence_error would be zero.
/// Returns true on success, false if there was some kind of mismatch.
/// At input, silence_phones must be sorted and unique.
bool LatticeBoost(const TransitionModel &trans,
                  const std::vector<int32> &alignment,
                  const std::vector<int32> &silence_phones,
                  BaseFloat b,
                  BaseFloat max_silence_error,
                  Lattice *lat);


/**
   This function implements either the MPFE (minimum phone frame error) or SMBR
   (state-level minimum bayes risk) forward-backward, depending on whether
   "criterion" is "mpfe" or "smbr".  It returns the MPFE
   criterion of SMBR criterion for this utterance, and outputs the posteriors (which
   may be positive or negative) into "post".

   @param [in] trans    The transition model. Used to map the
                        transition-ids to phones or pdfs.
   @param [in] silence_phones   A list of integer ids of silence phones. The
                        silence frames i.e. the frames where num_ali
                        corresponds to a silence phones are treated specially.
                        The behavior is determined by 'one_silence_class'
                        being false (traditional behavior) or true.
                        Usually in our setup, several phones including
                        the silence, vocalized noise, non-spoken noise
                        and unk are treated as "silence phones"
   @param [in] lat      The denominator lattice
   @param [in] num_ali  The numerator alignment
   @param [in] criterion    The objective function. Must be "mpfe" or "smbr"
                        for MPFE (minimum phone frame error) or sMBR
                        (state minimum bayes risk) training.
   @param [in] one_silence_class   Determines how the silence frames are treated.
                        Setting this to false gives the old traditional behavior,
                        where the silence frames (according to num_ali) are
                        treated as incorrect. However, this means that the
                        insertions are not penalized by the objective.
                        Setting this to true gives the new behaviour, where we
                        treat silence as any other phone, except that all pdfs
                        of silence phones are collapsed into a single class for
                        the frame-error computation. This can possible reduce
                        the insertions in the trained model. This is closer to
                        the WER metric that we actually care about, since WER is
                        generally computed after filtering out noises, but
                        does penalize insertions.
    @param [out] post   The "MBR posteriors" i.e. derivatives w.r.t to the
                        pseudo log-likelihoods of states at each frame.
*/
BaseFloat LatticeForwardBackwardMpeVariants(
    const TransitionModel &trans,
    const std::vector<int32> &silence_phones,
    const Lattice &lat,
    const std::vector<int32> &num_ali,
    std::string criterion,
    bool one_silence_class,
    Posterior *post);

/**
   This function can be used to compute posteriors for MMI, with a positive contribution
   for the numerator and a negative one for the denominator.  This function is not actually
   used in our normal MMI training recipes, where it's instead done using various command
   line programs that each do a part of the job.  This function was written for use in
   neural-net MMI training.

   @param [in] trans    The transition model. Used to map the
                        transition-ids to phones or pdfs.
   @param [in] lat      The denominator lattice
   @param [in] num_ali  The numerator alignment
   @param [in] drop_frames   If "drop_frames" is true, it will not compute any
                        posteriors on frames where the num and den have disjoint
                        pdf-ids.
   @param [in] convert_to_pdf_ids   If "convert_to_pdfs_ids" is true, it will
                        convert the output to be at the level of pdf-ids, not
                        transition-ids.
   @param [in] cancel   If "cancel" is true, it will cancel out any positive and
                        negative parts from the same transition-id (or pdf-id,
                        if convert_to_pdf_ids == true).
   @param [out] arc_post   The output MMI posteriors of transition-ids (or
                        pdf-ids if convert_to_pdf_ids == true) at each frame
                        i.e. the difference between the numerator
                        and denominator posteriors.

   It returns the forward-backward likelihood of the lattice. */
BaseFloat LatticeForwardBackwardMmi(
    const TransitionModel &trans,
    const Lattice &lat,
    const std::vector<int32> &num_ali,
    bool drop_frames,
    bool convert_to_pdf_ids,
    bool cancel,
    Posterior *arc_post);


/// This function takes a CompactLattice that should only contain a single
/// linear sequence (e.g. derived from lattice-1best), and that should have been
/// processed so that the arcs in the CompactLattice align correctly with the
/// word boundaries (e.g. by lattice-align-words).  It outputs 3 vectors of the
/// same size, which give, for each word in the lattice (in sequence), the word
/// label and the begin time and length in frames.  This is done even for zero
/// (epsilon) words, generally corresponding to optional silence-- if you don't
/// want them, just ignore them in the output.
/// This function will print a warning and return false, if the lattice
/// did not have the correct format (e.g. if it is empty or it is not
/// linear).
bool CompactLatticeToWordAlignment(const CompactLattice &clat,
                                   std::vector<int32> *words,
                                   std::vector<int32> *begin_times,
                                   std::vector<int32> *lengths);

/// This function takes a CompactLattice that should only contain a single
/// linear sequence (e.g. derived from lattice-1best), and that should have been
/// processed so that the arcs in the CompactLattice align correctly with the
/// word boundaries (e.g. by lattice-align-words).  It outputs 4 vectors of the
/// same size, which give, for each word in the lattice (in sequence), the word
/// label, the begin time and length in frames, and the pronunciation (sequence
/// of phones).  This is done even for zero words, corresponding to optional
/// silences -- if you don't want them, just ignore them in the output.
/// This function will print a warning and return false, if the lattice
/// did not have the correct format (e.g. if it is empty or it is not
/// linear).
bool CompactLatticeToWordProns(
    const TransitionModel &tmodel,
    const CompactLattice &clat,
    std::vector<int32> *words,
    std::vector<int32> *begin_times,
    std::vector<int32> *lengths,
    std::vector<std::vector<int32> > *prons,
    std::vector<std::vector<int32> > *phone_lengths);


/// A form of the shortest-path/best-path algorithm that's specially coded for
/// CompactLattice.  Requires that clat be acyclic.
void CompactLatticeShortestPath(const CompactLattice &clat,
                                CompactLattice *shortest_path);

/// This function add the word insertion penalty to graph score of each word
/// in the compact lattice
void AddWordInsPenToCompactLattice(BaseFloat word_ins_penalty,
                                   CompactLattice *clat);

/// This function *adds* the negated scores obtained from the Decodable object,
/// to the acoustic scores on the arcs.  If you want to replace them, you should
/// use ScaleCompactLattice to first set the acoustic scores to zero.  Returns
/// true on success, false on error (typically some kind of mismatched inputs).
bool RescoreCompactLattice(DecodableInterface *decodable,
                           CompactLattice *clat);


/// This function returns the number of words in the longest sentence in a
/// CompactLattice (i.e. the the maximum of any path, of the count of
/// olabels on that path).
int32 LongestSentenceLength(const Lattice &lat);

/// This function returns the number of words in the longest sentence in a
/// CompactLattice, i.e. the the maximum of any path, of the count of
/// labels on that path... note, in CompactLattice, the ilabels and olabels
/// are identical because it is an acceptor.
int32 LongestSentenceLength(const CompactLattice &lat);


/// This function is like RescoreCompactLattice, but it is modified to avoid
/// computing probabilities on most frames where all the pdf-ids are the same.
/// (it needs the transition-model to work out whether two transition-ids map to
/// the same pdf-id, and it assumes that the lattice has transition-ids on it).
/// The naive thing would be to just set all probabilities to zero on frames
/// where all the pdf-ids are the same (because this value won't affect the
/// lattice posterior).  But this would become confusing when we compute
/// corpus-level diagnostics such as the MMI objective function.  Instead,
/// imagine speedup_factor = 100 (it must be >= 1.0)... with probability (1.0 /
/// speedup_factor) we compute those likelihoods and multiply them by
/// speedup_factor; otherwise we set them to zero.  This gives the right
/// expected probability so our corpus-level diagnostics will be about right.
bool RescoreCompactLatticeSpeedup(
    const TransitionModel &tmodel,
    BaseFloat speedup_factor,
    DecodableInterface *decodable,
    CompactLattice *clat);


/// This function *adds* the negated scores obtained from the Decodable object,
/// to the acoustic scores on the arcs.  If you want to replace them, you should
/// use ScaleCompactLattice to first set the acoustic scores to zero.  Returns
/// true on success, false on error (e.g. some kind of mismatched inputs).
/// The input labels, if nonzero, are interpreted as transition-ids or whatever
/// other index the Decodable object expects.
bool RescoreLattice(DecodableInterface *decodable,
                    Lattice *lat);

/// This function Composes a CompactLattice format lattice with a
/// DeterministicOnDemandFst<fst::StdFst> format fst, and outputs another
/// CompactLattice format lattice. The first element (the one that corresponds
/// to LM weight) in CompactLatticeWeight is used for composition.
///
/// Note that the DeterministicOnDemandFst interface is not "const", therefore
/// we cannot use "const" for <det_fst>.
void ComposeCompactLatticeDeterministic(
    const CompactLattice& clat,
    fst::DeterministicOnDemandFst<fst::StdArc>* det_fst,
    CompactLattice* composed_clat);

<<<<<<< HEAD
=======
/// This function computes the mapping from the pair 
/// (frame-index, transition-id) to the pair 
/// (sum-of-acoustic-scores, num-of-occurences) over all occurences of the 
/// transition-id in that frame.
/// frame-index in the lattice. 
/// This function is useful for retaining the acoustic scores in a 
/// non-compact lattice after a process like determinization where the 
/// frame-level acoustic scores are typically lost.
/// The function ReplaceAcousticScoresFromMap is used to restore the 
/// acoustic scores computed by this function.
///
///   @param [in] lat   Input lattice. Expected to be top-sorted. Otherwise the 
///                     function will crash. 
///   @param [out] acoustic_scores  
///                     Pointer to a map from the pair (frame-index,
///                     transition-id) to a pair (sum-of-acoustic-scores,
///                     num-of-occurences).
///                     Usually the acoustic scores for a pdf-id (and hence
///                     transition-id) on a frame will be the same for all the
///                     occurences of the pdf-id in that frame. 
///                     But if not, we will take the average of the acoustic
///                     scores. Hence, we store both the sum-of-acoustic-scores
///                     and the num-of-occurences of the transition-id in that
///                     frame.
>>>>>>> e8b4f50d
void ComputeAcousticScoresMap(
    const Lattice &lat,
    unordered_map<std::pair<int32, int32>, std::pair<BaseFloat, int32>,
                                        PairHasher<int32> > *acoustic_scores);

<<<<<<< HEAD
=======
/// This function restores acoustic scores computed using the function
/// ComputeAcousticScoresMap into the lattice.
///
///   @param [in] acoustic_scores  
///                      A map from the pair (frame-index, transition-id) to a
///                      pair (sum-of-acoustic-scores, num-of-occurences) of 
///                      the occurences of the transition-id in that frame.
///                      See the comments for ComputeAcousticScoresMap for 
///                      details.
///   @param [out] lat   Pointer to the output lattice.
>>>>>>> e8b4f50d
void ReplaceAcousticScoresFromMap(
    const unordered_map<std::pair<int32, int32>, std::pair<BaseFloat, int32>,
                                        PairHasher<int32> > &acoustic_scores,
    Lattice *lat);

}  // namespace kaldi

#endif  // KALDI_LAT_LATTICE_FUNCTIONS_H_<|MERGE_RESOLUTION|>--- conflicted
+++ resolved
@@ -377,8 +377,6 @@
     fst::DeterministicOnDemandFst<fst::StdArc>* det_fst,
     CompactLattice* composed_clat);
 
-<<<<<<< HEAD
-=======
 /// This function computes the mapping from the pair 
 /// (frame-index, transition-id) to the pair 
 /// (sum-of-acoustic-scores, num-of-occurences) over all occurences of the 
@@ -403,14 +401,11 @@
 ///                     scores. Hence, we store both the sum-of-acoustic-scores
 ///                     and the num-of-occurences of the transition-id in that
 ///                     frame.
->>>>>>> e8b4f50d
 void ComputeAcousticScoresMap(
     const Lattice &lat,
     unordered_map<std::pair<int32, int32>, std::pair<BaseFloat, int32>,
                                         PairHasher<int32> > *acoustic_scores);
 
-<<<<<<< HEAD
-=======
 /// This function restores acoustic scores computed using the function
 /// ComputeAcousticScoresMap into the lattice.
 ///
@@ -421,7 +416,6 @@
 ///                      See the comments for ComputeAcousticScoresMap for 
 ///                      details.
 ///   @param [out] lat   Pointer to the output lattice.
->>>>>>> e8b4f50d
 void ReplaceAcousticScoresFromMap(
     const unordered_map<std::pair<int32, int32>, std::pair<BaseFloat, int32>,
                                         PairHasher<int32> > &acoustic_scores,
