// lat/lattice-functions.cc

// Copyright 2009-2011  Saarland University (Author: Arnab Ghoshal)
//           2012-2013  Johns Hopkins University (Author: Daniel Povey);  Chao Weng;
//                      Bagher BabaAli
//                2013  Cisco Systems (author: Neha Agrawal) [code modified
//                      from original code in ../gmmbin/gmm-rescore-lattice.cc]
//                2014  Guoguo Chen

// See ../../COPYING for clarification regarding multiple authors
//
// Licensed under the Apache License, Version 2.0 (the "License");
// you may not use this file except in compliance with the License.
// You may obtain a copy of the License at
//
//  http://www.apache.org/licenses/LICENSE-2.0
//
// THIS CODE IS PROVIDED *AS IS* BASIS, WITHOUT WARRANTIES OR CONDITIONS OF ANY
// KIND, EITHER EXPRESS OR IMPLIED, INCLUDING WITHOUT LIMITATION ANY IMPLIED
// WARRANTIES OR CONDITIONS OF TITLE, FITNESS FOR A PARTICULAR PURPOSE,
// MERCHANTABLITY OR NON-INFRINGEMENT.
// See the Apache 2 License for the specific language governing permissions and
// limitations under the License.


#include "lat/lattice-functions.h"
#include "hmm/transition-model.h"
#include "util/stl-utils.h"
#include "base/kaldi-math.h"
#include "hmm/hmm-utils.h"

namespace kaldi {
using std::map;
using std::vector;

void GetPerFrameAcousticCosts(const Lattice &nbest, Vector<BaseFloat> *per_frame_loglikes) {
  using namespace fst;
  typedef Lattice::Arc::Weight Weight;
  vector<BaseFloat> loglikes;

  int32 cur_state = nbest.Start();
  int32 prev_frame = -1;
  BaseFloat eps_acwt = 0.0;
  while(1) {
    Weight w = nbest.Final(cur_state);
    if (w != Weight::Zero()) {
      KALDI_ASSERT(nbest.NumArcs(cur_state) == 0);
      if (per_frame_loglikes != NULL)  {
        SubVector<BaseFloat> subvec(&(loglikes[0]), loglikes.size());
        Vector<BaseFloat> vec(subvec);
        *per_frame_loglikes = vec;
      }
      break;
    } else {
      KALDI_ASSERT(nbest.NumArcs(cur_state) == 1);
      fst::ArcIterator<Lattice> iter(nbest, cur_state);
      const Lattice::Arc &arc = iter.Value();
      BaseFloat acwt = arc.weight.Value2();
      if (arc.ilabel != 0) {
        if (eps_acwt > 0) {
          acwt += eps_acwt;
          eps_acwt = 0.0;
        }
        loglikes.push_back(acwt);
        prev_frame++;
      } else if (acwt == acwt){
        if (prev_frame > -1) {
          loglikes[prev_frame] += acwt;
        } else {
          eps_acwt += acwt;
        }
      }
      cur_state = arc.nextstate;
    }
  }
}

int32 LatticeStateTimes(const Lattice &lat, vector<int32> *times) {
  if (!lat.Properties(fst::kTopSorted, true))
    KALDI_ERR << "Input lattice must be topologically sorted.";
  KALDI_ASSERT(lat.Start() == 0);
  int32 num_states = lat.NumStates();
  times->clear();
  times->resize(num_states, -1);
  (*times)[0] = 0;
  for (int32 state = 0; state < num_states; state++) {
    int32 cur_time = (*times)[state];
    for (fst::ArcIterator<Lattice> aiter(lat, state); !aiter.Done();
        aiter.Next()) {
      const LatticeArc &arc = aiter.Value();

      if (arc.ilabel != 0) {  // Non-epsilon input label on arc
        // next time instance
        if ((*times)[arc.nextstate] == -1) {
          (*times)[arc.nextstate] = cur_time + 1;
        } else {
          KALDI_ASSERT((*times)[arc.nextstate] == cur_time + 1);
        }
      } else {  // epsilon input label on arc
        // Same time instance
        if ((*times)[arc.nextstate] == -1)
          (*times)[arc.nextstate] = cur_time;
        else
          KALDI_ASSERT((*times)[arc.nextstate] == cur_time);
      }
    }
  }
  return (*std::max_element(times->begin(), times->end()));
}

int32 CompactLatticeStateTimes(const CompactLattice &lat, vector<int32> *times) {
  if (!lat.Properties(fst::kTopSorted, true))
    KALDI_ERR << "Input lattice must be topologically sorted.";
  KALDI_ASSERT(lat.Start() == 0);
  int32 num_states = lat.NumStates();
  times->clear();
  times->resize(num_states, -1);
  (*times)[0] = 0;
  int32 utt_len = -1;
  for (int32 state = 0; state < num_states; state++) {
    int32 cur_time = (*times)[state];
    for (fst::ArcIterator<CompactLattice> aiter(lat, state); !aiter.Done();
        aiter.Next()) {
      const CompactLatticeArc &arc = aiter.Value();
      int32 arc_len = static_cast<int32>(arc.weight.String().size());
      if ((*times)[arc.nextstate] == -1)
        (*times)[arc.nextstate] = cur_time + arc_len;
      else
        KALDI_ASSERT((*times)[arc.nextstate] == cur_time + arc_len);
    }
    if (lat.Final(state) != CompactLatticeWeight::Zero()) {
      int32 this_utt_len = (*times)[state] + lat.Final(state).String().size();
      if (utt_len == -1) utt_len = this_utt_len;
      else {
        if (this_utt_len != utt_len) {
          KALDI_WARN << "Utterance does not "
              "seem to have a consistent length.";
          utt_len = std::max(utt_len, this_utt_len);
        }
      }
    }
  }
  if (utt_len == -1) {
    KALDI_WARN << "Utterance does not have a final-state.";
    return 0;
  }
  return utt_len;
}

bool ComputeCompactLatticeAlphas(const CompactLattice &clat,
                                 vector<double> *alpha) {
  using namespace fst;

  // typedef the arc, weight types
  typedef CompactLattice::Arc Arc;
  typedef Arc::Weight Weight;
  typedef Arc::StateId StateId;

  //Make sure the lattice is topologically sorted.
  if (clat.Properties(fst::kTopSorted, true) == 0) {
    KALDI_WARN << "Input lattice must be topologically sorted.";
    return false;
  }
  if (clat.Start() != 0) {
    KALDI_WARN << "Input lattice must start from state 0.";
    return false;
  }

  int32 num_states = clat.NumStates();
  (*alpha).resize(0);
  (*alpha).resize(num_states, kLogZeroDouble);

  // Now propagate alphas forward. Note that we don't acount the weight of the
  // final state to alpha[final_state] -- we acount it to beta[final_state];
  (*alpha)[0] = 0.0;
  for (StateId s = 0; s < num_states; s++) {
    double this_alpha = (*alpha)[s];
    for (ArcIterator<CompactLattice> aiter(clat, s); !aiter.Done(); aiter.Next()) {
      const Arc &arc = aiter.Value();
      double arc_like = -(arc.weight.Weight().Value1() + arc.weight.Weight().Value2());
      (*alpha)[arc.nextstate] = LogAdd((*alpha)[arc.nextstate], this_alpha + arc_like);
    }
  }

  return true;
}

bool ComputeCompactLatticeBetas(const CompactLattice &clat,
                                vector<double> *beta) {
  using namespace fst;

  // typedef the arc, weight types
  typedef CompactLattice::Arc Arc;
  typedef Arc::Weight Weight;
  typedef Arc::StateId StateId;

  // Make sure the lattice is topologically sorted.
  if (clat.Properties(fst::kTopSorted, true) == 0) {
    KALDI_WARN << "Input lattice must be topologically sorted.";
    return false;
  }
  if (clat.Start() != 0) {
    KALDI_WARN << "Input lattice must start from state 0.";
    return false;
  }

  int32 num_states = clat.NumStates();
  (*beta).resize(0);
  (*beta).resize(num_states, kLogZeroDouble);

  // Now propagate betas backward. Note that beta[final_state] contains the
  // weight of the final state in the lattice -- compare that with alpha.
  for (StateId s = num_states-1; s >= 0; s--) {
    Weight f = clat.Final(s);
    double this_beta = -(f.Weight().Value1()+f.Weight().Value2());
    for (ArcIterator<CompactLattice> aiter(clat, s); !aiter.Done(); aiter.Next()) {
      const Arc &arc = aiter.Value();
      double arc_like = -(arc.weight.Weight().Value1()+arc.weight.Weight().Value2());
      double arc_beta = (*beta)[arc.nextstate] + arc_like;
      this_beta = LogAdd(this_beta, arc_beta);
    }
    (*beta)[s] = this_beta;
  }

  return true;
}

template<class LatType>  // could be Lattice or CompactLattice
bool PruneLattice(BaseFloat beam, LatType *lat) {
  typedef typename LatType::Arc Arc;
  typedef typename Arc::Weight Weight;
  typedef typename Arc::StateId StateId;

  KALDI_ASSERT(beam > 0.0);
  if (!lat->Properties(fst::kTopSorted, true)) {
    if (fst::TopSort(lat) == false) {
      KALDI_WARN << "Cycles detected in lattice";
      return false;
    }
  }
  // We assume states before "start" are not reachable, since
  // the lattice is topologically sorted.
  int32 start = lat->Start();
  int32 num_states = lat->NumStates();
  if (num_states == 0) return false;
  std::vector<double> forward_cost(num_states,
                                   std::numeric_limits<double>::infinity());  // viterbi forward.
  forward_cost[start] = 0.0; // lattice can't have cycles so couldn't be
  // less than this.
  double best_final_cost = std::numeric_limits<double>::infinity();
  // Update the forward probs.
  // Thanks to Jing Zheng for finding a bug here.
  for (int32 state = 0; state < num_states; state++) {
    double this_forward_cost = forward_cost[state];
    for (fst::ArcIterator<LatType> aiter(*lat, state);
         !aiter.Done();
         aiter.Next()) {
      const Arc &arc(aiter.Value());
      StateId nextstate = arc.nextstate;
      KALDI_ASSERT(nextstate > state && nextstate < num_states);
      double next_forward_cost = this_forward_cost +
          ConvertToCost(arc.weight);
      if (forward_cost[nextstate] > next_forward_cost)
        forward_cost[nextstate] = next_forward_cost;
    }
    Weight final_weight = lat->Final(state);
    double this_final_cost = this_forward_cost +
        ConvertToCost(final_weight);
    if (this_final_cost < best_final_cost)
      best_final_cost = this_final_cost;
  }
  int32 bad_state = lat->AddState(); // this state is not final.
  double cutoff = best_final_cost + beam;

  // Go backwards updating the backward probs (which share memory with the
  // forward probs), and pruning arcs and deleting final-probs.  We prune arcs
  // by making them point to the non-final state "bad_state".  We'll then use
  // Trim() to remove unnecessary arcs and states.  [this is just easier than
  // doing it ourselves.]
  std::vector<double> &backward_cost(forward_cost);
  for (int32 state = num_states - 1; state >= 0; state--) {
    double this_forward_cost = forward_cost[state];
    double this_backward_cost = ConvertToCost(lat->Final(state));
    if (this_backward_cost + this_forward_cost > cutoff
        && this_backward_cost != std::numeric_limits<double>::infinity())
      lat->SetFinal(state, Weight::Zero());
    for (fst::MutableArcIterator<LatType> aiter(lat, state);
         !aiter.Done();
         aiter.Next()) {
      Arc arc(aiter.Value());
      StateId nextstate = arc.nextstate;
      KALDI_ASSERT(nextstate > state && nextstate < num_states);
      double arc_cost = ConvertToCost(arc.weight),
          arc_backward_cost = arc_cost + backward_cost[nextstate],
          this_fb_cost = this_forward_cost + arc_backward_cost;
      if (arc_backward_cost < this_backward_cost)
        this_backward_cost = arc_backward_cost;
      if (this_fb_cost > cutoff) { // Prune the arc.
        arc.nextstate = bad_state;
        aiter.SetValue(arc);
      }
    }
    backward_cost[state] = this_backward_cost;
  }
  fst::Connect(lat);
  return (lat->NumStates() > 0);
}

// instantiate the template for lattice and CompactLattice.
template bool PruneLattice(BaseFloat beam, Lattice *lat);
template bool PruneLattice(BaseFloat beam, CompactLattice *lat);


BaseFloat LatticeForwardBackward(const Lattice &lat, Posterior *post,
                                 double *acoustic_like_sum) {
  // Note, Posterior is defined as follows:  Indexed [frame], then a list
  // of (transition-id, posterior-probability) pairs.
  // typedef std::vector<std::vector<std::pair<int32, BaseFloat> > > Posterior;
  using namespace fst;
  typedef Lattice::Arc Arc;
  typedef Arc::Weight Weight;
  typedef Arc::StateId StateId;

  if (acoustic_like_sum) *acoustic_like_sum = 0.0;

  // Make sure the lattice is topologically sorted.
  if (lat.Properties(fst::kTopSorted, true) == 0)
    KALDI_ERR << "Input lattice must be topologically sorted.";
  KALDI_ASSERT(lat.Start() == 0);

  int32 num_states = lat.NumStates();
  vector<int32> state_times;
  int32 max_time = LatticeStateTimes(lat, &state_times);
  std::vector<double> alpha(num_states, kLogZeroDouble);
  std::vector<double> &beta(alpha); // we re-use the same memory for
  // this, but it's semantically distinct so we name it differently.
  double tot_forward_prob = kLogZeroDouble;

  post->clear();
  post->resize(max_time);

  alpha[0] = 0.0;
  // Propagate alphas forward.
  for (StateId s = 0; s < num_states; s++) {
    double this_alpha = alpha[s];
    for (ArcIterator<Lattice> aiter(lat, s); !aiter.Done(); aiter.Next()) {
      const Arc &arc = aiter.Value();
      double arc_like = -ConvertToCost(arc.weight);
      alpha[arc.nextstate] = LogAdd(alpha[arc.nextstate], this_alpha + arc_like);
    }
    Weight f = lat.Final(s);
    if (f != Weight::Zero()) {
      double final_like = this_alpha - (f.Value1() + f.Value2());
      tot_forward_prob = LogAdd(tot_forward_prob, final_like);
      KALDI_ASSERT(state_times[s] == max_time &&
                   "Lattice is inconsistent (final-prob not at max_time)");
    }
  }
  for (StateId s = num_states-1; s >= 0; s--) {
    Weight f = lat.Final(s);
    double this_beta = -(f.Value1() + f.Value2());
    for (ArcIterator<Lattice> aiter(lat, s); !aiter.Done(); aiter.Next()) {
      const Arc &arc = aiter.Value();
      double arc_like = -ConvertToCost(arc.weight),
          arc_beta = beta[arc.nextstate] + arc_like;
      this_beta = LogAdd(this_beta, arc_beta);
      int32 transition_id = arc.ilabel;

      // The following "if" is an optimization to avoid un-needed exp().
      if (transition_id != 0 || acoustic_like_sum != NULL) {
        double posterior = Exp(alpha[s] + arc_beta - tot_forward_prob);

        if (transition_id != 0) // Arc has a transition-id on it [not epsilon]
          (*post)[state_times[s]].push_back(std::make_pair(transition_id,
                                                           static_cast<kaldi::BaseFloat>(posterior)));
        if (acoustic_like_sum != NULL)
          *acoustic_like_sum -= posterior * arc.weight.Value2();
      }
    }
    if (acoustic_like_sum != NULL && f != Weight::Zero()) {
      double final_logprob = - ConvertToCost(f),
          posterior = Exp(alpha[s] + final_logprob - tot_forward_prob);
      *acoustic_like_sum -= posterior * f.Value2();
    }
    beta[s] = this_beta;
  }
  double tot_backward_prob = beta[0];
  if (!ApproxEqual(tot_forward_prob, tot_backward_prob, 1e-8)) {
    KALDI_WARN << "Total forward probability over lattice = " << tot_forward_prob
              << ", while total backward probability = " << tot_backward_prob;
    
    if (!ApproxEqual(tot_forward_prob, tot_backward_prob, 1e-2)) {
      KALDI_ERR << "Total forward probability over lattice = " << tot_forward_prob
                << ", while total backward probability = " << tot_backward_prob;
    }
  }
  // Now combine any posteriors with the same transition-id.
  for (int32 t = 0; t < max_time; t++)
    MergePairVectorSumming(&((*post)[t]));
  return tot_backward_prob;
}


void LatticeActivePhones(const Lattice &lat, const TransitionModel &trans,
                         const vector<int32> &silence_phones,
                         vector< std::set<int32> > *active_phones) {
  KALDI_ASSERT(IsSortedAndUniq(silence_phones));
  vector<int32> state_times;
  int32 num_states = lat.NumStates();
  int32 max_time = LatticeStateTimes(lat, &state_times);
  active_phones->clear();
  active_phones->resize(max_time);
  for (int32 state = 0; state < num_states; state++) {
    int32 cur_time = state_times[state];
    for (fst::ArcIterator<Lattice> aiter(lat, state); !aiter.Done();
        aiter.Next()) {
      const LatticeArc &arc = aiter.Value();
      if (arc.ilabel != 0) {  // Non-epsilon arc
        int32 phone = trans.TransitionIdToPhone(arc.ilabel);
        if (!std::binary_search(silence_phones.begin(),
                                silence_phones.end(), phone))
          (*active_phones)[cur_time].insert(phone);
      }
    }  // end looping over arcs
  }  // end looping over states
}

void ConvertLatticeToPhones(const TransitionModel &trans,
                            Lattice *lat, bool replace_words) {
  typedef LatticeArc Arc;
  int32 num_states = lat->NumStates();
  for (int32 state = 0; state < num_states; state++) {
    for (fst::MutableArcIterator<Lattice> aiter(lat, state); !aiter.Done();
        aiter.Next()) {
      Arc arc(aiter.Value());
      arc.olabel = 0; // remove any word.
      if ((arc.ilabel != 0) // has a transition-id on input..
          && (trans.TransitionIdToHmmState(arc.ilabel) == 0)
          && (!trans.IsSelfLoop(arc.ilabel))) {
         // && trans.IsFinal(arc.ilabel)) // there is one of these per phone...
<<<<<<< HEAD
        if (replace_words)
          arc.olabel = trans.TransitionIdToPhone(arc.ilabel);
        else 
          arc.ilabel = trans.TransitionIdToPhone(arc.ilabel);
=======
        arc.olabel = trans.TransitionIdToPhone(arc.ilabel);
>>>>>>> e8b4f50d
      }
      aiter.SetValue(arc);
    }  // end looping over arcs
  }  // end looping over states
}


static inline double LogAddOrMax(bool viterbi, double a, double b) {
  if (viterbi)
    return std::max(a, b);
  else
    return LogAdd(a, b);
}

template<typename LatticeType>
double ComputeLatticeAlphasAndBetas(const LatticeType &lat,
                                    bool viterbi,
                                    vector<double> *alpha,
                                    vector<double> *beta) {
  typedef typename LatticeType::Arc Arc;
  typedef typename Arc::Weight Weight;
  typedef typename Arc::StateId StateId;

  StateId num_states = lat.NumStates();
   KALDI_ASSERT(lat.Properties(fst::kTopSorted, true) == fst::kTopSorted);
  KALDI_ASSERT(lat.Start() == 0);
  alpha->clear();
  beta->clear();
  alpha->resize(num_states, kLogZeroDouble);
  beta->resize(num_states, kLogZeroDouble);

  double tot_forward_prob = kLogZeroDouble;
  (*alpha)[0] = 0.0;
  // Propagate alphas forward.
  for (StateId s = 0; s < num_states; s++) {
    double this_alpha = (*alpha)[s];
    for (fst::ArcIterator<LatticeType> aiter(lat, s); !aiter.Done();
         aiter.Next()) {
      const Arc &arc = aiter.Value();
      double arc_like = -ConvertToCost(arc.weight);
      (*alpha)[arc.nextstate] = LogAddOrMax(viterbi, (*alpha)[arc.nextstate],
                                                this_alpha + arc_like);
    }
    Weight f = lat.Final(s);
    if (f != Weight::Zero()) {
      double final_like = this_alpha - ConvertToCost(f);
      tot_forward_prob = LogAddOrMax(viterbi, tot_forward_prob, final_like);
    }
  }
  for (StateId s = num_states-1; s >= 0; s--) { // it's guaranteed signed.
    double this_beta = -ConvertToCost(lat.Final(s));
    for (fst::ArcIterator<LatticeType> aiter(lat, s); !aiter.Done();
         aiter.Next()) {
      const Arc &arc = aiter.Value();
      double arc_like = -ConvertToCost(arc.weight),
          arc_beta = (*beta)[arc.nextstate] + arc_like;
      this_beta = LogAddOrMax(viterbi, this_beta, arc_beta);
    }
    (*beta)[s] = this_beta;
  }
  double tot_backward_prob = (*beta)[lat.Start()];
  if (!ApproxEqual(tot_forward_prob, tot_backward_prob, 1e-8)) {
    KALDI_WARN << "Total forward probability over lattice = " << tot_forward_prob
               << ", while total backward probability = " << tot_backward_prob;

    if (!ApproxEqual(tot_forward_prob, tot_backward_prob, 1e-2)) {
      KALDI_ERR << "Total forward probability over lattice = " << tot_forward_prob
                << ", while total backward probability = " << tot_backward_prob;
    }
  }
  // Split the difference when returning... they should be the same.
  return 0.5 * (tot_backward_prob + tot_forward_prob);
}

// instantiate the template for Lattice and CompactLattice
template
double ComputeLatticeAlphasAndBetas(const Lattice &lat,
                                    bool viterbi,
                                    vector<double> *alpha,
                                    vector<double> *beta);

template
double ComputeLatticeAlphasAndBetas(const CompactLattice &lat,
                                    bool viterbi,
                                    vector<double> *alpha,
                                    vector<double> *beta);



/// This is used in CompactLatticeLimitDepth.
struct LatticeArcRecord {
  BaseFloat logprob; // logprob <= 0 is the best Viterbi logprob of this arc,
                     // minus the overall best-cost of the lattice.
  CompactLatticeArc::StateId state; // state in the lattice.
  size_t arc; // arc index within the state.
  bool operator < (const LatticeArcRecord &other) const {
    return logprob < other.logprob;
  }
};

void CompactLatticeLimitDepth(int32 max_depth_per_frame,
                              CompactLattice *clat) {
  typedef CompactLatticeArc Arc;
  typedef Arc::Weight Weight;
  typedef Arc::StateId StateId;

  if (clat->Start() == fst::kNoStateId) {
    KALDI_WARN << "Limiting depth of empty lattice.";
    return;
  }
  if (clat->Properties(fst::kTopSorted, true) == 0) {
    if (!TopSort(clat))
      KALDI_ERR << "Topological sorting of lattice failed.";
  }

  vector<int32> state_times;
  int32 T = CompactLatticeStateTimes(*clat, &state_times);

  // The alpha and beta quantities here are "viterbi" alphas and beta.
  std::vector<double> alpha;
  std::vector<double> beta;
  bool viterbi = true;
  double best_prob = ComputeLatticeAlphasAndBetas(*clat, viterbi,
                                                  &alpha, &beta);

  std::vector<std::vector<LatticeArcRecord> > arc_records(T);

  StateId num_states = clat->NumStates();
  for (StateId s = 0; s < num_states; s++) {
    for (fst::ArcIterator<CompactLattice> aiter(*clat, s); !aiter.Done();
         aiter.Next()) {
      const Arc &arc = aiter.Value();
      LatticeArcRecord arc_record;
      arc_record.state = s;
      arc_record.arc = aiter.Position();
      arc_record.logprob =
          (alpha[s] + beta[arc.nextstate] - ConvertToCost(arc.weight))
           - best_prob;
      KALDI_ASSERT(arc_record.logprob < 0.1); // Should be zero or negative.
      int32 num_frames = arc.weight.String().size(), start_t = state_times[s];
      for (int32 t = start_t; t < start_t + num_frames; t++) {
        KALDI_ASSERT(t < T);
        arc_records[t].push_back(arc_record);
      }
    }
  }
  StateId dead_state = clat->AddState(); // A non-coaccesible state which we use
                                         // to remove arcs (make them end
                                         // there).
  size_t max_depth = max_depth_per_frame;
  for (int32 t = 0; t < T; t++) {
    size_t size = arc_records[t].size();
    if (size > max_depth) {
      // we sort from worst to best, so we keep the later-numbered ones,
      // and delete the lower-numbered ones.
      size_t cutoff = size - max_depth;
      std::nth_element(arc_records[t].begin(),
                       arc_records[t].begin() + cutoff,
                       arc_records[t].end());
      for (size_t index = 0; index < cutoff; index++) {
        LatticeArcRecord record(arc_records[t][index]);
        fst::MutableArcIterator<CompactLattice> aiter(clat, record.state);
        aiter.Seek(record.arc);
        Arc arc = aiter.Value();
        if (arc.nextstate != dead_state) { // not already killed.
          arc.nextstate = dead_state;
          aiter.SetValue(arc);
        }
      }
    }
  }
  Connect(clat);
  TopSortCompactLatticeIfNeeded(clat);
}


void TopSortCompactLatticeIfNeeded(CompactLattice *clat) {
  if (clat->Properties(fst::kTopSorted, true) == 0) {
    if (fst::TopSort(clat) == false) {
      KALDI_ERR << "Topological sorting failed";
    }
  }
}

void TopSortLatticeIfNeeded(Lattice *lat) {
  if (lat->Properties(fst::kTopSorted, true) == 0) {
    if (fst::TopSort(lat) == false) {
      KALDI_ERR << "Topological sorting failed";
    }
  }
}


/// Returns the depth of the lattice, defined as the average number of
/// arcs crossing any given frame.  Returns 1 for empty lattices.
/// Requires that input is topologically sorted.
BaseFloat CompactLatticeDepth(const CompactLattice &clat,
                              int32 *num_frames) {
  typedef CompactLattice::Arc::StateId StateId;
  if (clat.Properties(fst::kTopSorted, true) == 0) {
    KALDI_ERR << "Lattice input to CompactLatticeDepth was not topologically "
              << "sorted.";
  }
  if (clat.Start() == fst::kNoStateId) {
    *num_frames = 0;
    return 1.0;
  }
  size_t num_arc_frames = 0;
  int32 t;
  {
    vector<int32> state_times;
    t = CompactLatticeStateTimes(clat, &state_times);
  }
  if (num_frames != NULL)
    *num_frames = t;
  for (StateId s = 0; s < clat.NumStates(); s++) {
    for (fst::ArcIterator<CompactLattice> aiter(clat, s); !aiter.Done();
         aiter.Next()) {
      const CompactLatticeArc &arc = aiter.Value();
      num_arc_frames += arc.weight.String().size();
    }
    num_arc_frames += clat.Final(s).String().size();
  }
  return num_arc_frames / static_cast<BaseFloat>(t);
}


void CompactLatticeDepthPerFrame(const CompactLattice &clat,
                                 std::vector<int32> *depth_per_frame) {
  typedef CompactLattice::Arc::StateId StateId;
  if (clat.Properties(fst::kTopSorted, true) == 0) {
    KALDI_ERR << "Lattice input to CompactLatticeDepthPerFrame was not "
              << "topologically sorted.";
  }
  if (clat.Start() == fst::kNoStateId) {
    depth_per_frame->clear();
    return;
  }
  vector<int32> state_times;
  int32 T = CompactLatticeStateTimes(clat, &state_times);

  depth_per_frame->clear();
  if (T <= 0) {
    return;
  } else {
    depth_per_frame->resize(T, 0);
    for (StateId s = 0; s < clat.NumStates(); s++) {
      int32 start_time = state_times[s];
      for (fst::ArcIterator<CompactLattice> aiter(clat, s); !aiter.Done();
           aiter.Next()) {
        const CompactLatticeArc &arc = aiter.Value();
        int32 len = arc.weight.String().size();
        for (int32 t = start_time; t < start_time + len; t++) {
          KALDI_ASSERT(t < T);
          (*depth_per_frame)[t]++;
        }
      }
      int32 final_len = clat.Final(s).String().size();
      for (int32 t = start_time; t < start_time + final_len; t++) {
        KALDI_ASSERT(t < T);
        (*depth_per_frame)[t]++;
      }
    }
  }
}



void ConvertCompactLatticeToPhones(const TransitionModel &trans,
                                   CompactLattice *clat) {
  typedef CompactLatticeArc Arc;
  typedef Arc::Weight Weight;
  int32 num_states = clat->NumStates();
  for (int32 state = 0; state < num_states; state++) {
    for (fst::MutableArcIterator<CompactLattice> aiter(clat, state);
         !aiter.Done();
         aiter.Next()) {
      Arc arc(aiter.Value());
      std::vector<int32> phone_seq;
      const std::vector<int32> &tid_seq = arc.weight.String();
      for (std::vector<int32>::const_iterator iter = tid_seq.begin();
           iter != tid_seq.end(); ++iter) {
        if (trans.IsFinal(*iter))// note: there is one of these per phone...
          phone_seq.push_back(trans.TransitionIdToPhone(*iter));
      }
      arc.weight.SetString(phone_seq);
      aiter.SetValue(arc);
    } // end looping over arcs
    Weight f = clat->Final(state);
    if (f != Weight::Zero()) {
      std::vector<int32> phone_seq;
      const std::vector<int32> &tid_seq = f.String();
      for (std::vector<int32>::const_iterator iter = tid_seq.begin();
           iter != tid_seq.end(); ++iter) {
        if (trans.IsFinal(*iter))// note: there is one of these per phone...
          phone_seq.push_back(trans.TransitionIdToPhone(*iter));
      }
      f.SetString(phone_seq);
      clat->SetFinal(state, f);
    }
  }  // end looping over states
}

bool LatticeBoost(const TransitionModel &trans,
                  const std::vector<int32> &alignment,
                  const std::vector<int32> &silence_phones,
                  BaseFloat b,
                  BaseFloat max_silence_error,
                  Lattice *lat) {
  TopSortLatticeIfNeeded(lat);

  // get all stored properties (test==false means don't test if not known).
  uint64 props = lat->Properties(fst::kFstProperties,
                                 false);

  KALDI_ASSERT(IsSortedAndUniq(silence_phones));
  KALDI_ASSERT(max_silence_error >= 0.0 && max_silence_error <= 1.0);
  vector<int32> state_times;
  int32 num_states = lat->NumStates();
  int32 num_frames = LatticeStateTimes(*lat, &state_times);
  KALDI_ASSERT(num_frames == static_cast<int32>(alignment.size()));
  for (int32 state = 0; state < num_states; state++) {
    int32 cur_time = state_times[state];
    for (fst::MutableArcIterator<Lattice> aiter(lat, state); !aiter.Done();
         aiter.Next()) {
      LatticeArc arc = aiter.Value();
      if (arc.ilabel != 0) {  // Non-epsilon arc
        if (arc.ilabel < 0 || arc.ilabel > trans.NumTransitionIds()) {
          KALDI_WARN << "Lattice has out-of-range transition-ids: "
                     << "lattice/model mismatch?";
          return false;
        }
        int32 phone = trans.TransitionIdToPhone(arc.ilabel),
            ref_phone = trans.TransitionIdToPhone(alignment[cur_time]);
        BaseFloat frame_error;
        if (phone == ref_phone) {
          frame_error = 0.0;
        } else { // an error...
          if (std::binary_search(silence_phones.begin(), silence_phones.end(), phone))
            frame_error = max_silence_error;
          else
            frame_error = 1.0;
        }
        BaseFloat delta_cost = -b * frame_error; // negative cost if
        // frame is wrong, to boost likelihood of arcs with errors on them.
        // Add this cost to the graph part.
        arc.weight.SetValue1(arc.weight.Value1() + delta_cost);
        aiter.SetValue(arc);
      }
    }
  }
  // All we changed is the weights, so any properties that were
  // known before, are still known, except for whether or not the
  // lattice was weighted.
  lat->SetProperties(props,
                     ~(fst::kWeighted|fst::kUnweighted));

  return true;
}



BaseFloat LatticeForwardBackwardMpeVariants(
    const TransitionModel &trans,
    const std::vector<int32> &silence_phones,
    const Lattice &lat,
    const std::vector<int32> &num_ali,
    std::string criterion,
    bool one_silence_class,
    Posterior *post) {
  using namespace fst;
  typedef Lattice::Arc Arc;
  typedef Arc::Weight Weight;
  typedef Arc::StateId StateId;

  KALDI_ASSERT(criterion == "mpfe" || criterion == "smbr");
  bool is_mpfe = (criterion == "mpfe");

  if (lat.Properties(fst::kTopSorted, true) == 0)
    KALDI_ERR << "Input lattice must be topologically sorted.";
  KALDI_ASSERT(lat.Start() == 0);

  int32 num_states = lat.NumStates();
  vector<int32> state_times;
  int32 max_time = LatticeStateTimes(lat, &state_times);
  KALDI_ASSERT(max_time == static_cast<int32>(num_ali.size()));
  std::vector<double> alpha(num_states, kLogZeroDouble),
      alpha_smbr(num_states, 0), //forward variable for sMBR
      beta(num_states, kLogZeroDouble),
      beta_smbr(num_states, 0); //backward variable for sMBR

  double tot_forward_prob = kLogZeroDouble;
  double tot_forward_score = 0;

  post->clear();
  post->resize(max_time);

  alpha[0] = 0.0;
  // First Pass Forward,
  for (StateId s = 0; s < num_states; s++) {
    double this_alpha = alpha[s];
    for (ArcIterator<Lattice> aiter(lat, s); !aiter.Done(); aiter.Next()) {
      const Arc &arc = aiter.Value();
      double arc_like = -ConvertToCost(arc.weight);
      alpha[arc.nextstate] = LogAdd(alpha[arc.nextstate], this_alpha + arc_like);
    }
    Weight f = lat.Final(s);
    if (f != Weight::Zero()) {
      double final_like = this_alpha - (f.Value1() + f.Value2());
      tot_forward_prob = LogAdd(tot_forward_prob, final_like);
      KALDI_ASSERT(state_times[s] == max_time &&
                   "Lattice is inconsistent (final-prob not at max_time)");
    }
  }
  // First Pass Backward,
  for (StateId s = num_states-1; s >= 0; s--) {
    Weight f = lat.Final(s);
    double this_beta = -(f.Value1() + f.Value2());
    for (ArcIterator<Lattice> aiter(lat, s); !aiter.Done(); aiter.Next()) {
      const Arc &arc = aiter.Value();
      double arc_like = -ConvertToCost(arc.weight),
          arc_beta = beta[arc.nextstate] + arc_like;
      this_beta = LogAdd(this_beta, arc_beta);
    }
    beta[s] = this_beta;
  }
  // First Pass Forward-Backward Check
  double tot_backward_prob = beta[0];
  // may loose the condition somehow here 1e-6 (was 1e-8)
  if (!ApproxEqual(tot_forward_prob, tot_backward_prob, 1e-6)) {
    KALDI_ERR << "Total forward probability over lattice = " << tot_forward_prob
              << ", while total backward probability = " << tot_backward_prob;
  }

  alpha_smbr[0] = 0.0;
  // Second Pass Forward, calculate forward for MPFE/SMBR
  for (StateId s = 0; s < num_states; s++) {
    double this_alpha = alpha[s];
    for (ArcIterator<Lattice> aiter(lat, s); !aiter.Done(); aiter.Next()) {
      const Arc &arc = aiter.Value();
      double arc_like = -ConvertToCost(arc.weight);
      double frame_acc = 0.0;
      if (arc.ilabel != 0) {
        int32 cur_time = state_times[s];
        int32 phone = trans.TransitionIdToPhone(arc.ilabel),
            ref_phone = trans.TransitionIdToPhone(num_ali[cur_time]);
        bool phone_is_sil = std::binary_search(silence_phones.begin(),
                                               silence_phones.end(),
                                               phone),
            ref_phone_is_sil = std::binary_search(silence_phones.begin(),
                                                  silence_phones.end(),
                                                  ref_phone),
            both_sil = phone_is_sil && ref_phone_is_sil;
        if (!is_mpfe) { // smbr.
          int32 pdf = trans.TransitionIdToPdf(arc.ilabel),
              ref_pdf = trans.TransitionIdToPdf(num_ali[cur_time]);
          if (!one_silence_class)  // old behavior
            frame_acc = (pdf == ref_pdf && !phone_is_sil) ? 1.0 : 0.0;
          else
            frame_acc = (pdf == ref_pdf || both_sil) ? 1.0 : 0.0;
        } else {
          if (!one_silence_class)  // old behavior
            frame_acc = (phone == ref_phone && !phone_is_sil) ? 1.0 : 0.0;
          else
            frame_acc = (phone == ref_phone || both_sil) ? 1.0 : 0.0;
        }
      }
      double arc_scale = Exp(alpha[s] + arc_like - alpha[arc.nextstate]);
      alpha_smbr[arc.nextstate] += arc_scale * (alpha_smbr[s] + frame_acc);
    }
    Weight f = lat.Final(s);
    if (f != Weight::Zero()) {
      double final_like = this_alpha - (f.Value1() + f.Value2());
      double arc_scale = Exp(final_like - tot_forward_prob);
      tot_forward_score += arc_scale * alpha_smbr[s];
      KALDI_ASSERT(state_times[s] == max_time &&
                   "Lattice is inconsistent (final-prob not at max_time)");
    }
  }
  // Second Pass Backward, collect Mpe style posteriors
  for (StateId s = num_states-1; s >= 0; s--) {
    for (ArcIterator<Lattice> aiter(lat, s); !aiter.Done(); aiter.Next()) {
      const Arc &arc = aiter.Value();
      double arc_like = -ConvertToCost(arc.weight),
          arc_beta = beta[arc.nextstate] + arc_like;
      double frame_acc = 0.0;
      int32 transition_id = arc.ilabel;
      if (arc.ilabel != 0) {
        int32 cur_time = state_times[s];
        int32 phone = trans.TransitionIdToPhone(arc.ilabel),
            ref_phone = trans.TransitionIdToPhone(num_ali[cur_time]);
        bool phone_is_sil = std::binary_search(silence_phones.begin(),
                                               silence_phones.end(), phone),
            ref_phone_is_sil = std::binary_search(silence_phones.begin(),
                                                  silence_phones.end(),
                                                  ref_phone),
            both_sil = phone_is_sil && ref_phone_is_sil;
        if (!is_mpfe) { // smbr.
          int32 pdf = trans.TransitionIdToPdf(arc.ilabel),
              ref_pdf = trans.TransitionIdToPdf(num_ali[cur_time]);
          if (!one_silence_class)  // old behavior
            frame_acc = (pdf == ref_pdf && !phone_is_sil) ? 1.0 : 0.0;
          else
            frame_acc = (pdf == ref_pdf || both_sil) ? 1.0 : 0.0;
        } else {
          if (!one_silence_class)  // old behavior
            frame_acc = (phone == ref_phone && !phone_is_sil) ? 1.0 : 0.0;
          else
            frame_acc = (phone == ref_phone || both_sil) ? 1.0 : 0.0;
        }
      }
      double arc_scale = Exp(beta[arc.nextstate] + arc_like - beta[s]);
      // check arc_scale NAN,
      // this is to prevent partial paths in Lattices
      // i.e., paths don't survive to the final state
      if (KALDI_ISNAN(arc_scale)) arc_scale = 0;
      beta_smbr[s] += arc_scale * (beta_smbr[arc.nextstate] + frame_acc);

      if (transition_id != 0) { // Arc has a transition-id on it [not epsilon]
        double posterior = Exp(alpha[s] + arc_beta - tot_forward_prob);
        double acc_diff = alpha_smbr[s] + frame_acc + beta_smbr[arc.nextstate]
                               - tot_forward_score;
        double posterior_smbr = posterior * acc_diff;
        (*post)[state_times[s]].push_back(std::make_pair(transition_id,
                                                         static_cast<BaseFloat>(posterior_smbr)));
      }
    }
  }

  //Second Pass Forward Backward check
  double tot_backward_score = beta_smbr[0];  // Initial state id == 0
  // may loose the condition somehow here 1e-5/1e-4
  if (!ApproxEqual(tot_forward_score, tot_backward_score, 1e-4)) {
    KALDI_ERR << "Total forward score over lattice = " << tot_forward_score
              << ", while total backward score = " << tot_backward_score;
  }

  // Output the computed posteriors
  for (int32 t = 0; t < max_time; t++)
    MergePairVectorSumming(&((*post)[t]));
  return tot_forward_score;
}

bool CompactLatticeToWordAlignment(const CompactLattice &clat,
                                   std::vector<int32> *words,
                                   std::vector<int32> *begin_times,
                                   std::vector<int32> *lengths) {
  words->clear();
  begin_times->clear();
  lengths->clear();
  typedef CompactLattice::Arc Arc;
  typedef Arc::Label Label;
  typedef CompactLattice::StateId StateId;
  typedef CompactLattice::Weight Weight;
  using namespace fst;
  StateId state = clat.Start();
  int32 cur_time = 0;
  if (state == kNoStateId) {
    KALDI_WARN << "Empty lattice.";
    return false;
  }
  while (1) {
    Weight final = clat.Final(state);
    size_t num_arcs = clat.NumArcs(state);
    if (final != Weight::Zero()) {
      if (num_arcs != 0) {
        KALDI_WARN << "Lattice is not linear.";
        return false;
      }
      if (! final.String().empty()) {
        KALDI_WARN << "Lattice has alignments on final-weight: probably "
            "was not word-aligned (alignments will be approximate)";
      }
      return true;
    } else {
      if (num_arcs != 1) {
        KALDI_WARN << "Lattice is not linear: num-arcs = " << num_arcs;
        return false;
      }
      fst::ArcIterator<CompactLattice> aiter(clat, state);
      const Arc &arc = aiter.Value();
      Label word_id = arc.ilabel; // Note: ilabel==olabel, since acceptor.
      // Also note: word_id may be zero; we output it anyway.
      int32 length = arc.weight.String().size();
      words->push_back(word_id);
      begin_times->push_back(cur_time);
      lengths->push_back(length);
      cur_time += length;
      state = arc.nextstate;
    }
  }
}


bool CompactLatticeToWordProns(
    const TransitionModel &tmodel,
    const CompactLattice &clat,
    std::vector<int32> *words,
    std::vector<int32> *begin_times,
    std::vector<int32> *lengths,
    std::vector<std::vector<int32> > *prons,
    std::vector<std::vector<int32> > *phone_lengths) {
  words->clear();
  begin_times->clear();
  lengths->clear();
  prons->clear();
  phone_lengths->clear();
  typedef CompactLattice::Arc Arc;
  typedef Arc::Label Label;
  typedef CompactLattice::StateId StateId;
  typedef CompactLattice::Weight Weight;
  using namespace fst;
  StateId state = clat.Start();
  int32 cur_time = 0;
  if (state == kNoStateId) {
    KALDI_WARN << "Empty lattice.";
    return false;
  }
  while (1) {
    Weight final = clat.Final(state);
    size_t num_arcs = clat.NumArcs(state);
    if (final != Weight::Zero()) {
      if (num_arcs != 0) {
        KALDI_WARN << "Lattice is not linear.";
        return false;
      }
      if (! final.String().empty()) {
        KALDI_WARN << "Lattice has alignments on final-weight: probably "
            "was not word-aligned (alignments will be approximate)";
      }
      return true;
    } else {
      if (num_arcs != 1) {
        KALDI_WARN << "Lattice is not linear: num-arcs = " << num_arcs;
        return false;
      }
      fst::ArcIterator<CompactLattice> aiter(clat, state);
      const Arc &arc = aiter.Value();
      Label word_id = arc.ilabel; // Note: ilabel==olabel, since acceptor.
      // Also note: word_id may be zero; we output it anyway.
      int32 length = arc.weight.String().size();
      words->push_back(word_id);
      begin_times->push_back(cur_time);
      lengths->push_back(length);
      const std::vector<int32> &arc_alignment = arc.weight.String();
      std::vector<std::vector<int32> > split_alignment;
      SplitToPhones(tmodel, arc_alignment, &split_alignment);
      std::vector<int32> phones(split_alignment.size());
      std::vector<int32> plengths(split_alignment.size());
      for (size_t i = 0; i < split_alignment.size(); i++) {
        KALDI_ASSERT(!split_alignment[i].empty());
        phones[i] = tmodel.TransitionIdToPhone(split_alignment[i][0]);
        plengths[i] = split_alignment[i].size();
      }
      prons->push_back(phones);
      phone_lengths->push_back(plengths);

      cur_time += length;
      state = arc.nextstate;
    }
  }
}



void CompactLatticeShortestPath(const CompactLattice &clat,
                                CompactLattice *shortest_path) {
  using namespace fst;
  if (clat.Properties(fst::kTopSorted, true) == 0) {
    CompactLattice clat_copy(clat);
    if (!TopSort(&clat_copy))
      KALDI_ERR << "Was not able to topologically sort lattice (cycles found?)";
    CompactLatticeShortestPath(clat_copy, shortest_path);
    return;
  }
  // Now we can assume it's topologically sorted.
  shortest_path->DeleteStates();
  if (clat.Start() == kNoStateId) return;
  KALDI_ASSERT(clat.Start() == 0); // since top-sorted.
  typedef CompactLatticeArc Arc;
  typedef Arc::StateId StateId;
  typedef CompactLatticeWeight Weight;
  vector<std::pair<double, StateId> > best_cost_and_pred(clat.NumStates() + 1);
  StateId superfinal = clat.NumStates();
  for (StateId s = 0; s <= clat.NumStates(); s++) {
    best_cost_and_pred[s].first = numeric_limits<double>::infinity();
    best_cost_and_pred[s].second = fst::kNoStateId;
  }
  best_cost_and_pred[0].first = 0;
  for (StateId s = 0; s < clat.NumStates(); s++) {
    double my_cost = best_cost_and_pred[s].first;
    for (ArcIterator<CompactLattice> aiter(clat, s);
         !aiter.Done();
         aiter.Next()) {
      const Arc &arc = aiter.Value();
      double arc_cost = ConvertToCost(arc.weight),
          next_cost = my_cost + arc_cost;
      if (next_cost < best_cost_and_pred[arc.nextstate].first) {
        best_cost_and_pred[arc.nextstate].first = next_cost;
        best_cost_and_pred[arc.nextstate].second = s;
      }
    }
    double final_cost = ConvertToCost(clat.Final(s)),
        tot_final = my_cost + final_cost;
    if (tot_final < best_cost_and_pred[superfinal].first) {
      best_cost_and_pred[superfinal].first = tot_final;
      best_cost_and_pred[superfinal].second = s;
    }
  }
  std::vector<StateId> states; // states on best path.
  StateId cur_state = superfinal;
  while (cur_state != 0) {
    StateId prev_state = best_cost_and_pred[cur_state].second;
    if (prev_state == kNoStateId) {
      KALDI_WARN << "Failure in best-path algorithm for lattice (infinite costs?)";
      return; // return empty best-path.
    }
    states.push_back(prev_state);
    KALDI_ASSERT(cur_state != prev_state && "Lattice with cycles");
    cur_state = prev_state;
  }
  std::reverse(states.begin(), states.end());
  for (size_t i = 0; i < states.size(); i++)
    shortest_path->AddState();
  for (StateId s = 0; static_cast<size_t>(s) < states.size(); s++) {
    if (s == 0) shortest_path->SetStart(s);
    if (static_cast<size_t>(s + 1) < states.size()) { // transition to next state.
      bool have_arc = false;
      Arc cur_arc;
      for (ArcIterator<CompactLattice> aiter(clat, states[s]);
           !aiter.Done();
           aiter.Next()) {
        const Arc &arc = aiter.Value();
        if (arc.nextstate == states[s+1]) {
          if (!have_arc ||
              ConvertToCost(arc.weight) < ConvertToCost(cur_arc.weight)) {
            cur_arc = arc;
            have_arc = true;
          }
        }
      }
      KALDI_ASSERT(have_arc && "Code error.");
      shortest_path->AddArc(s, Arc(cur_arc.ilabel, cur_arc.olabel,
                                   cur_arc.weight, s+1));
    } else { // final-prob.
      shortest_path->SetFinal(s, clat.Final(states[s]));
    }
  }
}

void AddWordInsPenToCompactLattice(BaseFloat word_ins_penalty,
                                   CompactLattice *clat) {
  typedef CompactLatticeArc Arc;
  int32 num_states = clat->NumStates();

  //scan the lattice
  for (int32 state = 0; state < num_states; state++) {
    for (fst::MutableArcIterator<CompactLattice> aiter(clat, state);
         !aiter.Done(); aiter.Next()) {

      Arc arc(aiter.Value());

      if (arc.ilabel != 0) { // if there is a word on this arc
        LatticeWeight weight = arc.weight.Weight();
        // add word insertion penalty to lattice
        weight.SetValue1( weight.Value1() + word_ins_penalty);
        arc.weight.SetWeight(weight);
        aiter.SetValue(arc);
      }
    } // end looping over arcs
  }  // end looping over states
}

struct ClatRescoreTuple {
  ClatRescoreTuple(int32 state, int32 arc, int32 tid):
      state_id(state), arc_id(arc), tid(tid) { }
  int32 state_id;
  int32 arc_id;
  int32 tid;
};

/** RescoreCompactLatticeInternal is the internal code for both
    RescoreCompactLattice and RescoreCompatLatticeSpeedup.  For
    RescoreCompactLattice, "tmodel" will be NULL and speedup_factor will be 1.0.
 */
bool RescoreCompactLatticeInternal(
    const TransitionModel *tmodel,
    BaseFloat speedup_factor,
    DecodableInterface *decodable,
    CompactLattice *clat) {
  KALDI_ASSERT(speedup_factor >= 1.0);
  if (clat->NumStates() == 0) {
    KALDI_WARN << "Rescoring empty lattice";
    return false;
  }
  if (!clat->Properties(fst::kTopSorted, true)) {
    if (fst::TopSort(clat) == false) {
      KALDI_WARN << "Cycles detected in lattice.";
      return false;
    }
  }
  std::vector<int32> state_times;
  int32 utt_len = kaldi::CompactLatticeStateTimes(*clat, &state_times);

  std::vector<std::vector<ClatRescoreTuple> > time_to_state(utt_len);

  int32 num_states = clat->NumStates();
  KALDI_ASSERT(num_states == state_times.size());
  for (size_t state = 0; state < num_states; state++) {
    KALDI_ASSERT(state_times[state] >= 0);
    int32 t = state_times[state];
    int32 arc_id = 0;
    for (fst::MutableArcIterator<CompactLattice> aiter(clat, state);
         !aiter.Done(); aiter.Next(), arc_id++) {
      CompactLatticeArc arc = aiter.Value();
      std::vector<int32> arc_string = arc.weight.String();

      for (size_t offset = 0; offset < arc_string.size(); offset++) {
        if (t < utt_len) { // end state may be past this..
          int32 tid = arc_string[offset];
          time_to_state[t+offset].push_back(ClatRescoreTuple(state, arc_id, tid));
        } else {
          if (t != utt_len) {
            KALDI_WARN << "There appears to be lattice/feature mismatch, "
                       << "aborting.";
            return false;
          }
        }
      }
    }
    if (clat->Final(state) != CompactLatticeWeight::Zero()) {
      arc_id = -1;
      std::vector<int32> arc_string = clat->Final(state).String();
      for (size_t offset = 0; offset < arc_string.size(); offset++) {
        KALDI_ASSERT(t + offset < utt_len); // already checked in
        // CompactLatticeStateTimes, so would be code error.
        time_to_state[t+offset].push_back(
            ClatRescoreTuple(state, arc_id, arc_string[offset]));
      }
    }
  }

  for (int32 t = 0; t < utt_len; t++) {
    if ((t < utt_len - 1) && decodable->IsLastFrame(t)) {
      KALDI_WARN << "Features are too short for lattice: utt-len is "
                 << utt_len << ", " << t << " is last frame";
      return false;
    }
    // frame_scale is the scale we put on the computed acoustic probs for this
    // frame.  It will always be 1.0 if tmodel == NULL (i.e. if we are not doing
    // the "speedup" code).  For frames with multiple pdf-ids it will be one.
    // For frames with only one pdf-id, it will equal speedup_factor (>=1.0)
    // with probability 1.0 / speedup_factor, and zero otherwise.  If it is zero,
    // we can avoid computing the probabilities.
    BaseFloat frame_scale = 1.0;
    KALDI_ASSERT(!time_to_state[t].empty());
    if (tmodel != NULL) {
      int32 pdf_id = tmodel->TransitionIdToPdf(time_to_state[t][0].tid);
      bool frame_has_multiple_pdfs = false;
      for (size_t i = 1; i < time_to_state[t].size(); i++) {
        if (tmodel->TransitionIdToPdf(time_to_state[t][i].tid) != pdf_id) {
          frame_has_multiple_pdfs = true;
          break;
        }
      }
      if (frame_has_multiple_pdfs) {
        frame_scale = 1.0;
      } else {
        if (WithProb(1.0 / speedup_factor)) {
          frame_scale = speedup_factor;
        } else {
          frame_scale = 0.0;
        }
      }
      if (frame_scale == 0.0)
        continue; // the code below would be pointless.
    }

    for (size_t i = 0; i < time_to_state[t].size(); i++) {
      int32 state = time_to_state[t][i].state_id;
      int32 arc_id = time_to_state[t][i].arc_id;
      int32 tid = time_to_state[t][i].tid;

      if (arc_id == -1) { // Final state
        // Access the trans_id
        CompactLatticeWeight curr_clat_weight = clat->Final(state);

        // Calculate likelihood
        BaseFloat log_like = decodable->LogLikelihood(t, tid) * frame_scale;
        // update weight
        CompactLatticeWeight new_clat_weight = curr_clat_weight;
        LatticeWeight new_lat_weight = new_clat_weight.Weight();
        new_lat_weight.SetValue2(-log_like + curr_clat_weight.Weight().Value2());
        new_clat_weight.SetWeight(new_lat_weight);
        clat->SetFinal(state, new_clat_weight);
      } else {
        fst::MutableArcIterator<CompactLattice> aiter(clat, state);

        aiter.Seek(arc_id);
        CompactLatticeArc arc = aiter.Value();

        // Calculate likelihood
        BaseFloat log_like = decodable->LogLikelihood(t, tid) * frame_scale;
        // update weight
        LatticeWeight new_weight = arc.weight.Weight();
        new_weight.SetValue2(-log_like + arc.weight.Weight().Value2());
        arc.weight.SetWeight(new_weight);
        aiter.SetValue(arc);
      }
    }
  }
  return true;
}


bool RescoreCompactLatticeSpeedup(
    const TransitionModel &tmodel,
    BaseFloat speedup_factor,
    DecodableInterface *decodable,
    CompactLattice *clat) {
  return RescoreCompactLatticeInternal(&tmodel, speedup_factor, decodable, clat);
}

bool RescoreCompactLattice(DecodableInterface *decodable,
                           CompactLattice *clat) {
  return RescoreCompactLatticeInternal(NULL, 1.0, decodable, clat);
}


bool RescoreLattice(DecodableInterface *decodable,
                    Lattice *lat) {
  if (lat->NumStates() == 0) {
    KALDI_WARN << "Rescoring empty lattice";
    return false;
  }
  if (!lat->Properties(fst::kTopSorted, true)) {
    if (fst::TopSort(lat) == false) {
      KALDI_WARN << "Cycles detected in lattice.";
      return false;
    }
  }
  std::vector<int32> state_times;
  int32 utt_len = kaldi::LatticeStateTimes(*lat, &state_times);

  std::vector<std::vector<int32> > time_to_state(utt_len );

  int32 num_states = lat->NumStates();
  KALDI_ASSERT(num_states == state_times.size());
  for (size_t state = 0; state < num_states; state++) {
    int32 t = state_times[state];
    // Don't check t >= 0 because non-accessible states could have t = -1.
    KALDI_ASSERT(t <= utt_len);
    if (t >= 0 && t < utt_len)
      time_to_state[t].push_back(state);
  }

  for (int32 t = 0; t < utt_len; t++) {
    if ((t < utt_len - 1) && decodable->IsLastFrame(t)) {
      KALDI_WARN << "Features are too short for lattice: utt-len is "
                 << utt_len << ", " << t << " is last frame";
      return false;
    }
    for (size_t i = 0; i < time_to_state[t].size(); i++) {
      int32 state = time_to_state[t][i];
      for (fst::MutableArcIterator<Lattice> aiter(lat, state);
           !aiter.Done(); aiter.Next()) {
        LatticeArc arc = aiter.Value();
        if (arc.ilabel != 0) {
          int32 trans_id = arc.ilabel; // Note: it doesn't necessarily
          // have to be a transition-id, just whatever the Decodable
          // object is expecting, but it's normally a transition-id.

          BaseFloat log_like = decodable->LogLikelihood(t, trans_id);
          arc.weight.SetValue2(-log_like + arc.weight.Value2());
          aiter.SetValue(arc);
        }
      }
    }
  }
  return true;
}


BaseFloat LatticeForwardBackwardMmi(
    const TransitionModel &tmodel,
    const Lattice &lat,
    const std::vector<int32> &num_ali,
    bool drop_frames,
    bool convert_to_pdf_ids,
    bool cancel,
    Posterior *post) {
  // First compute the MMI posteriors.

  Posterior den_post;
  BaseFloat ans = LatticeForwardBackward(lat,
                                         &den_post,
                                         NULL);

  Posterior num_post;
  AlignmentToPosterior(num_ali, &num_post);

  // Now negate the MMI posteriors and add the numerator
  // posteriors.
  ScalePosterior(-1.0, &den_post);

  if (convert_to_pdf_ids) {
    Posterior num_tmp;
    ConvertPosteriorToPdfs(tmodel, num_post, &num_tmp);
    num_tmp.swap(num_post);
    Posterior den_tmp;
    ConvertPosteriorToPdfs(tmodel, den_post, &den_tmp);
    den_tmp.swap(den_post);
  }

  MergePosteriors(num_post, den_post,
                  cancel, drop_frames, post);

  return ans;
}


int32 LongestSentenceLength(const Lattice &lat) {
  typedef Lattice::Arc Arc;
  typedef Arc::Label Label;
  typedef Arc::StateId StateId;

  if (lat.Properties(fst::kTopSorted, true) == 0) {
    Lattice lat_copy(lat);
    if (!TopSort(&lat_copy))
      KALDI_ERR << "Was not able to topologically sort lattice (cycles found?)";
    return LongestSentenceLength(lat_copy);
  }
  std::vector<int32> max_length(lat.NumStates(), 0);
  int32 lattice_max_length = 0;
  for (StateId s = 0; s < lat.NumStates(); s++) {
    int32 this_max_length = max_length[s];
    for (fst::ArcIterator<Lattice> aiter(lat, s); !aiter.Done(); aiter.Next()) {
      const Arc &arc = aiter.Value();
      bool arc_has_word = (arc.olabel != 0);
      StateId nextstate = arc.nextstate;
      KALDI_ASSERT(static_cast<size_t>(nextstate) < max_length.size());
      if (arc_has_word) {
        // A lattice should ideally not have cycles anyway; a cycle with a word
        // on is something very bad.
        KALDI_ASSERT(nextstate > s && "Lattice has cycles with words on.");
        max_length[nextstate] = std::max(max_length[nextstate],
                                         this_max_length + 1);
      } else {
        max_length[nextstate] = std::max(max_length[nextstate],
                                         this_max_length);
      }
    }
    if (lat.Final(s) != LatticeWeight::Zero())
      lattice_max_length = std::max(lattice_max_length, max_length[s]);
  }
  return lattice_max_length;
}

int32 LongestSentenceLength(const CompactLattice &clat) {
  typedef CompactLattice::Arc Arc;
  typedef Arc::Label Label;
  typedef Arc::StateId StateId;

  if (clat.Properties(fst::kTopSorted, true) == 0) {
    CompactLattice clat_copy(clat);
    if (!TopSort(&clat_copy))
      KALDI_ERR << "Was not able to topologically sort lattice (cycles found?)";
    return LongestSentenceLength(clat_copy);
  }
  std::vector<int32> max_length(clat.NumStates(), 0);
  int32 lattice_max_length = 0;
  for (StateId s = 0; s < clat.NumStates(); s++) {
    int32 this_max_length = max_length[s];
    for (fst::ArcIterator<CompactLattice> aiter(clat, s);
         !aiter.Done(); aiter.Next()) {
      const Arc &arc = aiter.Value();
      bool arc_has_word = (arc.ilabel != 0); // note: olabel == ilabel.
      // also note: for normal CompactLattice, e.g. as produced by
      // determinization, all arcs will have nonzero labels, but the user might
      // decide to remplace some of the labels with zero for some reason, and we
      // want to support this.
      StateId nextstate = arc.nextstate;
      KALDI_ASSERT(static_cast<size_t>(nextstate) < max_length.size());
      KALDI_ASSERT(nextstate > s && "CompactLattice has cycles");
      if (arc_has_word)
        max_length[nextstate] = std::max(max_length[nextstate],
                                         this_max_length + 1);
      else
        max_length[nextstate] = std::max(max_length[nextstate],
                                         this_max_length);
    }
    if (clat.Final(s) != CompactLatticeWeight::Zero())
      lattice_max_length = std::max(lattice_max_length, max_length[s]);
  }
  return lattice_max_length;
}

void ComposeCompactLatticeDeterministic(
    const CompactLattice& clat,
    fst::DeterministicOnDemandFst<fst::StdArc>* det_fst,
    CompactLattice* composed_clat) {
  // StdFst::Arc and CompactLatticeArc has the same StateId type.
  typedef fst::StdArc::StateId StateId;
  typedef fst::StdArc::Weight Weight1;
  typedef CompactLatticeArc::Weight Weight2;
  typedef std::pair<StateId, StateId> StatePair;
  typedef unordered_map<StatePair, StateId, PairHasher<StateId> > MapType;
  typedef MapType::iterator IterType;

  // Empties the output FST.
  KALDI_ASSERT(composed_clat != NULL);
  composed_clat->DeleteStates();

  MapType state_map;
  std::queue<StatePair> state_queue;

  // Sets start state in <composed_clat>.
  StateId start_state = composed_clat->AddState();
  StatePair start_pair(clat.Start(), det_fst->Start());
  composed_clat->SetStart(start_state);
  state_queue.push(start_pair);
  std::pair<IterType, bool> result =
      state_map.insert(std::make_pair(start_pair, start_state));
  KALDI_ASSERT(result.second == true);

  // Starts composition here.
  while (!state_queue.empty()) {
    // Gets the first state in the queue.
    StatePair s = state_queue.front();
    StateId s1 = s.first;
    StateId s2 = s.second;
    state_queue.pop();


    Weight2 clat_final = clat.Final(s1);
    if (clat_final.Weight().Value1() !=
        std::numeric_limits<BaseFloat>::infinity()) {
      // Test for whether the final-prob of state s1 was zero.
      Weight1 det_fst_final = det_fst->Final(s2);
      if (det_fst_final.Value() !=
          std::numeric_limits<BaseFloat>::infinity()) {
        // Test for whether the final-prob of state s2 was zero.  If neither
        // source-state final prob was zero, then we should create final state
        // in fst_composed. We compute the product manually since this is more
        // efficient.
        Weight2 final_weight(LatticeWeight(clat_final.Weight().Value1() +
                                           det_fst_final.Value(),
                                           clat_final.Weight().Value2()),
                             clat_final.String());
        // we can assume final_weight is not Zero(), since neither of
        // the sources was zero.
        KALDI_ASSERT(state_map.find(s) != state_map.end());
        composed_clat->SetFinal(state_map[s], final_weight);
      }
    }

    // Loops over pair of edges at s1 and s2.
    for (fst::ArcIterator<CompactLattice> aiter(clat, s1);
         !aiter.Done(); aiter.Next()) {
      const CompactLatticeArc& arc1 = aiter.Value();
      fst::StdArc arc2;
      StateId next_state1 = arc1.nextstate, next_state2;
      bool matched = false;

      if (arc1.olabel == 0) {
        // If the symbol on <arc1> is <epsilon>, we transit to the next state
        // for <clat>, but keep <det_fst> at the current state.
        matched = true;
        next_state2 = s2;
      } else {
        // Otherwise try to find the matched arc in <det_fst>.
        matched = det_fst->GetArc(s2, arc1.olabel, &arc2);
        if (matched) {
          next_state2 = arc2.nextstate;
        }
      }

      // If matched arc is found in <det_fst>, then we have to add new arcs to
      // <composed_clat>.
      if (matched) {
        StatePair next_state_pair(next_state1, next_state2);
        IterType siter = state_map.find(next_state_pair);
        StateId next_state;

        // Adds composed state to <state_map>.
        if (siter == state_map.end()) {
          // If the composed state has not been created yet, create it.
          next_state = composed_clat->AddState();
          std::pair<const StatePair, StateId> next_state_map(next_state_pair,
                                                             next_state);
          std::pair<IterType, bool> result = state_map.insert(next_state_map);
          KALDI_ASSERT(result.second);
          state_queue.push(next_state_pair);
        } else {
          // If the composed state is already in <state_map>, we can directly
          // use that.
          next_state = siter->second;
        }

        // Adds arc to <composed_clat>.
        if (arc1.olabel == 0) {
          composed_clat->AddArc(state_map[s],
                                CompactLatticeArc(arc1.ilabel, 0,
                                                  arc1.weight, next_state));
        } else {
          Weight2 composed_weight(
              LatticeWeight(arc1.weight.Weight().Value1() +
                            arc2.weight.Value(),
                            arc1.weight.Weight().Value2()),
              arc1.weight.String());
          composed_clat->AddArc(state_map[s],
                                CompactLatticeArc(arc1.ilabel, arc2.olabel,
                                                  composed_weight, next_state));
        }
      }
    }
  }
  fst::Connect(composed_clat);
}


void ComputeAcousticScoresMap(
    const Lattice &lat,
    unordered_map<std::pair<int32, int32>, std::pair<BaseFloat, int32>,
                                        PairHasher<int32> > *acoustic_scores) {
  // typedef the arc, weight types
  typedef Lattice::Arc Arc;
  typedef Arc::Weight LatticeWeight;
  typedef Arc::StateId StateId;

  acoustic_scores->clear();

  std::vector<int32> state_times;
  LatticeStateTimes(lat, &state_times);   // Assumes the input is top sorted

  KALDI_ASSERT(lat.Start() == 0);

  for (StateId s = 0; s < lat.NumStates(); s++) {
    int32 t = state_times[s];
    for (fst::ArcIterator<Lattice> aiter(lat, s); !aiter.Done();
          aiter.Next()) {
      const Arc &arc = aiter.Value();
      const LatticeWeight &weight = arc.weight;

      int32 tid = arc.ilabel;

      if (tid != 0) {
        unordered_map<std::pair<int32, int32>, std::pair<BaseFloat, int32>,
          PairHasher<int32> >::iterator it = acoustic_scores->find(std::make_pair(t, tid));
        if (it == acoustic_scores->end()) {
          acoustic_scores->insert(std::make_pair(std::make_pair(t, tid),
                                          std::make_pair(weight.Value2(), 1)));
        } else {
          if (it->second.second == 2
                && it->second.first / it->second.second != weight.Value2()) {
            KALDI_VLOG(2) << "Transitions on the same frame have different "
                          << "acoustic costs for tid " << tid << "; "
                          << it->second.first / it->second.second
                          << " vs " << weight.Value2();
          }
          it->second.first += weight.Value2();
          it->second.second++;
        }
      } else {
        // Arcs with epsilon input label (tid) must have 0 acoustic cost
        KALDI_ASSERT(weight.Value2() == 0);
      }
    }

    LatticeWeight f = lat.Final(s);
    if (f != LatticeWeight::Zero()) {
      // Final acoustic cost must be 0 as we are reading from
      // non-determinized, non-compact lattice
      KALDI_ASSERT(f.Value2() == 0.0);
    }
  }
}

void ReplaceAcousticScoresFromMap(
    const unordered_map<std::pair<int32, int32>, std::pair<BaseFloat, int32>,
                                        PairHasher<int32> > &acoustic_scores,
    Lattice *lat) {
  // typedef the arc, weight types
  typedef Lattice::Arc Arc;
  typedef Arc::Weight LatticeWeight;
  typedef Arc::StateId StateId;

  TopSortLatticeIfNeeded(lat);

  std::vector<int32> state_times;
  LatticeStateTimes(*lat, &state_times);

  KALDI_ASSERT(lat->Start() == 0);

  for (StateId s = 0; s < lat->NumStates(); s++) {
    int32 t = state_times[s];
    for (fst::MutableArcIterator<Lattice> aiter(lat, s);
          !aiter.Done(); aiter.Next()) {
      Arc arc(aiter.Value());

      int32 tid = arc.ilabel;
      if (tid != 0) {
        unordered_map<std::pair<int32, int32>, std::pair<BaseFloat, int32>,
          PairHasher<int32> >::const_iterator it = acoustic_scores.find(std::make_pair(t, tid));
        if (it == acoustic_scores.end()) {
          KALDI_ERR << "Could not find tid " << tid << " at time " << t
                    << " in the acoustic scores map.";
        } else {
          arc.weight.SetValue2(it->second.first / it->second.second);
        }
      } else {
        // For epsilon arcs, set acoustic cost to 0.0
        arc.weight.SetValue2(0.0);
      }
      aiter.SetValue(arc);
    }

    LatticeWeight f = lat->Final(s);
    if (f != LatticeWeight::Zero()) {
      // Set final acoustic cost to 0.0
      f.SetValue2(0.0);
      lat->SetFinal(s, f);
    }
  }
}

}  // namespace kaldi<|MERGE_RESOLUTION|>--- conflicted
+++ resolved
@@ -438,14 +438,10 @@
           && (trans.TransitionIdToHmmState(arc.ilabel) == 0)
           && (!trans.IsSelfLoop(arc.ilabel))) {
          // && trans.IsFinal(arc.ilabel)) // there is one of these per phone...
-<<<<<<< HEAD
         if (replace_words)
           arc.olabel = trans.TransitionIdToPhone(arc.ilabel);
         else 
           arc.ilabel = trans.TransitionIdToPhone(arc.ilabel);
-=======
-        arc.olabel = trans.TransitionIdToPhone(arc.ilabel);
->>>>>>> e8b4f50d
       }
       aiter.SetValue(arc);
     }  // end looping over arcs
@@ -470,7 +466,7 @@
   typedef typename Arc::StateId StateId;
 
   StateId num_states = lat.NumStates();
-   KALDI_ASSERT(lat.Properties(fst::kTopSorted, true) == fst::kTopSorted);
+  KALDI_ASSERT(lat.Properties(fst::kTopSorted, true) == fst::kTopSorted);
   KALDI_ASSERT(lat.Start() == 0);
   alpha->clear();
   beta->clear();
