--- conflicted
+++ resolved
@@ -467,23 +467,17 @@
   /// learning_rate_factor_.
   virtual void SetAsGradient() { learning_rate_ = 1.0; is_gradient_ = true; }
 
-<<<<<<< HEAD
-=======
   virtual BaseFloat LearningRateFactor() { return learning_rate_factor_; }
 
->>>>>>> 7cf434ce
   // Sets the learning rate factors to lrate_factor.
   virtual void SetLearningRateFactor(BaseFloat lrate_factor) {
     learning_rate_factor_ = lrate_factor;
   }
 
-<<<<<<< HEAD
-=======
   // Copies the learning-rate, learning-rate-factor, l2-regularize, is-gradient
   // and max-change values from 'other'.
   void SetUpdatableConfigs(const UpdatableComponent &other);
 
->>>>>>> 7cf434ce
   /// freezes/unfreezes NaturalGradient updates, if applicable (to be overriden
   /// by components that use Natural Gradient).
   virtual void FreezeNaturalGradient(bool freeze) { }
