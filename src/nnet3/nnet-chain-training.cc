--- conflicted
+++ resolved
@@ -166,41 +166,6 @@
   num_minibatches_processed_++;
 }
 
-<<<<<<< HEAD
-void NnetChainTrainer::TrainInternal(const NnetExample &eg,
-                                     const NnetComputation &computation) {
-  const NnetTrainerOptions &nnet_config = opts_.nnet_config;
-  NnetComputer computer(nnet_config.compute_config, computation,
-                        *nnet_, delta_nnet_);
-  // give the inputs to the computer object
-  computer.AcceptInputs(*nnet_, eg.io);
-  computer.Run();
-
-  this->ProcessOutputs(false, eg, &computer);
-  computer.Run();
-
-  // If relevant, add in the part of the gradient that comes from L2
-  // regularization.
-  ApplyL2Regularization(*nnet_,
-                        GetNumNvalues(eg.io, false) *
-                        nnet_config.l2_regularize_factor,
-                        delta_nnet_);
-
-  // Updates the parameters of nnet
-  bool success = UpdateNnetWithMaxChange(*delta_nnet_,
-      nnet_config.max_param_change, 1.0, 1.0 - nnet_config.momentum, nnet_,
-      &num_max_change_per_component_applied_, &num_max_change_global_applied_);
-
-  // Scale down the batchnorm stats (keeps them fresh... this affects what
-  // happens when we use the model with batchnorm test-mode set).
-  ScaleBatchnormStats(nnet_config.batchnorm_stats_scale, nnet_);
-
-  // Scale delta_nnet
-  if (success)
-    ScaleNnet(nnet_config.momentum, delta_nnet_);
-  else
-    ScaleNnet(0.0, delta_nnet_);
-=======
 // This object exists to help avoid memory fragmentation: it allocates,
 // but does not use, the exact sizes of memory that are going to be needed
 // in ComputeChainObjfAndDeriv().
@@ -271,7 +236,58 @@
                             kUndefined, kStrideEqualNumCols);
 
   beta_.Resize(2, max_sequence_size, kUndefined);
->>>>>>> 8b500766
+}
+
+void NnetChainTrainer::TrainInternal(const NnetExample &eg,
+                                     const NnetComputation &computation) {
+  const NnetTrainerOptions &nnet_config = opts_.nnet_config;
+  // note: because we give the 1st arg (nnet_) as a pointer to the
+  // constructor of 'computer', it will use that copy of the nnet to
+  // store stats.
+  NnetComputer computer(nnet_config.compute_config, computation,
+                        nnet_, delta_nnet_);
+
+  // reserve the memory needed in ProcessOutputs (before memory gets fragmented
+  // by the call to computer.Run().
+  ChainTrainerMemoryHolder *memory_holder =
+      new ChainTrainerMemoryHolder(*nnet_, den_graph_.NumStates(), eg);
+
+  // give the inputs to the computer object
+  computer.AcceptInputs(*nnet_, eg.io);
+  computer.Run();
+
+  // 'this->ProcessOutputs()' is going to need the same sizes as are stored in
+  // 'memory_holder'.
+  delete memory_holder;
+
+  this->ProcessOutputs(false, eg, &computer);
+  computer.Run();
+
+  // If relevant, add in the part of the gradient that comes from L2
+  // regularization.
+  ApplyL2Regularization(*nnet_,
+                        GetNumNvalues(eg.io, false) *
+                        nnet_config.l2_regularize_factor,
+                        delta_nnet_);
+
+  // Updates the parameters of nnet
+  bool success = UpdateNnetWithMaxChange(*delta_nnet_,
+      nnet_config.max_param_change, 1.0, 1.0 - nnet_config.momentum, nnet_,
+      &num_max_change_per_component_applied_, &num_max_change_global_applied_);
+
+  // Scale down the batchnorm stats (keeps them fresh... this affects what
+  // happens when we use the model with batchnorm test-mode set).
+  ScaleBatchnormStats(nnet_config.batchnorm_stats_scale, nnet_);
+
+  // The following will only do something if we have a LinearComponent
+  // or AffineComponent with orthonormal-constraint set to a nonzero value.
+  ConstrainOrthonormal(nnet_);
+
+  // Scale delta_nnet
+  if (success)
+    ScaleNnet(nnet_config.momentum, delta_nnet_);
+  else
+    ScaleNnet(0.0, delta_nnet_);
 }
 
 void NnetChainTrainer::TrainInternal(const NnetChainExample &eg,
@@ -409,21 +425,18 @@
       bool use_xent = (opts_.chain_config.xent_regularize != 0.0);
       std::string xent_name = io.name + "-xent";  // typically "output-xent".
       CuMatrix<BaseFloat> xent_deriv;
-      if (use_xent)
-        xent_deriv.Resize(nnet_output.NumRows(), nnet_output.NumCols(),
-                          kUndefined);
 
       BaseFloat tot_objf, tot_l2_term, tot_weight;
 
       int32 num_sequences = NumSequencesInChainEg(io.indexes);
       KALDI_ASSERT(io.features.NumRows() % num_sequences == 0);
       int32 frames_per_sequence = io.features.NumRows() / num_sequences;
-      ComputeObjfAndDeriv2(opts_.chain_config, den_graph_,
-                           io.features, nnet_output,
-                           num_sequences, frames_per_sequence,
-                           &tot_objf, &tot_l2_term, &tot_weight,
-                           &nnet_output_deriv,
-                           (use_xent ? &xent_deriv : NULL));
+      ComputeKLObjfAndDeriv(opts_.chain_config, den_graph_,
+                            io.features, nnet_output,
+                            num_sequences, frames_per_sequence,
+                            &tot_objf, &tot_l2_term, &tot_weight,
+                            &nnet_output_deriv,
+                            (use_xent ? &xent_deriv : NULL));
 
       BaseFloat objf_scale = 1.0;
       {
@@ -580,7 +593,7 @@
       // at this point, xent_deriv is posteriors derived from the numerator
       // computation.  note, xent_objf has a factor of '.supervision.weight'
       BaseFloat xent_objf = TraceMatMat(xent_output, xent_deriv, kTrans);
-      
+
       {
         unordered_map<std::string, BaseFloat, StringHasher>::iterator it =
           objective_scales_.find(xent_name);
@@ -590,7 +603,7 @@
           xent_deriv.Scale(it->second);
         }
       }
-      
+
       objf_info_[xent_name + suffix].UpdateStats(xent_name + suffix,
                                         opts_.nnet_config.print_interval,
                                         num_minibatches_processed_,
@@ -661,7 +674,7 @@
   for (; iter != end; ++iter) {
     const std::string &name = iter->first;
     const ObjectiveFunctionInfo &info = iter->second;
-    
+
     ans = info.PrintTotalStats(name) || ans;
   }
   PrintMaxChangeStats();
