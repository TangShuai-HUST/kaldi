// nnet3/nnet-chain-training.cc

// Copyright      2015    Johns Hopkins University (author: Daniel Povey)
//                2016    Xiaohui Zhang

// See ../../COPYING for clarification regarding multiple authors
//
// Licensed under the Apache License, Version 2.0 (the "License");
// you may not use this file except in compliance with the License.
// You may obtain a copy of the License at
//
//  http://www.apache.org/licenses/LICENSE-2.0
//
// THIS CODE IS PROVIDED *AS IS* BASIS, WITHOUT WARRANTIES OR CONDITIONS OF ANY
// KIND, EITHER EXPRESS OR IMPLIED, INCLUDING WITHOUT LIMITATION ANY IMPLIED
// WARRANTIES OR CONDITIONS OF TITLE, FITNESS FOR A PARTICULAR PURPOSE,
// MERCHANTABLITY OR NON-INFRINGEMENT.
// See the Apache 2 License for the specific language governing permissions and
// limitations under the License.

#include "nnet3/nnet-chain-training.h"
#include "nnet3/nnet-utils.h"

namespace kaldi {
namespace nnet3 {

NnetChainTrainer::NnetChainTrainer(const NnetChainTrainingOptions &opts,
                                   const fst::StdVectorFst &den_fst,
                                   Nnet *nnet):
    opts_(opts),
    den_graph_(den_fst, nnet->OutputDim("output")),
    nnet_(nnet),
    compiler_(*nnet, opts_.nnet_config.optimize_config,
              opts_.nnet_config.compiler_config),
    num_minibatches_processed_(0),
    srand_seed_(RandInt(0, 100000)) {
  if (opts.nnet_config.zero_component_stats)
    ZeroComponentStats(nnet);
  KALDI_ASSERT(opts.nnet_config.momentum >= 0.0 &&
               opts.nnet_config.max_param_change >= 0.0 &&
               opts.nnet_config.backstitch_training_interval > 0);
  delta_nnet_ = nnet_->Copy();
  ScaleNnet(0.0, delta_nnet_);
  const int32 num_updatable = NumUpdatableComponents(*delta_nnet_);
  num_max_change_per_component_applied_.resize(num_updatable, 0);
  num_max_change_global_applied_ = 0;

  if (opts.nnet_config.read_cache != "") {
    bool binary;
    try {
      Input ki(opts.nnet_config.read_cache, &binary);
      compiler_.ReadCache(ki.Stream(), binary);
      KALDI_LOG << "Read computation cache from " << opts.nnet_config.read_cache;
    } catch (...) {
      KALDI_WARN << "Could not open cached computation. "
                    "Probably this is the first training iteration.";
    }
  }

  if (opts.chain_config.use_smbr_objective &&
      (opts.chain_config.exclude_silence || opts.chain_config.one_silence_class)) {
    if (opts.chain_config.silence_pdfs_str.empty()) {
      KALDI_ERR << "--silence-pdfs is required if --exclude-silence or "
                << "--one-silence-class is true.";
    }

    std::vector<std::string> silence_pdfs;
    SplitStringToVector(opts.chain_config.silence_pdfs_str, ":,", false, 
                        &silence_pdfs);

    int32 num_pdfs = nnet->OutputDim("output");
    std::vector<int32> indices(num_pdfs, -1);

    if (opts.chain_config.exclude_silence) {
      for (size_t i = 0; i < num_pdfs; i++) {
        indices[i] = i;
      }

      for (std::vector<std::string>::iterator it = silence_pdfs.begin();
           it != silence_pdfs.end(); ++it) {
        int32 pdf = std::atoi(it->c_str());
        if (pdf > num_pdfs) 
          KALDI_ERR << "Invalid pdf " << pdf << " in silence-pdfs "
                    << opts.chain_config.silence_pdfs_str;
        indices[pdf] = -1;
      }
    } else {
      for (std::vector<std::string>::iterator it = silence_pdfs.begin();
           it != silence_pdfs.end(); ++it) {
        int32 pdf = std::atoi(it->c_str());
        if (pdf > num_pdfs) 
          KALDI_ERR << "Invalid pdf " << pdf << " in silence-pdfs "
                    << opts.chain_config.silence_pdfs_str;
        indices[pdf] = pdf;
      }
    }

    sil_indices_.Resize(num_pdfs);
    sil_indices_.CopyFromVec(indices);
  }

  if (!opts.nnet_config.objective_scales_str.empty()) {
    std::vector<std::string> objectives_for_outputs;
    SplitStringToVector(opts.nnet_config.objective_scales_str, ",", false,
                        &objectives_for_outputs);
    std::vector<std::string>::const_iterator it = objectives_for_outputs.begin();
    for (; it != objectives_for_outputs.end(); ++it) {
      std::vector<std::string> this_output_objective;
      SplitStringToVector(*it, ":", false,
                          &this_output_objective);

      BaseFloat scale;
      ConvertStringToReal(this_output_objective[1], &scale);
      objective_scales_.insert(
          std::make_pair(this_output_objective[0], scale));
    }
  }
}

/*
void NnetChainTrainer::Train(const NnetExample &eg) {
  bool need_model_derivative = true;
  const NnetTrainerOptions &nnet_config = opts_.nnet_config;
  bool use_xent_regularization = (opts_.chain_config.xent_regularize != 0.0);
  ComputationRequest request;
  GetComputationRequest(*nnet_, eg, need_model_derivative,
                        nnet_config.store_component_stats, &request,
                        use_xent_regularization, need_model_derivative);
  const NnetComputation *computation = compiler_.Compile(request);

  // conventional training
  TrainInternal(eg, *computation);

  num_minibatches_processed_++;
}
*/

void NnetChainTrainer::Train(const NnetChainExample &chain_eg) {
  bool need_model_derivative = true;
  const NnetTrainerOptions &nnet_config = opts_.nnet_config;
  bool use_xent_regularization = (opts_.chain_config.xent_regularize != 0.0);
  ComputationRequest request;
  GetChainComputationRequest(*nnet_, chain_eg, need_model_derivative,
                             nnet_config.store_component_stats,
                             use_xent_regularization, need_model_derivative,
                             &request);
  const NnetComputation *computation = compiler_.Compile(request);

  if (nnet_config.backstitch_training_scale > 0.0 && num_minibatches_processed_
      % nnet_config.backstitch_training_interval ==
      srand_seed_ % nnet_config.backstitch_training_interval) {
    // backstitch training is incompatible with momentum > 0
    KALDI_ASSERT(nnet_config.momentum == 0.0);
    FreezeNaturalGradient(true, delta_nnet_);
    bool is_backstitch_step1 = true;
    srand(srand_seed_ + num_minibatches_processed_);
    ResetGenerators(nnet_);
    TrainInternalBackstitch(chain_eg, *computation, is_backstitch_step1);
    FreezeNaturalGradient(false, delta_nnet_); // un-freeze natural gradient
    is_backstitch_step1 = false;
    srand(srand_seed_ + num_minibatches_processed_);
    ResetGenerators(nnet_);
    TrainInternalBackstitch(chain_eg, *computation, is_backstitch_step1);
  } else { // conventional training
    TrainInternal(chain_eg, *computation);
  }

  num_minibatches_processed_++;
}

// This object exists to help avoid memory fragmentation: it allocates,
// but does not use, the exact sizes of memory that are going to be needed
// in ComputeChainObjfAndDeriv().
class ChainTrainerMemoryHolder {
 public:
  ChainTrainerMemoryHolder(const Nnet &nnet,
                           int32 num_den_graph_states,
                           const NnetChainExample &eg);
  //ChainTrainerMemoryHolder(const Nnet &nnet,
  //                         int32 num_den_graph_states,
  //                         const NnetExample &eg);
 private:
  CuMatrix<BaseFloat> nnet_output_deriv_;
  CuMatrix<BaseFloat> xent_output_deriv_;
  CuMatrix<BaseFloat> beta_;
  CuMatrix<BaseFloat> alpha_;

};

ChainTrainerMemoryHolder::ChainTrainerMemoryHolder(const Nnet &nnet,
                                                   int32 den_graph_states,
                                                   const NnetChainExample &eg) {

  std::vector<NnetChainSupervision>::const_iterator iter = eg.outputs.begin(),
      end = eg.outputs.end();

  int32 max_rows = 0,
      max_cols = 0;

  size_t max_frames_per_sequence = 0,
         max_sequence_size = 0,
         max_alpha_matrix_size = 0;

  for (; iter != end; ++iter) {
    // there will normally be just one of these things; we'll normally loop once.
    const NnetChainSupervision &sup = *iter;

    int32 output_rows = sup.supervision.num_sequences * sup.supervision.frames_per_sequence;
    int32 output_cols = nnet.OutputDim("output");

    size_t curr_frames_per_sequence = output_rows / sup.supervision.num_sequences + 1;
    size_t den_graph_size = den_graph_states + 1;
    size_t curr_sequence_size = den_graph_size * sup.supervision.num_sequences;
    size_t curr_alpha_matrix_size = curr_frames_per_sequence * curr_sequence_size;

    if (curr_alpha_matrix_size > max_alpha_matrix_size) {
      max_alpha_matrix_size = curr_alpha_matrix_size;
      max_frames_per_sequence = curr_frames_per_sequence;
      max_sequence_size = curr_sequence_size;
    }

    size_t matrix_size = output_rows * output_cols;
    if (matrix_size > (max_rows * max_cols)) {
      max_rows = output_rows;
      max_cols = output_cols;
    }
  }

  // the sequence of resizes is in a specific order (bigger to smaller)
  // so that the cudaMalloc won't trash the memory it has already
  // alloc'd in the previous iterations
  alpha_.Resize(max_frames_per_sequence,
                max_sequence_size,
                kUndefined);


  nnet_output_deriv_.Resize(max_rows, max_cols, kUndefined);
  // note: the same block of memory can be used for xent_output_deriv_ as is
  // used for exp_nnet_output_transposed_ in chain-training.cc.
  xent_output_deriv_.Resize(max_rows, max_cols,
                            kUndefined, kStrideEqualNumCols);

  beta_.Resize(2, max_sequence_size, kUndefined);
}

/*
ChainTrainerMemoryHolder::ChainTrainerMemoryHolder(const Nnet &nnet,
                                                   int32 den_graph_states,
                                                   const NnetExample &eg) {

  std::vector<NnetIo>::const_iterator iter = eg.io.begin(),
      end = eg.io.end();

  int32 max_rows = 0,
      max_cols = 0;

  size_t max_frames_per_sequence = 0,
         max_sequence_size = 0,
         max_alpha_matrix_size = 0;

  for (; iter != end; ++iter) {
    const NnetIo &io = *iter;
    int32 node_index = nnet.GetNodeIndex(io.name);
    KALDI_ASSERT(node_index >= 0);
    if (!nnet.IsOutputNode(node_index)) continue;

    int32 output_rows = io.features.NumRows();
    int32 output_cols = nnet.OutputDim("output");

    int32 num_sequences = NumSequencesInChainEg(io.indexes);
    size_t curr_frames_per_sequence = output_rows / num_sequences + 1;
    size_t den_graph_size = den_graph_states + 1;
    size_t curr_sequence_size = den_graph_size * num_sequences;
    size_t curr_alpha_matrix_size = curr_frames_per_sequence * curr_sequence_size;

    if (curr_alpha_matrix_size > max_alpha_matrix_size) {
      max_alpha_matrix_size = curr_alpha_matrix_size;
      max_frames_per_sequence = curr_frames_per_sequence;
      max_sequence_size = curr_sequence_size;
    }

    size_t matrix_size = output_rows * output_cols;
    if (matrix_size > (max_rows * max_cols)) {
      max_rows = output_rows;
      max_cols = output_cols;
    }
  }

  // the sequence of resizes is in a specific order (bigger to smaller)
  // so that the cudaMalloc won't trash the memory it has already
  // alloc'd in the previous iterations
  alpha_.Resize(max_frames_per_sequence,
                max_sequence_size,
                kUndefined);


  nnet_output_deriv_.Resize(max_rows, max_cols, kUndefined);
  // note: the same block of memory can be used for xent_output_deriv_ as is
  // used for exp_nnet_output_transposed_ in chain-training.cc.
  xent_output_deriv_.Resize(max_rows, max_cols,
                            kUndefined, kStrideEqualNumCols);

  beta_.Resize(2, max_sequence_size, kUndefined);
}

void NnetChainTrainer::TrainInternal(const NnetExample &eg,
                                     const NnetComputation &computation) {
  const NnetTrainerOptions &nnet_config = opts_.nnet_config;
  // note: because we give the 1st arg (nnet_) as a pointer to the
  // constructor of 'computer', it will use that copy of the nnet to
  // store stats.
  NnetComputer computer(nnet_config.compute_config, computation,
                        nnet_, delta_nnet_);

  // reserve the memory needed in ProcessOutputs (before memory gets fragmented
  // by the call to computer.Run().
  ChainTrainerMemoryHolder *memory_holder =
      new ChainTrainerMemoryHolder(*nnet_, den_graph_.NumStates(), eg);

  // give the inputs to the computer object
  computer.AcceptInputs(*nnet_, eg.io);
  computer.Run();

  // 'this->ProcessOutputs()' is going to need the same sizes as are stored in
  // 'memory_holder'.
  delete memory_holder;

  this->ProcessOutputs(false, eg, &computer);
  computer.Run();

  // If relevant, add in the part of the gradient that comes from L2
  // regularization.
  ApplyL2Regularization(*nnet_,
                        GetNumNvalues(eg.io, false) *
                        nnet_config.l2_regularize_factor,
                        delta_nnet_);

  // Updates the parameters of nnet
  bool success = UpdateNnetWithMaxChange(*delta_nnet_,
      nnet_config.max_param_change, 1.0, 1.0 - nnet_config.momentum, nnet_,
      &num_max_change_per_component_applied_, &num_max_change_global_applied_);

  // Scale down the batchnorm stats (keeps them fresh... this affects what
  // happens when we use the model with batchnorm test-mode set).
  ScaleBatchnormStats(nnet_config.batchnorm_stats_scale, nnet_);

  // The following will only do something if we have a LinearComponent
  // or AffineComponent with orthonormal-constraint set to a nonzero value.
  ConstrainOrthonormal(nnet_);

  // Scale delta_nnet
  if (success)
    ScaleNnet(nnet_config.momentum, delta_nnet_);
  else
    ScaleNnet(0.0, delta_nnet_);
}
*/

void NnetChainTrainer::TrainInternal(const NnetChainExample &eg,
                                     const NnetComputation &computation) {
  const NnetTrainerOptions &nnet_config = opts_.nnet_config;
  // note: because we give the 1st arg (nnet_) as a pointer to the
  // constructor of 'computer', it will use that copy of the nnet to
  // store stats.
  NnetComputer computer(nnet_config.compute_config, computation,
                        nnet_, delta_nnet_);

  // reserve the memory needed in ProcessOutputs (before memory gets fragmented
  // by the call to computer.Run().
  ChainTrainerMemoryHolder *memory_holder =
      new ChainTrainerMemoryHolder(*nnet_, den_graph_.NumStates(), eg);

  // give the inputs to the computer object.
  computer.AcceptInputs(*nnet_, eg.inputs);
  computer.Run();

  // 'this->ProcessOutputs()' is going to need the same sizes as are stored in
  // 'memory_holder'.
  delete memory_holder;

  // Probably could be merged in a single call PreallocateChainTrainerMemory(*nnet_, eg) ?
  this->ProcessOutputs(false, eg, &computer);
  computer.Run();

  // If relevant, add in the part of the gradient that comes from L2
  // regularization.
  ApplyL2Regularization(*nnet_,
                        GetNumNvalues(eg.inputs, false) *
                        nnet_config.l2_regularize_factor,
                        delta_nnet_);

  // Updates the parameters of nnet
  bool success = UpdateNnetWithMaxChange(*delta_nnet_,
      nnet_config.max_param_change, 1.0, 1.0 - nnet_config.momentum, nnet_,
      &num_max_change_per_component_applied_, &num_max_change_global_applied_);

  // Scale down the batchnorm stats (keeps them fresh... this affects what
  // happens when we use the model with batchnorm test-mode set).
  ScaleBatchnormStats(nnet_config.batchnorm_stats_scale, nnet_);

  // The following will only do something if we have a LinearComponent
  // or AffineComponent with orthonormal-constraint set to a nonzero value.
  ConstrainOrthonormal(nnet_);

  // Scale delta_nnet
  if (success)
    ScaleNnet(nnet_config.momentum, delta_nnet_);
  else
    ScaleNnet(0.0, delta_nnet_);
}

void NnetChainTrainer::TrainInternalBackstitch(const NnetChainExample &eg,
                                               const NnetComputation &computation,
                                               bool is_backstitch_step1) {
  const NnetTrainerOptions &nnet_config = opts_.nnet_config;
  // note: because we give the 1st arg (nnet_) as a pointer to the
  // constructor of 'computer', it will use that copy of the nnet to
  // store stats.
  NnetComputer computer(nnet_config.compute_config, computation,
                        nnet_, delta_nnet_);
  // give the inputs to the computer object.
  computer.AcceptInputs(*nnet_, eg.inputs);
  computer.Run();

  bool is_backstitch_step2 = !is_backstitch_step1;
  this->ProcessOutputs(is_backstitch_step2, eg, &computer);
  computer.Run();

  BaseFloat max_change_scale, scale_adding;
  if (is_backstitch_step1) {
    // max-change is scaled by backstitch_training_scale;
    // delta_nnet is scaled by -backstitch_training_scale when added to nnet;
    max_change_scale = nnet_config.backstitch_training_scale;
    scale_adding = -nnet_config.backstitch_training_scale;
  } else {
    // max-change is scaled by 1 + backstitch_training_scale;
    // delta_nnet is scaled by 1 + backstitch_training_scale when added to nnet;
    max_change_scale = 1.0 + nnet_config.backstitch_training_scale;
    scale_adding = 1.0 + nnet_config.backstitch_training_scale;
  }

  // If relevant, add in the part of the gradient that comes from L2
  // regularization.  It may not be optimally inefficient to do it on both
  // passes of the backstitch, like we do here, but it probably minimizes
  // any harmful interactions with the max-change.
  ApplyL2Regularization(*nnet_,
                        scale_adding * GetNumNvalues(eg.inputs, false) *
                        nnet_config.l2_regularize_factor,
                        delta_nnet_);

  // Updates the parameters of nnet
  UpdateNnetWithMaxChange(*delta_nnet_,
      nnet_config.max_param_change, max_change_scale, scale_adding, nnet_,
      &num_max_change_per_component_applied_, &num_max_change_global_applied_);

  if (is_backstitch_step1) {
    // The following will only do something if we have a LinearComponent or
    // AffineComponent with orthonormal-constraint set to a nonzero value. We
    // choose to do this only on the 1st backstitch step, for efficiency.
    ConstrainOrthonormal(nnet_);
  }

  if (!is_backstitch_step1) {
    // Scale down the batchnorm stats (keeps them fresh... this affects what
    // happens when we use the model with batchnorm test-mode set).  Do this
    // after backstitch step 2 so that the stats are scaled down before we start
    // the next minibatch.
    ScaleBatchnormStats(nnet_config.batchnorm_stats_scale, nnet_);
  }

  ScaleNnet(0.0, delta_nnet_);
}

/*
void NnetChainTrainer::ProcessOutputs(bool is_backstitch_step2,
                                      const NnetExample &eg,
                                      NnetComputer *computer) {
  // In backstitch training, the output-name with the "_backstitch" suffix is
  // the one computed after the first, backward step of backstitch.
  const std::string suffix = (is_backstitch_step2 ? "_backstitch" : "");
  std::vector<NnetIo>::const_iterator iter = eg.io.begin(),
    end = eg.io.end();
  for (; iter != end; ++iter) {
    const NnetIo &io = *iter;
    int32 node_index = nnet_->GetNodeIndex(io.name);
    KALDI_ASSERT(node_index >= 0);
    if (nnet_->IsOutputNode(node_index)) {
      const CuMatrixBase<BaseFloat> &nnet_output = computer->GetOutput(io.name);
      CuMatrix<BaseFloat> nnet_output_deriv(nnet_output.NumRows(),
                                            nnet_output.NumCols(),
                                            kUndefined);
      bool use_xent = (opts_.chain_config.xent_regularize != 0.0);
      std::string xent_name = io.name + "-xent";  // typically "output-xent".
      CuMatrix<BaseFloat> xent_deriv;

      BaseFloat tot_objf, tot_l2_term, tot_weight;

      int32 num_sequences = NumSequencesInChainEg(io.indexes);
      KALDI_ASSERT(io.features.NumRows() % num_sequences == 0);
      int32 frames_per_sequence = io.features.NumRows() / num_sequences;
      ComputeKLObjfAndDeriv(opts_.chain_config, den_graph_,
                            io.features, 1.0, nnet_output,
                            num_sequences, frames_per_sequence,
                            &tot_objf, &tot_l2_term, &tot_weight,
                            &nnet_output_deriv,
                            (use_xent ? &xent_deriv : NULL));

      BaseFloat objf_scale = 1.0;
      {
        unordered_map<std::string, BaseFloat, StringHasher>::iterator it =
          objective_scales_.find(io.name);

        if (it != objective_scales_.end()) {
          objf_scale = it->second;
          tot_objf *= it->second;
          tot_l2_term *= it->second;
          tot_weight *= it->second;
          nnet_output_deriv.Scale(it->second);
        }
      }

      if (use_xent) {
        // this block computes the cross-entropy objective.
        const CuMatrixBase<BaseFloat> &xent_output = computer->GetOutput(
          xent_name);
        // at this point, xent_deriv is posteriors derived from the numerato
        // computation.  note, xent_objf has a factor of '.supervision.weight'
        BaseFloat xent_objf = TraceMatMat(xent_output, xent_deriv, kTrans);

        {
          unordered_map<std::string, BaseFloat, StringHasher>::iterator it =
            objective_scales_.find(xent_name);

          if (it != objective_scales_.end()) {
            xent_objf *= it->second;
            xent_deriv.Scale(it->second);
          }
        }

        objf_info_[xent_name + suffix].UpdateStats(xent_name + suffix,
                                          opts_.nnet_config.print_interval,
                                          num_minibatches_processed_,
                                          tot_weight, xent_objf);
      }

      if (opts_.apply_deriv_weights && io.deriv_weights.Dim() > 0) {
        CuVector<BaseFloat> cu_deriv_weights(io.deriv_weights);
        nnet_output_deriv.MulRowsVec(cu_deriv_weights);
        if (use_xent)
          xent_deriv.MulRowsVec(cu_deriv_weights);
      }

      std::vector<double> objective_values;
      objective_values.push_back(tot_l2_term);

      {
        unordered_map<std::string, ObjectiveFunctionInfo, StringHasher>::iterator it
          = objf_info_.find(io.name + suffix);

        if (it == objf_info_.end()) {
          std::vector<BaseFloat> aux_objf_scales(1, objf_scale);  // l2_term

          ObjectiveFunctionInfo totals(objf_scale, aux_objf_scales);
          it = objf_info_.insert(it, std::make_pair(io.name + suffix, totals));
        }

        if (opts_.accumulate_avg_deriv &&
            it->second.deriv_sum.Dim() == 0)
          it->second.deriv_sum.Resize(nnet_output.NumCols());

        if (it->second.deriv_sum.Dim() > 0)
          it->second.deriv_sum.AddRowSumMat(1.0, nnet_output_deriv, 1.0);

        it->second.UpdateStats(io.name + suffix,
                               opts_.nnet_config.print_interval,
                               num_minibatches_processed_,
                               tot_weight, tot_objf, objective_values);
      }

      computer->AcceptInput(io.name, &nnet_output_deriv);

      if (use_xent) {
        xent_deriv.Scale(opts_.chain_config.xent_regularize);
        if (opts_.accumulate_avg_deriv &&
            objf_info_[xent_name + suffix].deriv_sum.Dim() == 0)
          objf_info_[xent_name + suffix].deriv_sum.Resize(nnet_output.NumCols());
        if (objf_info_[xent_name + suffix].deriv_sum.Dim() > 0)
          objf_info_[xent_name + suffix].deriv_sum.AddRowSumMat(
              1.0, xent_deriv, 1.0);
        computer->AcceptInput(xent_name, &xent_deriv);
      }
    }
  }
}
*/

void NnetChainTrainer::ProcessOutputs(bool is_backstitch_step2,
                                      const NnetChainExample &eg,
                                      NnetComputer *computer) {
  // normally the eg will have just one output named 'output', but
  // we don't assume this.
  // In backstitch training, the output-name with the "_backstitch" suffix is
  // the one computed after the first, backward step of backstitch.
  const std::string suffix = (is_backstitch_step2 ? "_backstitch" : "");
  std::vector<NnetChainSupervision>::const_iterator iter = eg.outputs.begin(),
      end = eg.outputs.end();
  for (; iter != end; ++iter) {
    const NnetChainSupervision &sup = *iter;
    int32 node_index = nnet_->GetNodeIndex(sup.name);
    if (node_index < 0 ||
        !nnet_->IsOutputNode(node_index))
      KALDI_ERR << "Network has no output named " << sup.name;

    const CuMatrixBase<BaseFloat> &nnet_output = computer->GetOutput(sup.name);
    CuMatrix<BaseFloat> nnet_output_deriv(nnet_output.NumRows(),
                                          nnet_output.NumCols(),
                                          kUndefined);

    bool use_xent = (opts_.chain_config.xent_regularize != 0.0);
    std::string xent_name = sup.name + "-xent";  // typically "output-xent".
    CuMatrix<BaseFloat> xent_deriv;

    BaseFloat tot_objf, tot_mmi_objf, tot_l2_term, tot_weight;

<<<<<<< HEAD
    if (sup.supervision.numerator_post_targets.NumRows() > 0) {
      ComputeKLObjfAndDeriv(opts_.chain_config, den_graph_,
                            sup.supervision, nnet_output,
                            &tot_objf, &tot_l2_term, &tot_weight,
                            &nnet_output_deriv,
                            (use_xent ? &xent_deriv : NULL));
    } else {
      if (opts_.chain_config.use_smbr_objective) {
        ComputeChainSmbrObjfAndDeriv(opts_.chain_config, den_graph_,
                                     sup.supervision, nnet_output,
                                     &tot_objf, &tot_mmi_objf, 
                                     &tot_l2_term, &tot_weight,
                                     &nnet_output_deriv,
                                     (use_xent ? &xent_deriv : NULL),
                                     sil_indices_.Dim() ? &sil_indices_ : NULL);
      } else {
        ComputeChainObjfAndDeriv(opts_.chain_config, den_graph_,
                                 sup.supervision, nnet_output,
                                 &tot_objf, &tot_l2_term, &tot_weight,
                                 &nnet_output_deriv,
                                 (use_xent ? &xent_deriv : NULL));
      }
    }

    BaseFloat objf_scale = 1.0;
    {
=======
    if (opts_.chain_config.use_smbr_objective) {
      ComputeChainSmbrObjfAndDeriv(opts_.chain_config, den_graph_,
                                   sup.supervision, nnet_output,
                                   &tot_objf, &tot_mmi_objf, 
                                   &tot_l2_term, &tot_weight,
                                   &nnet_output_deriv,
                                   (use_xent ? &xent_deriv : NULL),
                                   sil_indices_.Dim() ? &sil_indices_ : NULL);
    } else {
      ComputeChainObjfAndDeriv(opts_.chain_config, den_graph_,
                               sup.supervision, nnet_output,
                               &tot_objf, &tot_l2_term, &tot_weight,
                               &nnet_output_deriv,
                               (use_xent ? &xent_deriv : NULL));
    }

    BaseFloat objf_scale = 1.0;
    { 
>>>>>>> 6437c044
      unordered_map<std::string, BaseFloat, StringHasher>::iterator it =
        objective_scales_.find(sup.name);

      if (it != objective_scales_.end()) {
        objf_scale = it->second;
        tot_objf *= it->second;
        tot_l2_term *= it->second;
        tot_mmi_objf *= it->second;
        tot_weight *= it->second;
        nnet_output_deriv.Scale(it->second);
      }
    }

    if (use_xent) {
      // this block computes the cross-entropy objective.
      const CuMatrixBase<BaseFloat> &xent_output = computer->GetOutput(
          xent_name);
      // at this point, xent_deriv is posteriors derived from the numerator
      // computation.  note, xent_objf has a factor of '.supervision.weight'
      BaseFloat xent_objf = TraceMatMat(xent_output, xent_deriv, kTrans);
<<<<<<< HEAD

=======
      
>>>>>>> 6437c044
      {
        unordered_map<std::string, BaseFloat, StringHasher>::iterator it =
          objective_scales_.find(xent_name);

        if (it != objective_scales_.end()) {
          xent_objf *= it->second;
          xent_deriv.Scale(it->second);
        }
      }
<<<<<<< HEAD

=======
      
>>>>>>> 6437c044
      objf_info_[xent_name + suffix].UpdateStats(xent_name + suffix,
                                        opts_.nnet_config.print_interval,
                                        num_minibatches_processed_,
                                        tot_weight, xent_objf);
    }

    if (opts_.apply_deriv_weights && sup.deriv_weights.Dim() != 0) {
      CuVector<BaseFloat> cu_deriv_weights(sup.deriv_weights);
      nnet_output_deriv.MulRowsVec(cu_deriv_weights);
      if (use_xent)
        xent_deriv.MulRowsVec(cu_deriv_weights);
    }

    std::vector<double> objective_values;
    objective_values.push_back(tot_l2_term);
    if (opts_.chain_config.use_smbr_objective)
      objective_values.push_back(tot_mmi_objf);

    {
      unordered_map<std::string, ObjectiveFunctionInfo, StringHasher>::iterator it 
        = objf_info_.find(sup.name + suffix);

      if (it == objf_info_.end()) {
        BaseFloat this_objf_scale = objf_scale;
        std::vector<BaseFloat> aux_objf_scales(1, objf_scale);  // l2_term
        if (opts_.chain_config.use_smbr_objective) {
          this_objf_scale *= opts_.chain_config.smbr_factor;
<<<<<<< HEAD
          aux_objf_scales.push_back(objf_scale * opts_.chain_config.mmi_factor);
        }

        ObjectiveFunctionInfo totals(this_objf_scale, aux_objf_scales);
=======
          aux_objf_scales.push_back(
              objf_scale *
              (opts_.chain_config.mmi_factor + opts_.chain_config.ml_factor));
        }

        ObjectiveFunctionInfo totals(objf_scale, aux_objf_scales);
>>>>>>> 6437c044
        it = objf_info_.insert(it, std::make_pair(sup.name + suffix, totals));
      }

      if (opts_.accumulate_avg_deriv &&
          it->second.deriv_sum.Dim() == 0)
        it->second.deriv_sum.Resize(nnet_output.NumCols());

      if (it->second.deriv_sum.Dim() > 0)
        it->second.deriv_sum.AddRowSumMat(1.0, nnet_output_deriv, 1.0);

      it->second.UpdateStats(sup.name + suffix,
                             opts_.nnet_config.print_interval,
                             num_minibatches_processed_,
                             tot_weight, tot_objf, objective_values);
    }

    computer->AcceptInput(sup.name, &nnet_output_deriv);

    if (use_xent) {
      xent_deriv.Scale(opts_.chain_config.xent_regularize);
      if (opts_.accumulate_avg_deriv &&
          objf_info_[xent_name + suffix].deriv_sum.Dim() == 0)
        objf_info_[xent_name + suffix].deriv_sum.Resize(nnet_output.NumCols());
      if (objf_info_[xent_name + suffix].deriv_sum.Dim() > 0)
        objf_info_[xent_name + suffix].deriv_sum.AddRowSumMat(
            1.0, xent_deriv, 1.0);
      computer->AcceptInput(xent_name, &xent_deriv);
    }
  }
}

bool NnetChainTrainer::PrintTotalStats() const {
  unordered_map<std::string, ObjectiveFunctionInfo, StringHasher>::const_iterator
      iter = objf_info_.begin(),
      end = objf_info_.end();
  bool ans = false;
  for (; iter != end; ++iter) {
    const std::string &name = iter->first;
    const ObjectiveFunctionInfo &info = iter->second;
<<<<<<< HEAD

=======
    
>>>>>>> 6437c044
    ans = info.PrintTotalStats(name) || ans;
  }
  PrintMaxChangeStats();
  return ans;
}

void NnetChainTrainer::PrintMaxChangeStats() const {
  KALDI_ASSERT(delta_nnet_ != NULL);
  const NnetTrainerOptions &nnet_config = opts_.nnet_config;
  int32 i = 0;
  for (int32 c = 0; c < delta_nnet_->NumComponents(); c++) {
    Component *comp = delta_nnet_->GetComponent(c);
    if (comp->Properties() & kUpdatableComponent) {
      UpdatableComponent *uc = dynamic_cast<UpdatableComponent*>(comp);
      if (uc == NULL)
        KALDI_ERR << "Updatable component does not inherit from class "
                  << "UpdatableComponent; change this code.";
      if (num_max_change_per_component_applied_[i] > 0)
        KALDI_LOG << "For " << delta_nnet_->GetComponentName(c)
                  << ", per-component max-change was enforced "
                  << (100.0 * num_max_change_per_component_applied_[i]) /
                     (num_minibatches_processed_ *
                     (nnet_config.backstitch_training_scale == 0.0 ? 1.0 :
                     1.0 + 1.0 / nnet_config.backstitch_training_interval))
                  << " \% of the time.";
      i++;
    }
  }
  if (num_max_change_global_applied_ > 0)
    KALDI_LOG << "The global max-change was enforced "
              << (100.0 * num_max_change_global_applied_) /
                 (num_minibatches_processed_ *
                 (nnet_config.backstitch_training_scale == 0.0 ? 1.0 :
                 1.0 + 1.0 / nnet_config.backstitch_training_interval))
              << " \% of the time.";
}

NnetChainTrainer::~NnetChainTrainer() {
  if (opts_.nnet_config.write_cache != "") {
    Output ko(opts_.nnet_config.write_cache, opts_.nnet_config.binary_write_cache);
    compiler_.WriteCache(ko.Stream(), opts_.nnet_config.binary_write_cache);
    KALDI_LOG << "Wrote computation cache to " << opts_.nnet_config.write_cache;
  }
  delete delta_nnet_;
}


} // namespace nnet3
} // namespace kaldi<|MERGE_RESOLUTION|>--- conflicted
+++ resolved
@@ -622,7 +622,6 @@
 
     BaseFloat tot_objf, tot_mmi_objf, tot_l2_term, tot_weight;
 
-<<<<<<< HEAD
     if (sup.supervision.numerator_post_targets.NumRows() > 0) {
       ComputeKLObjfAndDeriv(opts_.chain_config, den_graph_,
                             sup.supervision, nnet_output,
@@ -649,26 +648,6 @@
 
     BaseFloat objf_scale = 1.0;
     {
-=======
-    if (opts_.chain_config.use_smbr_objective) {
-      ComputeChainSmbrObjfAndDeriv(opts_.chain_config, den_graph_,
-                                   sup.supervision, nnet_output,
-                                   &tot_objf, &tot_mmi_objf, 
-                                   &tot_l2_term, &tot_weight,
-                                   &nnet_output_deriv,
-                                   (use_xent ? &xent_deriv : NULL),
-                                   sil_indices_.Dim() ? &sil_indices_ : NULL);
-    } else {
-      ComputeChainObjfAndDeriv(opts_.chain_config, den_graph_,
-                               sup.supervision, nnet_output,
-                               &tot_objf, &tot_l2_term, &tot_weight,
-                               &nnet_output_deriv,
-                               (use_xent ? &xent_deriv : NULL));
-    }
-
-    BaseFloat objf_scale = 1.0;
-    { 
->>>>>>> 6437c044
       unordered_map<std::string, BaseFloat, StringHasher>::iterator it =
         objective_scales_.find(sup.name);
 
@@ -689,11 +668,7 @@
       // at this point, xent_deriv is posteriors derived from the numerator
       // computation.  note, xent_objf has a factor of '.supervision.weight'
       BaseFloat xent_objf = TraceMatMat(xent_output, xent_deriv, kTrans);
-<<<<<<< HEAD
-
-=======
-      
->>>>>>> 6437c044
+
       {
         unordered_map<std::string, BaseFloat, StringHasher>::iterator it =
           objective_scales_.find(xent_name);
@@ -703,11 +678,7 @@
           xent_deriv.Scale(it->second);
         }
       }
-<<<<<<< HEAD
-
-=======
-      
->>>>>>> 6437c044
+
       objf_info_[xent_name + suffix].UpdateStats(xent_name + suffix,
                                         opts_.nnet_config.print_interval,
                                         num_minibatches_processed_,
@@ -735,19 +706,12 @@
         std::vector<BaseFloat> aux_objf_scales(1, objf_scale);  // l2_term
         if (opts_.chain_config.use_smbr_objective) {
           this_objf_scale *= opts_.chain_config.smbr_factor;
-<<<<<<< HEAD
-          aux_objf_scales.push_back(objf_scale * opts_.chain_config.mmi_factor);
-        }
-
-        ObjectiveFunctionInfo totals(this_objf_scale, aux_objf_scales);
-=======
           aux_objf_scales.push_back(
               objf_scale *
               (opts_.chain_config.mmi_factor + opts_.chain_config.ml_factor));
         }
 
-        ObjectiveFunctionInfo totals(objf_scale, aux_objf_scales);
->>>>>>> 6437c044
+        ObjectiveFunctionInfo totals(this_objf_scale, aux_objf_scales);
         it = objf_info_.insert(it, std::make_pair(sup.name + suffix, totals));
       }
 
@@ -787,11 +751,7 @@
   for (; iter != end; ++iter) {
     const std::string &name = iter->first;
     const ObjectiveFunctionInfo &info = iter->second;
-<<<<<<< HEAD
-
-=======
-    
->>>>>>> 6437c044
+
     ans = info.PrintTotalStats(name) || ans;
   }
   PrintMaxChangeStats();
