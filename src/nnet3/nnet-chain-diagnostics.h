--- conflicted
+++ resolved
@@ -121,15 +121,10 @@
   unordered_map<std::string, ChainObjectiveInfo, StringHasher> objf_info_;
 
   CuArray<int32> sil_indices_;
-<<<<<<< HEAD
 
-  unordered_map<std::string, BaseFloat, StringHasher> objective_scales_;
-=======
-  
   unordered_map<std::string, BaseFloat, StringHasher> smbr_factors_;
   unordered_map<std::string, BaseFloat, StringHasher> mmi_factors_;
   unordered_map<std::string, BaseFloat, StringHasher> ml_factors_;
->>>>>>> 94dc65af
 };
 
 /// This function zeros the stored component-level stats in the nnet using
