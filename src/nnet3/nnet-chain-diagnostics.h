--- conflicted
+++ resolved
@@ -91,15 +91,10 @@
   // or NULL if there is no such info.
   const ChainObjectiveInfo *GetObjective(const std::string &output_name) const;
 
-<<<<<<< HEAD
-  // returns the total objective summed over all the outputs
-  std::pair<BaseFloat, BaseFloat> GetTotalObjective() const;
-=======
   // This function returns the total objective over all output nodes recorded here, and
   // outputs to 'tot_weight' the total weight (typically the number of frames)
   // corresponding to it.
   double GetTotalObjective(double *tot_weight) const;
->>>>>>> e8b4f50d
 
   // if config.compute_deriv == true, returns a reference to the
   // computed derivative.  Otherwise crashes.
