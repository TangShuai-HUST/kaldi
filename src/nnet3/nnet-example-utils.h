// nnet3/nnet-example-utils.h

// Copyright    2015  Johns Hopkins University (author: Daniel Povey)

// See ../../COPYING for clarification regarding multiple authors
//
// Licensed under the Apache License, Version 2.0 (the "License");
// you may not use this file except in compliance with the License.
// You may obtain a copy of the License at
//
//  http://www.apache.org/licenses/LICENSE-2.0
//
// THIS CODE IS PROVIDED *AS IS* BASIS, WITHOUT WARRANTIES OR CONDITIONS OF ANY
// KIND, EITHER EXPRESS OR IMPLIED, INCLUDING WITHOUT LIMITATION ANY IMPLIED
// WARRANTIES OR CONDITIONS OF TITLE, FITNESS FOR A PARTICULAR PURPOSE,
// MERCHANTABLITY OR NON-INFRINGEMENT.
// See the Apache 2 License for the specific language governing permissions and
// limitations under the License.

#ifndef KALDI_NNET3_NNET_EXAMPLE_UTILS_H_
#define KALDI_NNET3_NNET_EXAMPLE_UTILS_H_

#include "nnet3/nnet-example.h"
#include "nnet3/nnet-computation.h"
#include "nnet3/nnet-compute.h"
#include "util/kaldi-table.h"

namespace kaldi {
namespace nnet3 {



/** Merge a set of input examples into a single example (typically the size of
    "src" will be the minibatch size).  Will crash if "src" is the empty vector.
    If "compress" is true, it will compress any non-sparse features in the output.
 */
void MergeExamples(const std::vector<NnetExample> &src,
                   bool compress,
                   NnetExample *dest);


/** Shifts the time-index t of everything in the "eg" by adding "t_offset" to
    all "t" values.  This might be useful in things like clockwork RNNs that are
    not invariant to time-shifts, to ensure that we see different shifts of each
    example during training.  "exclude_names" is a vector (not necessarily
    sorted) of names of nnet inputs that we avoid shifting the "t" values of--
    normally it will contain just the single string "ivector" because we always
    leave t=0 for any ivector. */
void ShiftExampleTimes(int32 t_offset,
                       const std::vector<std::string> &exclude_names,
                       NnetExample *eg);

/**  This function takes a NnetExample (which should already have been
     frame-selected, if desired, and merged into a minibatch) and produces a
     ComputationRequest.  It assumes you don't want the derivatives w.r.t. the
     inputs; if you do, you can create/modify the ComputationRequest manually.
     Assumes that if need_model_derivative is true, you will be supplying
     derivatives w.r.t. all outputs.
*/
void GetComputationRequest(const Nnet &nnet,
                           const NnetExample &eg,
                           bool need_model_derivative,
                           bool store_component_stats,
                           ComputationRequest *computation_request);


// Writes as unsigned char a vector 'vec' that is required to have
// values between 0 and 1.
void WriteVectorAsChar(std::ostream &os,
                       bool binary,
                       const VectorBase<BaseFloat> &vec);

// Reads data written by WriteVectorAsChar.
void ReadVectorAsChar(std::istream &is,
                      bool binary,
                      Vector<BaseFloat> *vec);


// Warning: after reading in the values from the command line
// (Register() and then then po.Read()), you should then call ComputeDerived()
// to set up the 'derived values' (parses 'num_frames_str').
struct ExampleGenerationConfig {
  int32 left_context;
  int32 right_context;
  int32 left_context_initial;
  int32 right_context_final;
  int32 num_frames_overlap;
  int32 frame_subsampling_factor;
  std::string num_frames_str;
  bool no_chunking;


  // The following parameters are derived parameters, computed by
  // ComputeDerived().

  // the first element of the 'num_frames' vector is the 'principal' number of
  // frames; the remaining elements are alternatives to the principal number of
  // frames, to be used at most once or twice per file.
  std::vector<int32> num_frames;

  ExampleGenerationConfig():
      left_context(0), right_context(0),
      left_context_initial(-1), right_context_final(-1),
      num_frames_overlap(0), frame_subsampling_factor(1),
      num_frames_str("1"), no_chunking(false) { }

  /// This function decodes 'num_frames_str' into 'num_frames', and ensures that
  /// the members of 'num_frames' are multiples of 'frame_subsampling_factor'.
  void ComputeDerived();

  void Register(OptionsItf *po) {
    po->Register("left-context", &left_context, "Number of frames of left "
                 "context of input features that are added to each "
                 "example");
    po->Register("right-context", &right_context, "Number of frames of right "
                 "context of input features that are added to each "
                 "example");
    po->Register("left-context-initial", &left_context_initial, "Number of "
                 "frames of left context of input features that are added to "
                 "each example at the start of the utterance (if <0, this "
                 "defaults to the same as --left-context)");
    po->Register("right-context-final", &right_context_final, "Number of "
                 "frames of right context of input features that are added "
                 "to each example at the end of the utterance (if <0, this "
                 "defaults to the same as --right-context)");
    po->Register("num-frames", &num_frames_str, "Number of frames with labels "
                "that each example contains (i.e. the left and right context "
                "are to be added to this).  May just be an integer (e.g. "
                "--num-frames=8), or a principal value followed by "
                "alternative values to be used at most once for each utterance "
                "to deal with odd-sized input, e.g. --num-frames=40,25,50 means "
                "that most of the time the number of frames will be 40, but to "
                "deal with odd-sized inputs we may also generate egs with these "
                "other sizes.  All these values will be rounded up to the "
                "closest multiple of --frame-subsampling-factor.");
    po->Register("num-frames-overlap", &num_frames_overlap, "Number of frames of "
                 "overlap between adjacent eamples (applies to chunks of size "
                 "equal to the primary [first-listed] --num-frames value... "
                 "will be adjusted for different-sized chunks).  Advisory; "
                 "will not be exactly enforced.");
    po->Register("frame-subsampling-factor", &frame_subsampling_factor, "Used "
                 "if the frame-rate of the output labels in the generated "
                 "examples will be less than the frame-rate at the input");
    po->Register("no-chunking", &no_chunking, "If set to true, then the "
                 "whole utterance will be used and there will be no "
                 "chunking");
  }
};



/**
   struct ChunkTimeInfo is used by class UtteranceSplitter to output
   information about how we split an utterance into chunks.
 */

struct ChunkTimeInfo {
  int32 first_frame;
  int32 num_frames;
  int32 left_context;
  int32 right_context;
  // The 'output_weights' member is a vector of length equal to the
  // num_frames divided by frame_subsampling_factor from the config.
  // It contains values 0 < x <= 1 that represent weightings of
  // output-frames.  The idea is that if (because of overlaps) a
  // frame appears in multiple chunks, we want to downweight it
  // so that the total weight remains 1.  (Of course, the calling
  // code is free to ignore these weights if desired).
  std::vector<BaseFloat> output_weights;
};


class UtteranceSplitter {
 public:

  UtteranceSplitter(const ExampleGenerationConfig &config);


  const ExampleGenerationConfig& Config() const { return config_; }

  // Given an utterance length, this function creates for you a list of chunks
  // into which to split the utterance.  Note: this is partly random (will call
  // srand()).
  // Accumulates some stats which will be printed out in the destructor.
  void GetChunksForUtterance(int32 utterance_length,
                             std::vector<ChunkTimeInfo> *chunk_info);


  // This function returns true if 'supervision_length' (e.g. the length of the
  // posterior, lattice or alignment) is what we expect given
  // config_.frame_subsampling_factor.  If not, it prints a warning (which is
  // why the function needs 'utt', and returns false.  Note: we round up, so
  // writing config_.frame_subsampling_factor as sf, we expect
  // supervision_length = (utterance_length + sf - 1) / sf.
  bool LengthsMatch(const std::string &utt,
                    int32 utterance_length,
                    int32 supervision_length,
                    int32 length_tolerance = 0) const;

  ~UtteranceSplitter();

  int32 ExitStatus() { return (total_frames_in_chunks_ > 0 ? 0 : 1); }

 private:


  void InitSplitForLength();

  // This function returns the 'default duration' in frames of a split, which if
  // config_.num_frames_overlap is zero is just the sum of chunk sizes in the
  // split (i.e. the sum of the vector's elements), but otherwise, we subtract
  // the recommended overlap (see code for details).
  float DefaultDurationOfSplit(const std::vector<int32> &split) const;


  // Used in InitSplitForLength(), returns the maximum utterance-length considered
  // separately in split_for_length_.  [above this, we'll assume that the additional
  // length is consumed by multiples of the 'principal' chunk size.]  It returns
  // the primary chunk-size (config_.num_frames[0]) plus twice the largest of
  // any of the allowed chunk sizes (i.e. the max of config_.num_frames)
  int32 MaxUtteranceLength() const;

  // Used in InitSplitForLength(), this function outputs the set of allowed
  // splits, represented as a sorted list of nonempty vectors (each split is a
  // sorted list of chunk-sizes).
  void InitSplits(std::vector<std::vector<int32> > *splits) const;


  // Used in GetChunksForUtterance, this function selects the list of
  // chunk-sizes for that utterance (later on, the positions and and left/right
  // context information for the chunks will be added to this).  We don't call
  // this a 'split', although it's also a list of chunk-sizes, because we
  // randomize the order in which the chunk sizes appear, whereas for a 'split'
  // we sort the chunk-sizes because a 'split' is conceptually an
  // order-independent representation.
  void GetChunkSizesForUtterance(int32 utterance_length,
                                 std::vector<int32> *chunk_sizes) const;


  // Used in GetChunksForUtterance, this function selects the 'gap sizes'
  // before each of the chunks.  These 'gap sizes' may be positive (representing
  // a gap between chunks, or a number of frames at the beginning of the file that
  // don't correspond to a chunk), or may be negative, corresponding to overlaps
  // between adjacent chunks.
  //
  // If config_.frame_subsampling_factor > 1 and enforce_subsampling_factor is
  // true, this function will ensure that all elements of 'gap_sizes' are
  // multiples of config_.frame_subsampling_factor.  (we always enforce this,
  // but we set it to false inside a recursion when we recurse).  Note: if
  // config_.frame_subsampling_factor > 1, it's possible for the last chunk to
  // go over 'utterance_length' by up to config_.frame_subsampling_factor - 1
  // frames (i.e. it would require that many frames past the utterance end).
  // This will be dealt with when generating egs, by duplicating the last frame.
  void GetGapSizes(int32 utterance_length,
                   bool enforce_subsampling_factor,
                   const std::vector<int32> &chunk_sizes,
                   std::vector<int32> *gap_sizes) const;

  // this static function, used in GetGapSizes(), writes random values to a
  // vector 'vec' such the sum of those values equals n (n may be positive or
  // negative).  It tries to make those values as similar as possible (they will
  // differ by at most one), and the location of the larger versus smaller
  // values is random. 'vec' must be nonempty.
  static void DistributeRandomlyUniform(int32 n,
                                        std::vector<int32> *vec);

  // this static function, used in GetGapSizes(), writes values to a vector
  // 'vec' such the sum of those values equals n (n may be positive or
  // negative).  It tries to make those values, as exactly as it can,
  // proportional to the values in 'magnitudes', which must be positive.  'vec'
  // must be nonempty, and 'magnitudes' must be the same size as 'vec'.
  static void DistributeRandomly(int32 n,
                                 const std::vector<int32> &magnitudes,
                                 std::vector<int32> *vec);

  // This function is responsible for setting the 'output_weights'
  // members of the chunks.
  void SetOutputWeights(int32 utterance_length,
                        std::vector<ChunkTimeInfo> *chunk_info) const;

  // Accumulate stats for diagnostics.
  void AccStatsForUtterance(int32 utterance_length,
                            const std::vector<ChunkTimeInfo> &chunk_info);


  const ExampleGenerationConfig &config_;

  // The vector 'splits_for_length_' is indexed by the num-frames of a file, and
  // gives us a list of alternative splits that we can use if the utternace has
  // that many frames.  For example, if split_for_length[100] = ( (25, 40, 40),
  // (40, 65) ), it means we could either split as chunks of size (25, 40, 40)
  // or as (40, 65).  (we'll later randomize the order).  should use one chunk
  // of size 25 and two chunks of size 40.  In general these won't add up to
  // exactly the length of the utterance; we'll have them overlap (or have small
  // gaps between them) to account for this, and the details of this will be
  // randomly decided per file.  If splits_for_length_[u] is empty, it means the
  // utterance was shorter than the smallest possible chunk size, so
  // we will have to discard the utterance.

  // If an utterance's num-frames is >= split_for_length.size(), the way to find
  // the split to use is to keep subtracting the primary num-frames (==
  // config_.num_frames[0]) minus the num-frames-overlap, from the utterance
  // length, until the resulting num-frames is < split_for_length_.size(),
  // chunks, and then add the subtracted number of copies of the primary
  // num-frames to the split.
  std::vector<std::vector<std::vector<int32> > > splits_for_length_;

  // Below are stats used for diagnostics.
  int32 total_num_utterances_;  // total input utterances.
  int64 total_input_frames_;  // total num-frames over all utterances (before
                              // splitting)
  int64 total_frames_overlap_;  // total number of frames that overlap between
                                // adjacent egs.
  int64 total_num_chunks_;
  int64 total_frames_in_chunks_;  // total of chunk-size times count of that
                                  // chunk.  equals the num-frames in all the
                                  // output chunks, added up.
  std::map<int32, int32> chunk_size_to_count_;  // for each chunk size, gives
                                                // the number of chunks with
                                                // that size.

};


class ExampleMergingConfig {
public:
  // The following configuration values are registered on the command line.
  bool compress;
  std::string measure_output_frames;  // for back-compatibility, not used.
  std::string minibatch_size;
  std::string discard_partial_minibatches;   // for back-compatibility, not used.

  ExampleMergingConfig(const char *default_minibatch_size = "256"):
      compress(false),
      measure_output_frames("deprecated"),
      minibatch_size(default_minibatch_size),
      discard_partial_minibatches("deprecated") { }

  void Register(OptionsItf *po) {
    po->Register("compress", &compress, "If true, compress the output examples "
                 "(not recommended unless you are writing to disk)");
    po->Register("measure-output-frames", &measure_output_frames, "This "
                 "value will be ignored (included for back-compatibility)");
    po->Register("discard-partial-minibatches", &discard_partial_minibatches,
                 "This value will be ignored (included for back-compatibility)");
    po->Register("minibatch-size", &minibatch_size,
                 "String controlling the minibatch size.  May be just an integer, "
                 "meaning a fixed minibatch size (e.g. --minibatch-size=128). "
                 "May be a list of ranges and values, e.g. --minibatch-size=32,64 "
                 "or --minibatch-size=16:32,64,128.  All minibatches will be of "
                 "the largest size until the end of the input is reached; "
                 "then, increasingly smaller sizes will be allowed.  Only egs "
                 "with the same structure (e.g num-frames) are merged.  You may "
                 "specify different minibatch sizes for different sizes of eg "
                 "(defined as the maximum number of Indexes on any input), in "
                 "the format "
                 "--minibatch-size='eg_size1=mb_sizes1/eg_size2=mb_sizes2', e.g. "
                 "--minibatch-size=128=64:128,256/256=32:64,128.  Egs are given "
                 "minibatch-sizes based on the specified eg-size closest to "
                 "their actual size.");
  }


  // this function computes the derived (private) parameters; it must be called
  // after the command-line parameters are read and before MinibatchSize() is
  // called.
  void ComputeDerived();

  /// This function tells you what minibatch size should be used for this eg.

  ///  @param [in] size_of_eg   The "size" of the eg, as obtained by
  ///                           GetNnetExampleSize() or a similar function (up
  ///                           to the caller).
  ///  @param [in] num_available_egs   The number of egs of this size that are
  ///                            currently available; should be >0.  The
  ///                            value returned will be <= this value, possibly
  ///                            zero.
  ///  @param [in] input_ended   True if the input has ended, false otherwise.
  ///                            This is important because before the input has
  ///                            ended, we will only batch egs into the largest
  ///                            possible minibatch size among the range allowed
  ///                            for that size of eg.
  ///  @return                   Returns the minibatch size to use in this
  ///                            situation, as specified by the configuration.
  int32 MinibatchSize(int32 size_of_eg,
                      int32 num_available_egs,
                      bool input_ended) const;


 private:
  // struct IntSet is a representation of something like 16:32,64, which is a
  // nonempty list of either positive integers or ranges of positive integers.
  // Conceptually it represents a set of positive integers.
  struct IntSet {
    // largest_size is the largest integer in any of the ranges (64 in this
    // example).
    int32 largest_size;
    // e.g. would contain ((16,32), (64,64)) in this example.
    std::vector<std::pair<int32, int32> > ranges;
    // Returns the largest value in any range (i.e. in the set of
    // integers that this struct represents), that is <= max_value,
    // or 0 if there is no value in any range that is <= max_value.
    // In this example, this function would return the following:
    // 128->64, 64->64, 63->32, 31->31, 16->16, 15->0, 0->0
    int32 LargestValueInRange(int32 max_value) const;
  };
  static bool ParseIntSet(const std::string &str, IntSet *int_set);

  // 'rules' is derived from the configuration values above by ComputeDerived(),
  // and are not set directly on the command line.  'rules' is a list of pairs
  // (eg-size, int-set-of-minibatch-sizes); If no explicit eg-sizes were
  // specified on the command line (i.e. there was no '=' sign in the
  // --minibatch-size option), then we just set the int32 to 0.
  std::vector<std::pair<int32, IntSet> > rules;
};


/// This function returns the 'size' of a nnet-example as defined for purposes
/// of merging egs, which is defined as the largest number of Indexes in any of
/// the inputs or outputs of the example.
int32 GetNnetExampleSize(const NnetExample &a);





/// This class is responsible for storing, and displaying in log messages,
/// statistics about how examples of different sizes (c.f. GetNnetExampleSize())
/// were merged into minibatches, and how many examples were left over and
/// discarded.
class ExampleMergingStats {
 public:
  /// Users call this function to inform this class that one minibatch has been
  /// written aggregating 'minibatch_size' separate examples of original size
  /// 'example_size' (e.g. as determined by GetNnetExampleSize(), but the caller
  /// does that.
  /// The 'structure_hash' is provided so that this class can distinguish
  /// between egs that have the same size but different structure.  In the
  /// extremely unlikely eventuality that there is a hash collision, it will
  /// cause misleading stats to be printed out.
  void WroteExample(int32 example_size, size_t structure_hash,
                    int32 minibatch_size);

  /// Users call this function to inform this class that after processing all
  /// the data, for examples of original size 'example_size', 'num_discarded'
  /// examples could not be put into a minibatch and were discarded.
  void DiscardedExamples(int32 example_size, size_t structure_hash,
                         int32 num_discarded);

  /// Calling this will cause a log message with information about the
  /// examples to be printed.
  void PrintStats() const;

 private:
  // this struct stores the stats for examples of a particular size and
  // structure.
  struct StatsForExampleSize {
    int32 num_discarded;
    // maps from minibatch-size (i.e. number of egs that were
    // aggregated into that minibatch), to the number of such
    // minibatches written.
    unordered_map<int32, int32> minibatch_to_num_written;
    StatsForExampleSize(): num_discarded(0) { }
  };


  typedef unordered_map<std::pair<int32, size_t>, StatsForExampleSize,
                        PairHasher<int32, size_t> > StatsType;

  // this maps from a pair (example_size, structure_hash) to to the stats for
  // examples with those characteristics.
  StatsType stats_;

  void PrintAggregateStats() const;
  void PrintSpecificStats() const;

};


/// This class is responsible for arranging examples in groups
/// that have the same strucure (i.e. the same input and output
/// indexes), and outputting them in suitable minibatches
/// as defined by ExampleMergingConfig.
class ExampleMerger {
 public:
  ExampleMerger(const ExampleMergingConfig &config,
                NnetExampleWriter *writer);

  // This function accepts an example, and if possible, writes a merged example
  // out.  The ownership of the pointer 'a' is transferred to this class when
  // you call this function.
  void AcceptExample(NnetExample *a);

  // This function announces to the class that the input has finished, so it
  // should flush out any smaller-sized minibatches, as dictated by the config.
  // This will be called in the destructor, but you can call it explicitly when
  // all the input is done if you want to; it won't repeat anything if called
  // twice.  It also prints the stats.
  void Finish();

  // returns a suitable exit status for a program.
  int32 ExitStatus() { Finish(); return (num_egs_written_ > 0 ? 0 : 1); }

  ~ExampleMerger() { Finish(); };
 private:
  // called by Finish() and AcceptExample().  Merges, updates the
  // stats, and writes.
  void WriteMinibatch(const std::vector<NnetExample> &egs);

  bool finished_;
  int32 num_egs_written_;
  const ExampleMergingConfig &config_;
  NnetExampleWriter *writer_;
  ExampleMergingStats stats_;

  // Note: the "key" into the egs is the first element of the vector.
  typedef unordered_map<NnetExample*, std::vector<NnetExample*>,
                        NnetExampleStructureHasher,
                        NnetExampleStructureCompare> MapType;
   MapType eg_to_egs_;
};

<<<<<<< HEAD
void ScaleFst(BaseFloat scale, fst::StdVectorFst *fst);

=======
>>>>>>> e8b4f50d
} // namespace nnet3
} // namespace kaldi

#endif // KALDI_NNET3_NNET_EXAMPLE_UTILS_H_<|MERGE_RESOLUTION|>--- conflicted
+++ resolved
@@ -520,11 +520,6 @@
    MapType eg_to_egs_;
 };
 
-<<<<<<< HEAD
-void ScaleFst(BaseFloat scale, fst::StdVectorFst *fst);
-
-=======
->>>>>>> e8b4f50d
 } // namespace nnet3
 } // namespace kaldi
 
