--- conflicted
+++ resolved
@@ -210,7 +210,7 @@
         KALDI_ASSERT(sup.supervision.numerator_post_targets.NumRows() > 0);
     }
 
-    if (chain_config_copy.smbr_factor > 0.0)
+    if (chain_config_copy.smbr_factor > 0.0) {
       ComputeChainSmbrObjfAndDeriv(
           chain_config_copy, den_graph_,
           sup.supervision, nnet_output,
@@ -218,13 +218,13 @@
           (nnet_config_.compute_deriv ? &nnet_output_deriv :
            NULL), (use_xent ? &xent_deriv : NULL),
           sil_indices_.Dim() ? &sil_indices_ : NULL);
-    else {
+    } else {
       ComputeChainObjfAndDeriv(chain_config_copy, den_graph_,
                                sup.supervision, nnet_output,
                                &tot_like, &tot_l2_term, &tot_weight,
                                (nnet_config_.compute_deriv ? &nnet_output_deriv :
                                 NULL), (use_xent ? &xent_deriv : NULL));
-      
+
       if (chain_config_copy.self_kl) {
         const CuMatrixBase<BaseFloat> &teacher_nnet_output =
           computer->GetOutput(sup.name + "-teacher");
@@ -335,30 +335,6 @@
 }
 
 
-<<<<<<< HEAD
-=======
-double NnetChainComputeProb::GetTotalObjective(double *total_weight) const {
-  unordered_map<std::string, ChainObjectiveInfo, StringHasher>::const_iterator
-      iter, end;
-  iter = objf_info_.begin();
-  end = objf_info_.end();
-  BaseFloat tot_objf = 0.0, tot_weight = 0.0;
-  for (; iter != end; ++iter) {
-    const std::string &name = iter->first;
-    int32 node_index = nnet_.GetNodeIndex(name);
-    KALDI_ASSERT(node_index >= 0);
-    const ChainObjectiveInfo &info = iter->second;
-    BaseFloat like = (info.tot_like / info.tot_weight);
-    ObjectiveValues aux_objfs(info.tot_aux_objfs);
-    aux_objfs.Scale(info.tot_weight);
-    tot_objf += like + aux_objfs.Sum();
-    tot_weight += info.tot_weight;
-  }
-  if (total_weight) *total_weight = tot_weight;
-  return tot_objf;
-}
-
->>>>>>> a7144a82
 const ChainObjectiveInfo* NnetChainComputeProb::GetObjective(
     const std::string &output_name) const {
   unordered_map<std::string, ChainObjectiveInfo, StringHasher>::const_iterator
@@ -369,7 +345,6 @@
     return NULL;
 }
 
-<<<<<<< HEAD
 double NnetChainComputeProb::GetTotalObjective(double *total_weight) const {
   unordered_map<std::string, ChainObjectiveInfo, StringHasher>::const_iterator
       iter, end;
@@ -389,8 +364,6 @@
   return tot_objf;
 }
 
-=======
->>>>>>> a7144a82
 static bool HasXentOutputs(const Nnet &nnet) {
   const std::vector<std::string> node_names = nnet.GetNodeNames();
   for (std::vector<std::string>::const_iterator it = node_names.begin();
