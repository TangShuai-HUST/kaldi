// nnet3/nnet-chain-diagnostics.cc

// Copyright      2015    Johns Hopkins University (author: Daniel Povey)

// See ../../COPYING for clarification regarding multiple authors
//
// Licensed under the Apache License, Version 2.0 (the "License");
// you may not use this file except in compliance with the License.
// You may obtain a copy of the License at
//
//  http://www.apache.org/licenses/LICENSE-2.0
//
// THIS CODE IS PROVIDED *AS IS* BASIS, WITHOUT WARRANTIES OR CONDITIONS OF ANY
// KIND, EITHER EXPRESS OR IMPLIED, INCLUDING WITHOUT LIMITATION ANY IMPLIED
// WARRANTIES OR CONDITIONS OF TITLE, FITNESS FOR A PARTICULAR PURPOSE,
// MERCHANTABLITY OR NON-INFRINGEMENT.
// See the Apache 2 License for the specific language governing permissions and
// limitations under the License.

#include "nnet3/nnet-chain-diagnostics.h"
#include "nnet3/nnet-utils.h"

namespace kaldi {
namespace nnet3 {

NnetChainComputeProb::NnetChainComputeProb(
    const NnetComputeProbOptions &nnet_config,
    const chain::ChainTrainingOptions &chain_config,
    const fst::StdVectorFst &den_fst,
    const Nnet &nnet):
    nnet_config_(nnet_config),
    chain_config_(chain_config),
    den_graph_(den_fst, nnet.OutputDim("output")),
    nnet_(nnet),
    compiler_(nnet, nnet_config_.optimize_config, nnet_config_.compiler_config),
    deriv_nnet_owned_(true),
    deriv_nnet_(NULL),
    num_minibatches_processed_(0) {
  if (nnet_config_.compute_deriv) {
    deriv_nnet_ = new Nnet(nnet_);
    ScaleNnet(0.0, deriv_nnet_);
    SetNnetAsGradient(deriv_nnet_); // force simple update
  } else if (nnet_config_.store_component_stats) {
    KALDI_ERR << "If you set store_component_stats == true and "
              << "compute_deriv == false, use the other constructor.";
  }

  if (chain_config.use_smbr_objective &&
      (chain_config.exclude_silence || chain_config.one_silence_class)) {
    if (chain_config.silence_pdfs_str.empty()) {
      KALDI_ERR << "--silence-pdfs is required if --exclude-silence or "
                << "--one-silence-class is true.";
    }

    std::vector<std::string> silence_pdfs;
    SplitStringToVector(chain_config.silence_pdfs_str, ":,", false, 
                        &silence_pdfs);

    int32 num_pdfs = nnet.OutputDim("output");
    std::vector<int32> indices(num_pdfs, -1);

    if (chain_config.exclude_silence) {
      for (size_t i = 0; i < num_pdfs; i++) {
        indices[i] = i;
      }

      for (std::vector<std::string>::iterator it = silence_pdfs.begin();
           it != silence_pdfs.end(); ++it) {
        int32 pdf = std::atoi(it->c_str());
        if (pdf > num_pdfs) 
          KALDI_ERR << "Invalid pdf " << pdf << " in silence-pdfs "
                    << chain_config.silence_pdfs_str;
        indices[pdf] = -1;
      }
    } else {
      for (std::vector<std::string>::iterator it = silence_pdfs.begin();
           it != silence_pdfs.end(); ++it) {
        int32 pdf = std::atoi(it->c_str());
        if (pdf > num_pdfs) 
          KALDI_ERR << "Invalid pdf " << pdf << " in silence-pdfs "
                    << chain_config.silence_pdfs_str;
        indices[pdf] = pdf;
      }
    }

    sil_indices_.Resize(num_pdfs);
    sil_indices_.CopyFromVec(indices);
  }
  
<<<<<<< HEAD
  if (!nnet_config.objective_scales_str.empty()) {
    std::vector<std::string> objectives_for_outputs;
    SplitStringToVector(nnet_config.objective_scales_str, ",", false,
                        &objectives_for_outputs);
    std::vector<std::string>::const_iterator it = objectives_for_outputs.begin();
    for (; it != objectives_for_outputs.end(); ++it) {
      std::vector<std::string> this_output_objective;
      SplitStringToVector(*it, ":", false,
                          &this_output_objective);

      BaseFloat scale;
      ConvertStringToReal(this_output_objective[1], &scale);
      objective_scales_.insert(
          std::make_pair(this_output_objective[0], scale));
    }
  }
=======
  if (!chain_config.smbr_factors_str.empty())
    ParseObjectiveScales(chain_config.smbr_factors_str,
                         &smbr_factors_);
  if (!chain_config.mmi_factors_str.empty())
    ParseObjectiveScales(chain_config.mmi_factors_str,
                         &mmi_factors_);
  if (!chain_config.ml_factors_str.empty())
    ParseObjectiveScales(chain_config.ml_factors_str,
                         &ml_factors_);
>>>>>>> 94dc65af
}


NnetChainComputeProb::NnetChainComputeProb(
    const NnetComputeProbOptions &nnet_config,
    const chain::ChainTrainingOptions &chain_config,
    const fst::StdVectorFst &den_fst,
    Nnet *nnet):
    nnet_config_(nnet_config),
    chain_config_(chain_config),
    den_graph_(den_fst, nnet->OutputDim("output")),
    nnet_(*nnet),
    compiler_(*nnet, nnet_config_.optimize_config, nnet_config_.compiler_config),
    deriv_nnet_owned_(false),
    deriv_nnet_(nnet),
    num_minibatches_processed_(0) {
  KALDI_ASSERT(den_graph_.NumPdfs() > 0);
  KALDI_ASSERT(nnet_config.store_component_stats && !nnet_config.compute_deriv);

  if (!chain_config.silence_pdfs_str.empty()) {
    std::vector<std::string> silence_pdfs;
    SplitStringToVector(chain_config.silence_pdfs_str, ":,", false, 
                        &silence_pdfs);

    int32 num_pdfs = nnet->OutputDim("output");
    std::vector<int32> indices(num_pdfs);
    for (size_t i = 0; i < num_pdfs; i++) {
      indices[i] = i;
    }
    
    for (std::vector<std::string>::iterator it = silence_pdfs.begin();
         it != silence_pdfs.end(); ++it) {
      int32 pdf = std::atoi(it->c_str());
      if (pdf > num_pdfs) 
        KALDI_ERR << "Invalid pdf " << pdf << " in silence-pdfs "
                  << chain_config.silence_pdfs_str;
      indices[pdf] = -1;
    }

    sil_indices_.Resize(num_pdfs);
    sil_indices_.CopyFromVec(indices);
  }
}


const Nnet &NnetChainComputeProb::GetDeriv() const {
  if (!nnet_config_.compute_deriv)
    KALDI_ERR << "GetDeriv() called when no derivatives were requested.";
  return *deriv_nnet_;
}

NnetChainComputeProb::~NnetChainComputeProb() {
  if (deriv_nnet_owned_)
    delete deriv_nnet_;  // delete does nothing if pointer is NULL.
}

void NnetChainComputeProb::Reset() {
  num_minibatches_processed_ = 0;
  objf_info_.clear();
  if (deriv_nnet_) {
    ScaleNnet(0.0, deriv_nnet_);
    SetNnetAsGradient(deriv_nnet_);
  }
}

void NnetChainComputeProb::Compute(const NnetChainExample &chain_eg) {
  bool need_model_derivative = nnet_config_.compute_deriv,
      store_component_stats = nnet_config_.store_component_stats;
  ComputationRequest request;
  // if the options specify cross-entropy regularization, we'll be computing
  // this objective (not interpolated with the regular objective-- we give it a
  // separate name), but currently we won't make it contribute to the
  // derivative-- we just compute the derivative of the regular output.
  // This is because in the place where we use the derivative (the
  // model-combination code) we decided to keep it simple and just use the
  // regular objective.
  bool use_xent_regularization = (chain_config_.xent_regularize != 0.0),
      use_xent_derivative = false;
  GetChainComputationRequest(nnet_, chain_eg, need_model_derivative,
                             store_component_stats, use_xent_regularization,
                             use_xent_derivative, &request);
  const NnetComputation *computation = compiler_.Compile(request);
  NnetComputer computer(nnet_config_.compute_config, *computation,
                        nnet_, deriv_nnet_);
  // give the inputs to the computer object.
  computer.AcceptInputs(nnet_, chain_eg.inputs);
  computer.Run();
  this->ProcessOutputs(chain_eg, &computer);
  if (nnet_config_.compute_deriv)
    computer.Run();
}

void NnetChainComputeProb::ProcessOutputs(const NnetChainExample &eg,
                                         NnetComputer *computer) {
  // There will normally be just one output here, named 'output',
  // but the code is more general than this.
  std::vector<NnetChainSupervision>::const_iterator iter = eg.outputs.begin(),
      end = eg.outputs.end();
  for (; iter != end; ++iter) {
    const NnetChainSupervision &sup = *iter;
    int32 node_index = nnet_.GetNodeIndex(sup.name);
    if (node_index < 0 ||
        !nnet_.IsOutputNode(node_index))
      KALDI_ERR << "Network has no output named " << sup.name;

    const CuMatrixBase<BaseFloat> &nnet_output = computer->GetOutput(sup.name);

    chain::ChainTrainingOptions chain_config_copy(chain_config_);

    {
      auto it = smbr_factors_.find(sup.name);
      if (it != smbr_factors_.end())
        chain_config_copy.smbr_factor = it->second;
    }
    {
      auto it = mmi_factors_.find(sup.name);
      if (it != mmi_factors_.end())
        chain_config_copy.mmi_factor = it->second;
    }
    {
      auto it = ml_factors_.find(sup.name);
      if (it != ml_factors_.end())
        chain_config_copy.ml_factor = it->second;
    }

    bool use_xent = (chain_config_copy.xent_regularize != 0.0);
    std::string xent_name = sup.name + "-xent";  // typically "output-xent".
    CuMatrix<BaseFloat> nnet_output_deriv, xent_deriv;
    if (nnet_config_.compute_deriv)
      nnet_output_deriv.Resize(nnet_output.NumRows(), nnet_output.NumCols(),
                               kUndefined);
    if (use_xent)
      xent_deriv.Resize(nnet_output.NumRows(), nnet_output.NumCols(),
                        kUndefined);

<<<<<<< HEAD
    BaseFloat tot_like, tot_mmi_objf, tot_l2_term, tot_weight;

    if (sup.supervision.numerator_post_targets.NumRows() > 0) {
      ComputeKLObjfAndDeriv(chain_config_, den_graph_,
                            sup.supervision, nnet_output,
                            &tot_like, &tot_l2_term, &tot_weight,
                            (nnet_config_.compute_deriv ? &nnet_output_deriv :
                             NULL), (use_xent ? &xent_deriv : NULL));
    } else {
      if (chain_config_.use_smbr_objective)
        ComputeChainSmbrObjfAndDeriv(
            chain_config_, den_graph_,
            sup.supervision, nnet_output,
            &tot_like, &tot_mmi_objf, &tot_l2_term, &tot_weight,
            (nnet_config_.compute_deriv ? &nnet_output_deriv :
             NULL), (use_xent ? &xent_deriv : NULL),
            sil_indices_.Dim() ? &sil_indices_ : NULL);
      else
        ComputeChainObjfAndDeriv(chain_config_, den_graph_,
                                 sup.supervision, nnet_output,
                                 &tot_like, &tot_l2_term, &tot_weight,
                                 (nnet_config_.compute_deriv ? &nnet_output_deriv :
                                  NULL), (use_xent ? &xent_deriv : NULL));
    }

    BaseFloat objf_scale = 1.0;
    {
      unordered_map<std::string, BaseFloat, StringHasher>::iterator it =
        objective_scales_.find(sup.name);

      if (it != objective_scales_.end()) {
        objf_scale = it->second;
        tot_like *= it->second;
        tot_l2_term *= it->second;
        tot_mmi_objf *= it->second;
        tot_weight *= it->second;
        if (nnet_config_.compute_deriv) 
          nnet_output_deriv.Scale(it->second);
      }
    }
=======

    BaseFloat tot_like, tot_mmi_objf, tot_l2_term, tot_weight;

    if (chain_config_copy.use_smbr_objective)
      ComputeChainSmbrObjfAndDeriv(
          chain_config_copy, den_graph_,
          sup.supervision, nnet_output,
          &tot_like, &tot_mmi_objf, &tot_l2_term, &tot_weight,
          (nnet_config_.compute_deriv ? &nnet_output_deriv :
           NULL), (use_xent ? &xent_deriv : NULL),
          sil_indices_.Dim() ? &sil_indices_ : NULL);
    else
      ComputeChainObjfAndDeriv(chain_config_copy, den_graph_,
                               sup.supervision, nnet_output,
                               &tot_like, &tot_l2_term, &tot_weight,
                               (nnet_config_.compute_deriv ? &nnet_output_deriv :
                                NULL), (use_xent ? &xent_deriv : NULL));
   
>>>>>>> 94dc65af

    // note: in this context we don't want to apply 'sup.deriv_weights' because
    // this code is used only in combination, where it's part of an L-BFGS
    // optimization algorithm, and in that case if there is a mismatch between
    // the computed objective function and the derivatives, it may cause errors
    // in the optimization procedure such as early termination.  (line search
    // and conjugate gradient descent both rely on the derivatives being
    // accurate, and don't fail gracefully if the derivatives are not accurate).

    std::vector<double> aux_objfs;
    aux_objfs.push_back(tot_l2_term);
<<<<<<< HEAD
    if (chain_config_.use_smbr_objective)
=======
    if (chain_config_copy.use_smbr_objective)
>>>>>>> 94dc65af
      aux_objfs.push_back(tot_mmi_objf);

    {
      unordered_map<std::string, ChainObjectiveInfo, StringHasher>::iterator it 
        = objf_info_.find(sup.name);

      if (it == objf_info_.end()) {
<<<<<<< HEAD
        BaseFloat this_objf_scale = objf_scale;
        std::vector<BaseFloat> aux_objf_scales(1, objf_scale); // for l2 term
        if (chain_config_.use_smbr_objective) {
          this_objf_scale *= chain_config_.smbr_factor;
          aux_objf_scales.push_back(
              objf_scale * (chain_config_.mmi_factor + chain_config_.ml_factor));
=======
        BaseFloat this_objf_scale = 1.0;
        std::vector<BaseFloat> aux_objf_scales(1, 1.0);  // l2_term
        if (chain_config_copy.use_smbr_objective) {
          this_objf_scale *= chain_config_copy.smbr_factor;
          aux_objf_scales.push_back(
              (chain_config_copy.mmi_factor + chain_config_copy.ml_factor));
>>>>>>> 94dc65af
        }

        ChainObjectiveInfo totals(this_objf_scale, aux_objf_scales);
        it = objf_info_.insert(it, std::make_pair(sup.name, totals));
      }

      it->second.tot_weight += tot_weight;
      it->second.tot_like += tot_like;
      it->second.tot_aux_objfs.Add(aux_objfs);
    }

    if (nnet_config_.compute_deriv)
      computer->AcceptInput(sup.name, &nnet_output_deriv);

    if (use_xent) {
      ChainObjectiveInfo &xent_totals = objf_info_[xent_name];
      // this block computes the cross-entropy objective.
      const CuMatrixBase<BaseFloat> &xent_output = computer->GetOutput(
          xent_name);
      // at this point, xent_deriv is posteriors derived from the numerator
      // computation.  note, xent_deriv has a factor of '.supervision.weight',
      // but so does tot_weight.
      BaseFloat xent_objf = TraceMatMat(xent_output, xent_deriv, kTrans);
<<<<<<< HEAD
      unordered_map<std::string, BaseFloat, StringHasher>::iterator it =
        objective_scales_.find(xent_name);

      if (it != objective_scales_.end()) {
        xent_objf *= it->second;
        xent_deriv.Scale(it->second);
      }
=======
>>>>>>> 94dc65af

      xent_totals.tot_weight += tot_weight;
      xent_totals.tot_like += xent_objf;
    }
    num_minibatches_processed_++;
  }
}

/*
void NnetChainComputeProb::Compute(const NnetExample &eg) {
  bool need_model_derivative = nnet_config_.compute_deriv,
      store_component_stats = nnet_config_.store_component_stats;
  ComputationRequest request;
  // if the options specify cross-entropy regularization, we'll be computing
  // this objective (not interpolated with the regular objective-- we give it a
  // separate name), but currently we won't make it contribute to the
  // derivative-- we just compute the derivative of the regular output.
  // This is because in the place where we use the derivative (the
  // model-combination code) we decided to keep it simple and just use the
  // regular objective.
  bool use_xent_regularization = (chain_config_.xent_regularize != 0.0),
      use_xent_derivative = false;
  GetComputationRequest(nnet_, eg, need_model_derivative,
                        store_component_stats, &request,
                        use_xent_regularization, use_xent_derivative);
  const NnetComputation *computation = compiler_.Compile(request);
  NnetComputer computer(nnet_config_.compute_config, *computation,
                        nnet_, deriv_nnet_);
  // give the inputs to the computer object.
  computer.AcceptInputs(nnet_, eg.io);
  computer.Run();
  this->ProcessOutputs(eg, &computer);
  if (nnet_config_.compute_deriv)
    computer.Run();
}

void NnetChainComputeProb::ProcessOutputs(const NnetExample &eg,
                                          NnetComputer *computer) {
  // There will normally be just one output here, named 'output',
  // but the code is more general than this.
  std::vector<NnetIo>::const_iterator iter = eg.io.begin(),
      end = eg.io.end();
  for (; iter != end; ++iter) {
    const NnetIo &io = *iter;
    int32 node_index = nnet_.GetNodeIndex(io.name);
    if (!nnet_.IsOutputNode(node_index)) continue;

    const CuMatrixBase<BaseFloat> &nnet_output = computer->GetOutput(io.name);
    bool use_xent = (chain_config_.xent_regularize != 0.0);
    std::string xent_name = io.name + "-xent";  // typically "output-xent".
    CuMatrix<BaseFloat> nnet_output_deriv, xent_deriv;
    if (nnet_config_.compute_deriv)
      nnet_output_deriv.Resize(nnet_output.NumRows(), nnet_output.NumCols(),
                               kUndefined);
    if (use_xent)
      xent_deriv.Resize(nnet_output.NumRows(), nnet_output.NumCols(),
                        kUndefined);

    BaseFloat tot_like, tot_l2_term, tot_weight;

    int32 num_sequences = NumSequencesInChainEg(io.indexes);
    KALDI_ASSERT(io.features.NumRows() % num_sequences == 0);
    int32 frames_per_sequence = io.features.NumRows() / num_sequences;
    ComputeKLObjfAndDeriv(chain_config_, den_graph_,
                          io.features, 1.0, nnet_output,
                          num_sequences, frames_per_sequence,
                          &tot_like, &tot_l2_term, &tot_weight,
                          (nnet_config_.compute_deriv ? &nnet_output_deriv :
                           NULL), (use_xent ? &xent_deriv : NULL));

    BaseFloat objf_scale = 1.0;
    {
      unordered_map<std::string, BaseFloat, StringHasher>::iterator it =
        objective_scales_.find(io.name);

      if (it != objective_scales_.end()) {
        objf_scale = it->second;
        tot_like *= it->second;
        tot_l2_term *= it->second;
        tot_weight *= it->second;
        if (nnet_config_.compute_deriv)
          nnet_output_deriv.Scale(it->second);
      }
    }

    // note: in this context we don't want to apply 'io.deriv_weights' because
    // this code is used only in combination, where it's part of an L-BFGS
    // optimization algorithm, and in that case if there is a mismatch between
    // the computed objective function and the derivatives, it may cause errors
    // in the optimization procedure such as early termination.  (line search
    // and conjugate gradient descent both rely on the derivatives being
    // accurate, and don't fail gracefully if the derivatives are not accurate).

    std::vector<double> aux_objfs;
    aux_objfs.push_back(tot_l2_term);

    {
      unordered_map<std::string, ChainObjectiveInfo, StringHasher>::iterator it 
        = objf_info_.find(io.name);

      if (it == objf_info_.end()) {
        BaseFloat this_objf_scale = objf_scale;
        std::vector<BaseFloat> aux_objf_scales(1, objf_scale); // for l2 term

        ChainObjectiveInfo totals(this_objf_scale, aux_objf_scales);
        it = objf_info_.insert(it, std::make_pair(io.name, totals));
      }

      it->second.tot_weight += tot_weight;
      it->second.tot_like += tot_like;
      it->second.tot_aux_objfs.Add(aux_objfs);
    }

    if (nnet_config_.compute_deriv)
      computer->AcceptInput(io.name, &nnet_output_deriv);

    if (use_xent) {
      ChainObjectiveInfo &xent_totals = objf_info_[xent_name];
      // this block computes the cross-entropy objective.
      const CuMatrixBase<BaseFloat> &xent_output = computer->GetOutput(
          xent_name);
      // at this point, xent_deriv is posteriors derived from the numerator
      // computation.  note, xent_deriv has a factor of '.supervision.weight',
      // but so does tot_weight.
      BaseFloat xent_objf = TraceMatMat(xent_output, xent_deriv, kTrans);
      unordered_map<std::string, BaseFloat, StringHasher>::iterator it =
        objective_scales_.find(xent_name);

      if (it != objective_scales_.end()) {
        xent_objf *= it->second;
        xent_deriv.Scale(it->second);
      }

      xent_totals.tot_weight += tot_weight;
      xent_totals.tot_like += xent_objf;
    }
    num_minibatches_processed_++;
  }
}
*/

bool NnetChainComputeProb::PrintTotalStats() const {
  bool ans = false;
  unordered_map<std::string, ChainObjectiveInfo, StringHasher>::const_iterator
      iter, end;
  iter = objf_info_.begin();
  end = objf_info_.end();
  for (; iter != end; ++iter) {
    const std::string &name = iter->first;
    int32 node_index = nnet_.GetNodeIndex(name);
    KALDI_ASSERT(node_index >= 0);
    const ChainObjectiveInfo &info = iter->second;
    BaseFloat like = (info.tot_like / info.tot_weight);

    ObjectiveValues aux_objfs(info.tot_aux_objfs);
    aux_objfs.InvScale(info.tot_weight);
    BaseFloat tot_objf = like + aux_objfs.Sum();

    // Remove scales for the purpose of printing
    if (info.objf_scale != 0.0) like /= info.objf_scale;
    if (info.aux_objf_scales.size() > 0)
      aux_objfs.InvScale(info.aux_objf_scales);

    if (info.tot_aux_objfs.IsZero()) {
      KALDI_LOG << "Overall log-probability for '"
                << name << "' is "
                << like << " per frame"
                << ", over " << info.tot_weight << " frames.";
    } else {
      KALDI_LOG << "Overall log-probability for '"
                << name << "' is "
                << like << " + " << aux_objfs.Str() 
                << " = " << tot_objf << " per frame"
                << ", over " << info.tot_weight << " frames.";
    }
    if (info.tot_weight > 0)
      ans = true;
  }
  return ans;
}


std::pair<BaseFloat, BaseFloat> NnetChainComputeProb::GetTotalObjective() const {
  unordered_map<std::string, ChainObjectiveInfo, StringHasher>::const_iterator
      iter, end;
  iter = objf_info_.begin();
  end = objf_info_.end();
  BaseFloat tot_objf = 0.0, tot_weight = 0.0;
  for (; iter != end; ++iter) {
    const std::string &name = iter->first;
    int32 node_index = nnet_.GetNodeIndex(name);
    KALDI_ASSERT(node_index >= 0);
    const ChainObjectiveInfo &info = iter->second;
    BaseFloat like = (info.tot_like / info.tot_weight);
    ObjectiveValues aux_objfs(info.tot_aux_objfs);
    aux_objfs.Scale(info.tot_weight);
    tot_objf += like + aux_objfs.Sum();
    tot_weight += info.tot_weight;
  }
  return std::make_pair(tot_objf, tot_weight);
}


const ChainObjectiveInfo* NnetChainComputeProb::GetObjective(
    const std::string &output_name) const {
  unordered_map<std::string, ChainObjectiveInfo, StringHasher>::const_iterator
      iter = objf_info_.find(output_name);
  if (iter != objf_info_.end())
    return &(iter->second);
  else
    return NULL;
}

static bool HasXentOutputs(const Nnet &nnet) {
  const std::vector<std::string> node_names = nnet.GetNodeNames();
  for (std::vector<std::string>::const_iterator it = node_names.begin();
        it != node_names.end(); ++it) {
    int32 node_index = nnet.GetNodeIndex(*it);
    if (nnet.IsOutputNode(node_index) && 
        it->find("-xent") != std::string::npos) {
      return true;
    }
  }
  return false;
}

void RecomputeStats(const std::vector<NnetChainExample> &egs,
                    const chain::ChainTrainingOptions &chain_config_in,
                    const fst::StdVectorFst &den_fst,
                    Nnet *nnet) {
  KALDI_LOG << "Recomputing stats on nnet (affects batch-norm)";
  chain::ChainTrainingOptions chain_config(chain_config_in);
  if (HasXentOutputs(*nnet) &&
      chain_config.xent_regularize == 0) {
    // this forces it to compute the output for xent outputs, 
    // usually 'output-xent', which
    // means that we'll be computing batch-norm stats for any
    // components in that branch that have batch-norm.
    chain_config.xent_regularize = 0.1;
  }

  ZeroComponentStats(nnet);
  NnetComputeProbOptions nnet_config;
  nnet_config.store_component_stats = true;
  NnetChainComputeProb prob_computer(nnet_config, chain_config, den_fst, nnet);
  for (size_t i = 0; i < egs.size(); i++)
    prob_computer.Compute(egs[i]);
  prob_computer.PrintTotalStats();
  KALDI_LOG << "Done recomputing stats.";
}

/*
void RecomputeStats(const std::vector<NnetExample> &egs,
                    const chain::ChainTrainingOptions &chain_config_in,
                    const fst::StdVectorFst &den_fst,
                    Nnet *nnet) {
  KALDI_LOG << "Recomputing stats on nnet (affects batch-norm)";
  chain::ChainTrainingOptions chain_config(chain_config_in);
  if (HasXentOutputs(*nnet) &&
      chain_config.xent_regularize == 0) {
    // this forces it to compute the output for xent outputs, 
    // usually 'output-xent', which
    // means that we'll be computing batch-norm stats for any
    // components in that branch that have batch-norm.
    chain_config.xent_regularize = 0.1;
  }

  ZeroComponentStats(nnet);
  NnetComputeProbOptions nnet_config;
  nnet_config.store_component_stats = true;
  NnetChainComputeProb prob_computer(nnet_config, chain_config, den_fst, nnet);
  for (size_t i = 0; i < egs.size(); i++)
    prob_computer.Compute(egs[i]);
  prob_computer.PrintTotalStats();
  KALDI_LOG << "Done recomputing stats.";
}
*/


} // namespace nnet3
} // namespace kaldi<|MERGE_RESOLUTION|>--- conflicted
+++ resolved
@@ -87,24 +87,6 @@
     sil_indices_.CopyFromVec(indices);
   }
   
-<<<<<<< HEAD
-  if (!nnet_config.objective_scales_str.empty()) {
-    std::vector<std::string> objectives_for_outputs;
-    SplitStringToVector(nnet_config.objective_scales_str, ",", false,
-                        &objectives_for_outputs);
-    std::vector<std::string>::const_iterator it = objectives_for_outputs.begin();
-    for (; it != objectives_for_outputs.end(); ++it) {
-      std::vector<std::string> this_output_objective;
-      SplitStringToVector(*it, ":", false,
-                          &this_output_objective);
-
-      BaseFloat scale;
-      ConvertStringToReal(this_output_objective[1], &scale);
-      objective_scales_.insert(
-          std::make_pair(this_output_objective[0], scale));
-    }
-  }
-=======
   if (!chain_config.smbr_factors_str.empty())
     ParseObjectiveScales(chain_config.smbr_factors_str,
                          &smbr_factors_);
@@ -114,7 +96,6 @@
   if (!chain_config.ml_factors_str.empty())
     ParseObjectiveScales(chain_config.ml_factors_str,
                          &ml_factors_);
->>>>>>> 94dc65af
 }
 
 
@@ -250,67 +231,31 @@
       xent_deriv.Resize(nnet_output.NumRows(), nnet_output.NumCols(),
                         kUndefined);
 
-<<<<<<< HEAD
+
     BaseFloat tot_like, tot_mmi_objf, tot_l2_term, tot_weight;
 
     if (sup.supervision.numerator_post_targets.NumRows() > 0) {
-      ComputeKLObjfAndDeriv(chain_config_, den_graph_,
+      ComputeKLObjfAndDeriv(chain_config_copy, den_graph_,
                             sup.supervision, nnet_output,
                             &tot_like, &tot_l2_term, &tot_weight,
                             (nnet_config_.compute_deriv ? &nnet_output_deriv :
                              NULL), (use_xent ? &xent_deriv : NULL));
     } else {
-      if (chain_config_.use_smbr_objective)
+      if (chain_config_copy.use_smbr_objective)
         ComputeChainSmbrObjfAndDeriv(
-            chain_config_, den_graph_,
+            chain_config_copy, den_graph_,
             sup.supervision, nnet_output,
             &tot_like, &tot_mmi_objf, &tot_l2_term, &tot_weight,
             (nnet_config_.compute_deriv ? &nnet_output_deriv :
              NULL), (use_xent ? &xent_deriv : NULL),
             sil_indices_.Dim() ? &sil_indices_ : NULL);
       else
-        ComputeChainObjfAndDeriv(chain_config_, den_graph_,
+        ComputeChainObjfAndDeriv(chain_config_copy, den_graph_,
                                  sup.supervision, nnet_output,
                                  &tot_like, &tot_l2_term, &tot_weight,
                                  (nnet_config_.compute_deriv ? &nnet_output_deriv :
                                   NULL), (use_xent ? &xent_deriv : NULL));
     }
-
-    BaseFloat objf_scale = 1.0;
-    {
-      unordered_map<std::string, BaseFloat, StringHasher>::iterator it =
-        objective_scales_.find(sup.name);
-
-      if (it != objective_scales_.end()) {
-        objf_scale = it->second;
-        tot_like *= it->second;
-        tot_l2_term *= it->second;
-        tot_mmi_objf *= it->second;
-        tot_weight *= it->second;
-        if (nnet_config_.compute_deriv) 
-          nnet_output_deriv.Scale(it->second);
-      }
-    }
-=======
-
-    BaseFloat tot_like, tot_mmi_objf, tot_l2_term, tot_weight;
-
-    if (chain_config_copy.use_smbr_objective)
-      ComputeChainSmbrObjfAndDeriv(
-          chain_config_copy, den_graph_,
-          sup.supervision, nnet_output,
-          &tot_like, &tot_mmi_objf, &tot_l2_term, &tot_weight,
-          (nnet_config_.compute_deriv ? &nnet_output_deriv :
-           NULL), (use_xent ? &xent_deriv : NULL),
-          sil_indices_.Dim() ? &sil_indices_ : NULL);
-    else
-      ComputeChainObjfAndDeriv(chain_config_copy, den_graph_,
-                               sup.supervision, nnet_output,
-                               &tot_like, &tot_l2_term, &tot_weight,
-                               (nnet_config_.compute_deriv ? &nnet_output_deriv :
-                                NULL), (use_xent ? &xent_deriv : NULL));
-   
->>>>>>> 94dc65af
 
     // note: in this context we don't want to apply 'sup.deriv_weights' because
     // this code is used only in combination, where it's part of an L-BFGS
@@ -322,11 +267,7 @@
 
     std::vector<double> aux_objfs;
     aux_objfs.push_back(tot_l2_term);
-<<<<<<< HEAD
-    if (chain_config_.use_smbr_objective)
-=======
     if (chain_config_copy.use_smbr_objective)
->>>>>>> 94dc65af
       aux_objfs.push_back(tot_mmi_objf);
 
     {
@@ -334,21 +275,12 @@
         = objf_info_.find(sup.name);
 
       if (it == objf_info_.end()) {
-<<<<<<< HEAD
-        BaseFloat this_objf_scale = objf_scale;
-        std::vector<BaseFloat> aux_objf_scales(1, objf_scale); // for l2 term
-        if (chain_config_.use_smbr_objective) {
-          this_objf_scale *= chain_config_.smbr_factor;
-          aux_objf_scales.push_back(
-              objf_scale * (chain_config_.mmi_factor + chain_config_.ml_factor));
-=======
         BaseFloat this_objf_scale = 1.0;
         std::vector<BaseFloat> aux_objf_scales(1, 1.0);  // l2_term
         if (chain_config_copy.use_smbr_objective) {
           this_objf_scale *= chain_config_copy.smbr_factor;
           aux_objf_scales.push_back(
               (chain_config_copy.mmi_factor + chain_config_copy.ml_factor));
->>>>>>> 94dc65af
         }
 
         ChainObjectiveInfo totals(this_objf_scale, aux_objf_scales);
@@ -372,16 +304,6 @@
       // computation.  note, xent_deriv has a factor of '.supervision.weight',
       // but so does tot_weight.
       BaseFloat xent_objf = TraceMatMat(xent_output, xent_deriv, kTrans);
-<<<<<<< HEAD
-      unordered_map<std::string, BaseFloat, StringHasher>::iterator it =
-        objective_scales_.find(xent_name);
-
-      if (it != objective_scales_.end()) {
-        xent_objf *= it->second;
-        xent_deriv.Scale(it->second);
-      }
-=======
->>>>>>> 94dc65af
 
       xent_totals.tot_weight += tot_weight;
       xent_totals.tot_like += xent_objf;
@@ -390,138 +312,6 @@
   }
 }
 
-/*
-void NnetChainComputeProb::Compute(const NnetExample &eg) {
-  bool need_model_derivative = nnet_config_.compute_deriv,
-      store_component_stats = nnet_config_.store_component_stats;
-  ComputationRequest request;
-  // if the options specify cross-entropy regularization, we'll be computing
-  // this objective (not interpolated with the regular objective-- we give it a
-  // separate name), but currently we won't make it contribute to the
-  // derivative-- we just compute the derivative of the regular output.
-  // This is because in the place where we use the derivative (the
-  // model-combination code) we decided to keep it simple and just use the
-  // regular objective.
-  bool use_xent_regularization = (chain_config_.xent_regularize != 0.0),
-      use_xent_derivative = false;
-  GetComputationRequest(nnet_, eg, need_model_derivative,
-                        store_component_stats, &request,
-                        use_xent_regularization, use_xent_derivative);
-  const NnetComputation *computation = compiler_.Compile(request);
-  NnetComputer computer(nnet_config_.compute_config, *computation,
-                        nnet_, deriv_nnet_);
-  // give the inputs to the computer object.
-  computer.AcceptInputs(nnet_, eg.io);
-  computer.Run();
-  this->ProcessOutputs(eg, &computer);
-  if (nnet_config_.compute_deriv)
-    computer.Run();
-}
-
-void NnetChainComputeProb::ProcessOutputs(const NnetExample &eg,
-                                          NnetComputer *computer) {
-  // There will normally be just one output here, named 'output',
-  // but the code is more general than this.
-  std::vector<NnetIo>::const_iterator iter = eg.io.begin(),
-      end = eg.io.end();
-  for (; iter != end; ++iter) {
-    const NnetIo &io = *iter;
-    int32 node_index = nnet_.GetNodeIndex(io.name);
-    if (!nnet_.IsOutputNode(node_index)) continue;
-
-    const CuMatrixBase<BaseFloat> &nnet_output = computer->GetOutput(io.name);
-    bool use_xent = (chain_config_.xent_regularize != 0.0);
-    std::string xent_name = io.name + "-xent";  // typically "output-xent".
-    CuMatrix<BaseFloat> nnet_output_deriv, xent_deriv;
-    if (nnet_config_.compute_deriv)
-      nnet_output_deriv.Resize(nnet_output.NumRows(), nnet_output.NumCols(),
-                               kUndefined);
-    if (use_xent)
-      xent_deriv.Resize(nnet_output.NumRows(), nnet_output.NumCols(),
-                        kUndefined);
-
-    BaseFloat tot_like, tot_l2_term, tot_weight;
-
-    int32 num_sequences = NumSequencesInChainEg(io.indexes);
-    KALDI_ASSERT(io.features.NumRows() % num_sequences == 0);
-    int32 frames_per_sequence = io.features.NumRows() / num_sequences;
-    ComputeKLObjfAndDeriv(chain_config_, den_graph_,
-                          io.features, 1.0, nnet_output,
-                          num_sequences, frames_per_sequence,
-                          &tot_like, &tot_l2_term, &tot_weight,
-                          (nnet_config_.compute_deriv ? &nnet_output_deriv :
-                           NULL), (use_xent ? &xent_deriv : NULL));
-
-    BaseFloat objf_scale = 1.0;
-    {
-      unordered_map<std::string, BaseFloat, StringHasher>::iterator it =
-        objective_scales_.find(io.name);
-
-      if (it != objective_scales_.end()) {
-        objf_scale = it->second;
-        tot_like *= it->second;
-        tot_l2_term *= it->second;
-        tot_weight *= it->second;
-        if (nnet_config_.compute_deriv)
-          nnet_output_deriv.Scale(it->second);
-      }
-    }
-
-    // note: in this context we don't want to apply 'io.deriv_weights' because
-    // this code is used only in combination, where it's part of an L-BFGS
-    // optimization algorithm, and in that case if there is a mismatch between
-    // the computed objective function and the derivatives, it may cause errors
-    // in the optimization procedure such as early termination.  (line search
-    // and conjugate gradient descent both rely on the derivatives being
-    // accurate, and don't fail gracefully if the derivatives are not accurate).
-
-    std::vector<double> aux_objfs;
-    aux_objfs.push_back(tot_l2_term);
-
-    {
-      unordered_map<std::string, ChainObjectiveInfo, StringHasher>::iterator it 
-        = objf_info_.find(io.name);
-
-      if (it == objf_info_.end()) {
-        BaseFloat this_objf_scale = objf_scale;
-        std::vector<BaseFloat> aux_objf_scales(1, objf_scale); // for l2 term
-
-        ChainObjectiveInfo totals(this_objf_scale, aux_objf_scales);
-        it = objf_info_.insert(it, std::make_pair(io.name, totals));
-      }
-
-      it->second.tot_weight += tot_weight;
-      it->second.tot_like += tot_like;
-      it->second.tot_aux_objfs.Add(aux_objfs);
-    }
-
-    if (nnet_config_.compute_deriv)
-      computer->AcceptInput(io.name, &nnet_output_deriv);
-
-    if (use_xent) {
-      ChainObjectiveInfo &xent_totals = objf_info_[xent_name];
-      // this block computes the cross-entropy objective.
-      const CuMatrixBase<BaseFloat> &xent_output = computer->GetOutput(
-          xent_name);
-      // at this point, xent_deriv is posteriors derived from the numerator
-      // computation.  note, xent_deriv has a factor of '.supervision.weight',
-      // but so does tot_weight.
-      BaseFloat xent_objf = TraceMatMat(xent_output, xent_deriv, kTrans);
-      unordered_map<std::string, BaseFloat, StringHasher>::iterator it =
-        objective_scales_.find(xent_name);
-
-      if (it != objective_scales_.end()) {
-        xent_objf *= it->second;
-        xent_deriv.Scale(it->second);
-      }
-
-      xent_totals.tot_weight += tot_weight;
-      xent_totals.tot_like += xent_objf;
-    }
-    num_minibatches_processed_++;
-  }
-}
-*/
 
 bool NnetChainComputeProb::PrintTotalStats() const {
   bool ans = false;
