--- conflicted
+++ resolved
@@ -377,8 +377,6 @@
     return NULL;
 }
 
-<<<<<<< HEAD
-=======
 double NnetChainComputeProb::GetTotalObjective(double *total_weight) const {
   double tot_objectives = 0.0;
   double tot_weight = 0.0;
@@ -393,7 +391,6 @@
   return tot_objectives;
 }
 
->>>>>>> e8b4f50d
 static bool HasXentOutputs(const Nnet &nnet) {
   const std::vector<std::string> node_names = nnet.GetNodeNames();
   for (std::vector<std::string>::const_iterator it = node_names.begin();
