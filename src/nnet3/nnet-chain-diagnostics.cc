--- conflicted
+++ resolved
@@ -220,7 +220,6 @@
                         kUndefined);
 
     BaseFloat tot_like, tot_mmi_objf, tot_l2_term, tot_weight;
-<<<<<<< HEAD
 
     if (sup.supervision.numerator_post_targets.NumRows() > 0) {
       ComputeKLObjfAndDeriv(chain_config_, den_graph_,
@@ -250,29 +249,6 @@
       unordered_map<std::string, BaseFloat, StringHasher>::iterator it =
         objective_scales_.find(sup.name);
 
-=======
-
-    if (chain_config_.use_smbr_objective)
-      ComputeChainSmbrObjfAndDeriv(
-          chain_config_, den_graph_,
-          sup.supervision, nnet_output,
-          &tot_like, &tot_mmi_objf, &tot_l2_term, &tot_weight,
-          (nnet_config_.compute_deriv ? &nnet_output_deriv :
-           NULL), (use_xent ? &xent_deriv : NULL),
-          sil_indices_.Dim() ? &sil_indices_ : NULL);
-    else
-      ComputeChainObjfAndDeriv(chain_config_, den_graph_,
-                               sup.supervision, nnet_output,
-                               &tot_like, &tot_l2_term, &tot_weight,
-                               (nnet_config_.compute_deriv ? &nnet_output_deriv :
-                                NULL), (use_xent ? &xent_deriv : NULL));
-   
-    BaseFloat objf_scale = 1.0;
-    { 
-      unordered_map<std::string, BaseFloat, StringHasher>::iterator it =
-        objective_scales_.find(sup.name);
-
->>>>>>> 6437c044
       if (it != objective_scales_.end()) {
         objf_scale = it->second;
         tot_like *= it->second;
@@ -306,12 +282,8 @@
         std::vector<BaseFloat> aux_objf_scales(1, objf_scale); // for l2 term
         if (chain_config_.use_smbr_objective) {
           this_objf_scale *= chain_config_.smbr_factor;
-<<<<<<< HEAD
-          aux_objf_scales.push_back(objf_scale * chain_config_.mmi_factor);
-=======
           aux_objf_scales.push_back(
               objf_scale * (chain_config_.mmi_factor + chain_config_.ml_factor));
->>>>>>> 6437c044
         }
 
         ChainObjectiveInfo totals(this_objf_scale, aux_objf_scales);
@@ -342,11 +314,7 @@
         xent_objf *= it->second;
         xent_deriv.Scale(it->second);
       }
-<<<<<<< HEAD
-
-=======
-      
->>>>>>> 6437c044
+
       xent_totals.tot_weight += tot_weight;
       xent_totals.tot_like += xent_objf;
     }
