// nnet3/nnet-diagnostics.cc

// Copyright      2015    Johns Hopkins University (author: Daniel Povey)

// See ../../COPYING for clarification regarding multiple authors
//
// Licensed under the Apache License, Version 2.0 (the "License");
// you may not use this file except in compliance with the License.
// You may obtain a copy of the License at
//
//  http://www.apache.org/licenses/LICENSE-2.0
//
// THIS CODE IS PROVIDED *AS IS* BASIS, WITHOUT WARRANTIES OR CONDITIONS OF ANY
// KIND, EITHER EXPRESS OR IMPLIED, INCLUDING WITHOUT LIMITATION ANY IMPLIED
// WARRANTIES OR CONDITIONS OF TITLE, FITNESS FOR A PARTICULAR PURPOSE,
// MERCHANTABLITY OR NON-INFRINGEMENT.
// See the Apache 2 License for the specific language governing permissions and
// limitations under the License.

#include "nnet3/nnet-diagnostics.h"
#include "nnet3/nnet-utils.h"

namespace kaldi {
namespace nnet3 {

NnetComputeProb::NnetComputeProb(const NnetComputeProbOptions &config,
                                 const Nnet &nnet):
    config_(config),
    nnet_(nnet),
    deriv_nnet_owned_(true),
    deriv_nnet_(NULL),
    compiler_(nnet, config_.optimize_config, config_.compiler_config),
    num_minibatches_processed_(0) {
  if (config_.compute_deriv) {
    deriv_nnet_ = new Nnet(nnet_);
    ScaleNnet(0.0, deriv_nnet_);
    SetNnetAsGradient(deriv_nnet_); // force simple update
  } else if (config_.store_component_stats) {
    KALDI_ERR << "If you set store_component_stats == true and "
              << "compute_deriv == false, use the other constructor.";
  }
}


NnetComputeProb::NnetComputeProb(const NnetComputeProbOptions &config,
                                 Nnet *nnet):
    config_(config),
    nnet_(*nnet),
    deriv_nnet_owned_(false),
    deriv_nnet_(nnet),
    compiler_(*nnet, config_.optimize_config, config_.compiler_config),
    num_minibatches_processed_(0) {
  KALDI_ASSERT(config.store_component_stats && !config.compute_deriv);
}



const Nnet &NnetComputeProb::GetDeriv() const {
  if (!config_.compute_deriv)
    KALDI_ERR << "GetDeriv() called when no derivatives were requested.";
  return *deriv_nnet_;
}

NnetComputeProb::~NnetComputeProb() {
  if (deriv_nnet_owned_)
    delete deriv_nnet_;  // delete does nothing if pointer is NULL.
}

void NnetComputeProb::Reset() {
  num_minibatches_processed_ = 0;
  objf_info_.clear();
  accuracy_info_.clear();
  if (deriv_nnet_) {
    ScaleNnet(0.0, deriv_nnet_);
    SetNnetAsGradient(deriv_nnet_);
  }
}

void NnetComputeProb::Compute(const NnetExample &eg) {
  bool need_model_derivative = config_.compute_deriv,
      store_component_stats = config_.store_component_stats;
  ComputationRequest request;
  GetComputationRequest(nnet_, eg, need_model_derivative,
                        store_component_stats,
                        &request);
  std::shared_ptr<const NnetComputation> computation = compiler_.Compile(request);
  NnetComputer computer(config_.compute_config, *computation,
                        nnet_, deriv_nnet_);
  // give the inputs to the computer object.
  computer.AcceptInputs(nnet_, eg.io);
  computer.Run();
  this->ProcessOutputs(eg, &computer);
  if (config_.compute_deriv)
    computer.Run();
}

void NnetComputeProb::ProcessOutputs(const NnetExample &eg,
                                     NnetComputer *computer) {
  std::vector<NnetIo>::const_iterator iter = eg.io.begin(),
      end = eg.io.end();
  for (; iter != end; ++iter) {
    const NnetIo &io = *iter;
    int32 node_index = nnet_.GetNodeIndex(io.name);
    if (node_index < 0)
      KALDI_ERR << "Network has no output named " << io.name;
    ObjectiveType obj_type = nnet_.GetNode(node_index).u.objective_type;
    if (nnet_.IsOutputNode(node_index)) {
      const CuMatrixBase<BaseFloat> &output = computer->GetOutput(io.name);
      if (output.NumCols() != io.features.NumCols()) {
        KALDI_ERR << "Nnet versus example output dimension (num-classes) "
                  << "mismatch for '" << io.name << "': " << output.NumCols()
                  << " (nnet) vs. " << io.features.NumCols() << " (egs)\n";
      }
      {
        BaseFloat tot_weight, tot_objf;
        bool supply_deriv = config_.compute_deriv;
        ComputeObjectiveFunction(io.features, obj_type, io.name,
                                 supply_deriv, computer,
                                 &tot_weight, &tot_objf);
        SimpleObjectiveInfo &totals = objf_info_[io.name];
        totals.tot_weight += tot_weight;
        totals.tot_objective += tot_objf;
      }
      // May not be meaningful in non-classification tasks
      if (config_.compute_accuracy) {
        BaseFloat tot_weight, tot_accuracy;
        PerDimObjectiveInfo &acc_totals = accuracy_info_[io.name];
        Vector<BaseFloat> tot_weight_vec, tot_objective_vec;

        if (config_.compute_per_dim_accuracy &&
            acc_totals.tot_objective_vec.Dim() == 0) {
          acc_totals.tot_objective_vec.Resize(output.NumCols());
          acc_totals.tot_weight_vec.Resize(output.NumCols());
        }

        if (config_.compute_per_dim_accuracy) {
          tot_objective_vec.Resize(output.NumCols());
          tot_weight_vec.Resize(output.NumCols());
        }

        ComputeAccuracy(io.features, output,
                        &tot_weight, &tot_accuracy,
<<<<<<< HEAD
                        config_.compute_per_dim_accuracy ? 
                          &tot_weight_vec : NULL,
                        config_.compute_per_dim_accuracy ? 
                          &tot_objective_vec : NULL);
=======
                        config_.compute_per_dim_accuracy ?
                          &acc_totals.tot_weight_vec : NULL,
                        config_.compute_per_dim_accuracy ?
                          &acc_totals.tot_objective_vec : NULL);
>>>>>>> b596a4c4
        acc_totals.tot_weight += tot_weight;
        acc_totals.tot_objective += tot_accuracy;

        if (config_.compute_per_dim_accuracy) {
          acc_totals.tot_objective_vec.AddVec(1.0, tot_objective_vec);
          acc_totals.tot_weight_vec.AddVec(1.0, tot_weight_vec);
        }
      }
    }
  }
  num_minibatches_processed_++;
}

bool NnetComputeProb::PrintTotalStats() const {
  bool ans = false;
  { // First print regular objectives
    unordered_map<std::string, SimpleObjectiveInfo,
                  StringHasher>::const_iterator iter, end;
    iter = objf_info_.begin();
    end = objf_info_.end();
    for (; iter != end; ++iter) {
      const std::string &name = iter->first;
      int32 node_index = nnet_.GetNodeIndex(name);
      KALDI_ASSERT(node_index >= 0);
      ObjectiveType obj_type = nnet_.GetNode(node_index).u.objective_type;
      const SimpleObjectiveInfo &info = iter->second;
      KALDI_LOG << "Overall "
                << (obj_type == kLinear ? "log-likelihood" : "objective")
                << " for '" << name << "' is "
                << (info.tot_objective / info.tot_weight) << " per frame"
                << ", over " << info.tot_weight << " frames.";
      if (info.tot_weight > 0)
        ans = true;
    }
  }
  {
    unordered_map<std::string, PerDimObjectiveInfo,
                  StringHasher>::const_iterator iter, end;
    // now print accuracies.
    iter = accuracy_info_.begin();
    end = accuracy_info_.end();
    for (; iter != end; ++iter) {
      const std::string &name = iter->first;
      const PerDimObjectiveInfo &info = iter->second;
      KALDI_LOG << "Overall accuracy for '" << name << "' is "
                << (info.tot_objective / info.tot_weight) << " per frame"
                << ", over " << info.tot_weight << " frames.";

      if (info.tot_weight_vec.Dim() > 0) {
        Vector<BaseFloat> accuracy_vec(info.tot_weight_vec.Dim());
        for (size_t j = 0; j < info.tot_weight_vec.Dim(); j++) {
          if (info.tot_weight_vec(j) !=  0) {
            accuracy_vec(j) = info.tot_objective_vec(j)
                              / info.tot_weight_vec(j);
          } else {
            accuracy_vec(j) = -1.0;
          }
        }

        KALDI_LOG << "Overall per-dim accuracy vector for '" << name
                  << "' is " << accuracy_vec << " per frame"
                  << ", over " << info.tot_weight << " frames.";
      }
      // don't bother changing ans; the loop over the regular objective should
      // already have set it to true if we got any data.
    }
  }
  return ans;
}

void ComputeAccuracy(const GeneralMatrix &supervision,
                     const CuMatrixBase<BaseFloat> &nnet_output,
                     BaseFloat *tot_weight_out,
                     BaseFloat *tot_accuracy_out,
                     VectorBase<BaseFloat> *tot_weight_vec,
                     VectorBase<BaseFloat> *tot_accuracy_vec) {
  int32 num_rows = nnet_output.NumRows(),
      num_cols = nnet_output.NumCols();
  KALDI_ASSERT(supervision.NumRows() == num_rows &&
               supervision.NumCols() == num_cols);

  if (tot_accuracy_vec || tot_weight_vec)
    KALDI_ASSERT(tot_accuracy_vec && tot_weight_vec &&
                 tot_accuracy_vec->Dim() == num_cols &&
                 tot_weight_vec->Dim() == num_cols);
  if (tot_accuracy_vec) tot_accuracy_vec->Set(0.0);
  if (tot_weight_vec) tot_weight_vec->Set(0.0);

  CuArray<int32> best_index(num_rows);
  nnet_output.FindRowMaxId(&best_index);
  std::vector<int32> best_index_cpu;
  // wasteful copy, but doesn't dominate.
  best_index.CopyToVec(&best_index_cpu);


  double tot_weight = 0.0,
      tot_accuracy = 0.0;

  // note: we expect that in most cases where this code is called,
  // supervision.Type() will be kSparseMatrix.
  switch (supervision.Type()) {
    case kCompressedMatrix: {
      Matrix<BaseFloat> mat;
      supervision.GetMatrix(&mat);
      for (int32 r = 0; r < num_rows; r++) {
        SubVector<BaseFloat> vec(mat, r);
        BaseFloat row_sum = vec.Sum();
        int32 best_index;
        vec.Max(&best_index);  // discard max value.
        tot_weight += row_sum;
        if (tot_weight_vec)
          (*tot_weight_vec)(best_index) += row_sum;
        if (best_index == best_index_cpu[r]) {
          tot_accuracy += row_sum;
          if (tot_accuracy_vec)
            (*tot_accuracy_vec)(best_index) += row_sum;
        }
      }
      break;
    }
    case kFullMatrix: {
      const Matrix<BaseFloat> &mat = supervision.GetFullMatrix();
      for (int32 r = 0; r < num_rows; r++) {
        SubVector<BaseFloat> vec(mat, r);
        BaseFloat row_sum = vec.Sum();
        int32 best_index;
        vec.Max(&best_index);  // discard max value.
        tot_weight += row_sum;
        if (tot_weight_vec)
          (*tot_weight_vec)(best_index) += row_sum;
        if (best_index == best_index_cpu[r]) {
          tot_accuracy += row_sum;
          if (tot_accuracy_vec)
            (*tot_accuracy_vec)(best_index) += row_sum;
        }
      }
      break;
    }
    case kSparseMatrix: {
      const SparseMatrix<BaseFloat> &smat = supervision.GetSparseMatrix();
      for (int32 r = 0; r < num_rows; r++) {
        const SparseVector<BaseFloat> &row = smat.Row(r);
        BaseFloat row_sum = row.Sum();
        int32 best_index;
        row.Max(&best_index);
        KALDI_ASSERT(best_index < num_cols);
        tot_weight += row_sum;
        if (tot_weight_vec)
          (*tot_weight_vec)(best_index) += row_sum;
        if (best_index == best_index_cpu[r]) {
          tot_accuracy += row_sum;
          if (tot_accuracy_vec)
            (*tot_accuracy_vec)(best_index) += row_sum;
        }
      }
      break;
    }
    default: KALDI_ERR << "Bad general-matrix type.";
  }
  *tot_weight_out = tot_weight;
  *tot_accuracy_out = tot_accuracy;
}

const SimpleObjectiveInfo* NnetComputeProb::GetObjective(
    const std::string &output_name) const {
  unordered_map<std::string, SimpleObjectiveInfo, StringHasher>::const_iterator
      iter = objf_info_.find(output_name);
  if (iter != objf_info_.end())
    return &(iter->second);
  else
    return NULL;
}

double NnetComputeProb::GetTotalObjective(double *total_weight) const {
  double tot_objectives = 0.0;
  double tot_weight = 0.0;
  unordered_map<std::string, SimpleObjectiveInfo, StringHasher>::const_iterator
    iter = objf_info_.begin(), end = objf_info_.end();
  for (; iter != end; ++iter) {
    tot_objectives += iter->second.tot_objective;
    tot_weight += iter->second.tot_weight;
  }

  if (total_weight) *total_weight = tot_weight;
  return tot_objectives;
}

} // namespace nnet3
} // namespace kaldi<|MERGE_RESOLUTION|>--- conflicted
+++ resolved
@@ -140,17 +140,10 @@
 
         ComputeAccuracy(io.features, output,
                         &tot_weight, &tot_accuracy,
-<<<<<<< HEAD
                         config_.compute_per_dim_accuracy ? 
                           &tot_weight_vec : NULL,
                         config_.compute_per_dim_accuracy ? 
                           &tot_objective_vec : NULL);
-=======
-                        config_.compute_per_dim_accuracy ?
-                          &acc_totals.tot_weight_vec : NULL,
-                        config_.compute_per_dim_accuracy ?
-                          &acc_totals.tot_objective_vec : NULL);
->>>>>>> b596a4c4
         acc_totals.tot_weight += tot_weight;
         acc_totals.tot_objective += tot_accuracy;
 
