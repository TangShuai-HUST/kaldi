// nnet3/nnet-compile.cc

// Copyright      2015  Johns Hopkins University (author: Daniel Povey)

// See ../../COPYING for clarification regarding multiple authors
//
// Licensed under the Apache License, Version 2.0 (the "License");
// you may not use this file except in compliance with the License.
// You may obtain a copy of the License at
//
//  http://www.apache.org/licenses/LICENSE-2.0
//
// THIS CODE IS PROVIDED *AS IS* BASIS, WITHOUT WARRANTIES OR CONDITIONS OF ANY
// KIND, EITHER EXPRESS OR IMPLIED, INCLUDING WITHOUT LIMITATION ANY IMPLIED
// WARRANTIES OR CONDITIONS OF TITLE, FITNESS FOR A PARTICULAR PURPOSE,
// MERCHANTABLITY OR NON-INFRINGEMENT.
// See the Apache 2 License for the specific language governing permissions and
// limitations under the License.

#include <iterator>
#include <sstream>
#include "nnet3/nnet-compile.h"
#include "nnet3/nnet-compile-utils.h"
#include "nnet3/nnet-optimize.h"  // just for ConsolidateIoOperations().

namespace kaldi {
namespace nnet3 {

Compiler::Compiler(
    const ComputationRequest &request,
    const Nnet &nnet): nnet_(nnet) {
  requests_.push_back(&request);
}

Compiler::Compiler(
    const std::vector<const ComputationRequest*> &requests,
    const Nnet &nnet): requests_(requests), nnet_(nnet) {
  KALDI_ASSERT(requests_.size() >= 1);
  // We are currently not supporting getting model derivatives for multi-segment
  // (online) computations.
  if (requests_.size() != 1) {
    for (size_t i = 0; i < requests_.size(); i++) {
      KALDI_ASSERT(!requests_[i]->need_model_derivative);
      KALDI_ASSERT(requests_[i]->store_component_stats ==
                   requests_[0]->store_component_stats);
    }
  }
}

void Compiler::CreateComputation(const CompilerOptions &opts,
                                 NnetComputation *computation) {
  computation->Clear();
  ComputationGraphBuilder builder(nnet_, &graph_);
  for (size_t segment = 0; segment < requests_.size(); segment++) {
    builder.Compute(*(requests_[segment]));
    if (!builder.AllOutputsAreComputable()) {
      builder.ExplainWhyAllOutputsNotComputable();  // prints logging info
      KALDI_ERR << "Not all outputs were computable, cannot create computation.";
    }
    builder.Prune();
  }
  // see function declaration's comment for meaning of "phases".
  std::vector<std::vector<std::vector<int32> > > phases_per_segment;
  ComputeComputationPhases(nnet_, graph_, &phases_per_segment);
  std::vector<std::vector<int32> > steps;
  steps.reserve(1000);

  // maps each step to the segment in which it appears.  in the normal case
  // (non-online computation), a vector of all zeros.
  std::vector<int32> step_to_segment;


  {
    ComputationStepsComputer steps_computer(nnet_, &graph_, &steps,
                                            &cindex_id_to_location_);

    for (size_t segment = 0; segment < requests_.size(); segment++) {
      steps_computer.ComputeForSegment(*(requests_[segment]),
                                       phases_per_segment[segment]);
      while (step_to_segment.size() < steps.size())
        step_to_segment.push_back(segment);

      // save memory, by deleting the phases we just consumed.
      std::vector<std::vector<int32> > temp;
      phases_per_segment[segment].swap(temp);
    }
    steps_computer.Check();
  }
  std::vector<bool> deriv_needed;
  ComputeDerivNeeded(steps, step_to_segment, &deriv_needed);
  CreateStepInfo(deriv_needed, step_to_segment, &steps, computation);
  AddCommands(deriv_needed, step_to_segment, computation);
  // the following command reorders commands so kAcceptInput and kProvideOutput
  // appear in the desired places.
  ConsolidateIoOperations(nnet_, computation);
  if (opts.output_debug_info)
    OutputDebugInfo(computation);
}

void Compiler::AddCommands(const std::vector<bool> &deriv_needed,
                           const std::vector<int32> &step_to_segment,
                           NnetComputation *computation) {
  computation->need_model_derivative = requests_[0]->need_model_derivative;
  int32 arbitrary_factor = 8;
  computation->commands.reserve(computation->matrices.size()
                                * arbitrary_factor);

  std::vector<int32> whole_submatrices;
  computation->GetWholeSubmatrices(&whole_submatrices);
  AllocateMatrices(whole_submatrices, computation);
  SetUpPrecomputedIndexes(step_to_segment, computation);
  int32 num_steps = steps_.size();
  for (int32 step = 0; step < num_steps; step++) {
    DoForwardComputation(step, computation);
    if (step + 1 < static_cast<int32>(step_to_segment.size()) &&
        step_to_segment[step + 1] != step_to_segment[step]) {
      // insert a marker that separates segments of the computation.
      computation->commands.push_back(
          NnetComputation::Command(kNoOperationMarker));
    }
  }

  // mark the end of the forward phase.
  computation->commands.push_back(
      NnetComputation::Command(kNoOperationMarker));

  for (int32 step = num_steps - 1; step >= 0; step--)
    if (deriv_needed[step])
      DoBackwardComputation(step, computation);

  DeallocateMatrices(whole_submatrices, step_to_segment, computation);
}


void Compiler::ComputeStepDependencies(
    const std::vector<int32> &this_step,
    int32 step_index,
    unordered_set<int32> *dep_steps) {
  dep_steps->clear();
  if (this_step.empty())
    return;
  // steps always have a single node index, we can pick the first.
  int32 node_index = graph_.cindexes[this_step[0]].first;
  if (nnet_.IsComponentNode(node_index)) {
    // there is only one step that a component step depends on, and it's the
    // immediately preceding step (the component-input step).
    KALDI_ASSERT(step_index > 0);
    dep_steps->insert(step_index - 1);
    return;
  }
  std::vector<int32>::const_iterator step_iter = this_step.begin(),
      step_end = this_step.end();
  int32 prev_input_step = -1;  // this is an optimization for speed.
  for (; step_iter != step_end; ++step_iter) {
    int32 cindex_id = *step_iter;
    const std::vector<int32> &dep = graph_.dependencies[cindex_id];
    std::vector<int32>::const_iterator iter = dep.begin(), end = dep.end();
    for (; iter != end; ++iter) {
      int32 dep_cindex_id = *iter,
          input_step = cindex_id_to_location_[dep_cindex_id].first;
      if (input_step != prev_input_step) {  // optimization.
        prev_input_step = input_step;
        dep_steps->insert(input_step);
      }
    }
  }
}

void Compiler::ComputeDerivNeeded(
    const std::vector<std::vector<int32> > &steps,
    const std::vector<int32> &step_to_segment,
    std::vector<bool> *deriv_needed) {
  KALDI_ASSERT(steps.size() == step_to_segment.size() &&
               step_to_segment[0] == 0 &&
               step_to_segment.back() + 1 == requests_.size());
  deriv_needed->clear();
  int32 num_steps = steps.size();
  deriv_needed->resize(num_steps, false);

  for (int32 step = 0; step < num_steps; step++) {
    const std::vector<int32> &this_step = steps[step];
    if (this_step.empty())  // empty steps are theoretically possible, e.g.
      continue;             // if a non-simple Component requires no input.
    int32 cindex_id = this_step[0];
    int32 node_index = graph_.cindexes[cindex_id].first;
    bool is_input = graph_.is_input[cindex_id];

    std::string node_name = nnet_.GetNodeNames()[node_index];
    unordered_set<int32> input_steps;
    ComputeStepDependencies(this_step, step, &input_steps);

    unordered_set<int32>::iterator iter = input_steps.begin(),
        end = input_steps.end();
    // if some step that we depend on needs a derivative, we need the derivative.
    for (; iter != end; ++iter) {
      int32 dep_step = *iter;
      KALDI_ASSERT(dep_step < step);
      if ((*deriv_needed)[dep_step])
        (*deriv_needed)[step] = true;
    }
    // if this step is an input and the user requested the derivative w.r.t. that
    // input, we need the derivative.
    const ComputationRequest &request = *(requests_[step_to_segment[step]]);

    if (is_input) {
      int32 input_index = request.IndexForInput(node_name);
      KALDI_ASSERT(input_index != -1);
      if (request.inputs[input_index].has_deriv)
        (*deriv_needed)[step] = true;
    }
    // if this step is an output and the user is providing the derivative w.r.t. that
    // output, we need a place to store the derivative, so we set (*deriv_needed) to
    // true.
    if (nnet_.IsOutputNode(node_index)) {
      int32 output_index = request.IndexForOutput(node_name);
      KALDI_ASSERT(output_index != -1);
      if (request.outputs[output_index].has_deriv)
        (*deriv_needed)[step] = true;
    }
<<<<<<< HEAD
    // If this is an updatable Component node with a nonzero learning rate and
    // the user requested model derivatives (e.g. during training), we need this
    // step's derivative.
    if (nnet_.IsComponentNode(node_index) && request_.need_model_derivative) {
=======
    // If this is an updatable Component node and the user requested model
    // derivatives (e.g. during training), we need this step's derivative.
    if (nnet_.IsComponentNode(node_index) && request.need_model_derivative) {
>>>>>>> 9679545a
      const NetworkNode &node = nnet_.GetNode(node_index);
      const Component *c = nnet_.GetComponent(node.u.component_index);
      if (c->Properties() & kUpdatableComponent) {
        const UpdatableComponent *u = dynamic_cast<const UpdatableComponent*>(c);
        KALDI_ASSERT(u != NULL);
        if (u->LearningRate() != 0)
          (*deriv_needed)[step] = true;
      }
    }
  }
  if (GetVerboseLevel() >= 5) {
    std::ostringstream os;
    os << "deriv_needed = ";
    for (int32 i = 0; i < deriv_needed->size(); i++)
      os << ((*deriv_needed)[i] ? "t" : "f");
    os << "\n";
    KALDI_VLOG(5) << os.str();
  }
}

MatrixStrideType Compiler::GetStrideType(int32 node_index) const {
  int32 component_node_index;
  bool is_input;
  if (nnet_.IsComponentInputNode(node_index)) {
    // this node is for the input to a component.
    component_node_index = node_index + 1;
    is_input = true;
  } else if (nnet_.IsComponentNode(node_index)) {
    component_node_index = node_index;
    is_input = false;
  } else {
    return kDefaultStride;
  }
  const NetworkNode &node = nnet_.GetNode(component_node_index);
  const Component *c = nnet_.GetComponent(node.u.component_index);
  if (is_input) {
    return (c->Properties() & kInputContiguous) ?
        kStrideEqualNumCols : kDefaultStride;
  } else {
    return (c->Properties() & kOutputContiguous) ?
        kStrideEqualNumCols : kDefaultStride;
  }
}


// Note: "by_step" is an input but is passed as a pointer because this
// function destroys it.
void Compiler::CreateStepInfo(
    const std::vector<bool> &deriv_needed,
    const std::vector<int32> &step_to_segment,
    std::vector<std::vector<int32> > *by_step,
    NnetComputation *computation) {
  KALDI_ASSERT(!by_step->empty());
  int32 num_steps = by_step->size();
  steps_.resize(num_steps);
  for (int32 step = 0; step < num_steps; step++) {
    StepInfo &this_info = steps_[step];
    this_info.output_cindex_ids.swap((*by_step)[step]);
    this_info.segment = step_to_segment[step];
    int32 num_ids = this_info.output_cindex_ids.size();
    this_info.output_indexes.resize(num_ids);
    for (int32 row_index = 0; row_index < num_ids; row_index++)
      this_info.output_indexes[row_index] =
          graph_.cindexes[this_info.output_cindex_ids[row_index]].second;
    KALDI_ASSERT(num_ids > 0);
    // node id's of all Cindexes are the same, so just use first one.
    this_info.node_index =
        graph_.cindexes[this_info.output_cindex_ids.front()].first;
    const NetworkNode &node = nnet_.GetNode(this_info.node_index);
    int32 num_rows = num_ids, num_cols = node.Dim(nnet_);

    if (node.node_type != kDimRange) {
      MatrixStrideType stride_type = GetStrideType(this_info.node_index);
      this_info.value = computation->NewMatrix(num_rows, num_cols,
                                               stride_type);
      if (deriv_needed[step])
        this_info.deriv = computation->NewMatrix(num_rows, num_cols,
                                                 stride_type);
      if (node.node_type == kComponent)
        KALDI_PARANOID_ASSERT(step > 0 &&  steps_[step-1].output_indexes ==
                              this_info.output_indexes);
    } else {
      // kDimRange.  Will just be a sub-matrix of a Component or Input node.
      int32 cindex_id = this_info.output_cindex_ids.front(),
          input_cindex_id = graph_.dependencies[cindex_id][0],
          input_step = cindex_id_to_location_[input_cindex_id].first;
      KALDI_ASSERT(input_step != -1 && input_step < step);
      KALDI_PARANOID_ASSERT(this_info.output_indexes ==
                            steps_[input_step].output_indexes);
      this_info.value = computation->NewSubMatrix(steps_[input_step].value,
                                                  0, -1,
                                                  node.dim_offset, node.dim);
      if (deriv_needed[step])
        this_info.deriv = computation->NewSubMatrix(steps_[input_step].deriv,
                                                    0, -1,
                                                    node.dim_offset, node.dim);
    }
    if (node.node_type == kDescriptor) {
      // we have a couple of things to do: set up input_locations_list which
      // says where we copy the data from, and also set up value_parts and
      // possibly deriv_parts.
      const Descriptor &desc = node.descriptor;
      int32 num_parts = desc.NumParts();
      KALDI_ASSERT(num_parts > 0);
      // set up input_locations_list.
      this_info.input_locations_list.resize(num_parts);
      for (int32 part = 0; part < num_parts; part++)
        ComputeInputLocationsList(step, part,
                                  &(this_info.input_locations_list[part]));
      // set up value_parts and deriv_parts.
      if (num_parts == 1) {
        this_info.value_parts.push_back(this_info.value);
        if (deriv_needed[step])
          this_info.deriv_parts.push_back(this_info.deriv);
      } else { // num_parts > 1.
        int32 cur_dim_offset = 0;
        // Have multiple parts, so need to set up sub-matrices.
        this_info.value_parts.resize(num_parts);
        if (deriv_needed[step])
          this_info.deriv_parts.resize(num_parts);
        for (int32 p = 0; p < num_parts; p++) {
          const SumDescriptor &this_part = desc.Part(p);
          int32 this_dim = this_part.Dim(nnet_);
          this_info.value_parts[p] =
              computation->NewSubMatrix(this_info.value,
                                        0, -1,
                                        cur_dim_offset, this_dim);
          if (deriv_needed[step])
            this_info.deriv_parts[p] =
                computation->NewSubMatrix(this_info.deriv,
                                          0, -1,
                                          cur_dim_offset, this_dim);
          cur_dim_offset += this_dim;
        }
        KALDI_ASSERT(cur_dim_offset == desc.Dim(nnet_));
      }
    }
  }
}

void Compiler::DoForwardComputation(int32 step,
                                    NnetComputation *computation) const {
  KALDI_ASSERT(step < static_cast<int32>(steps_.size()));
  const StepInfo &step_info = steps_[step];
  const NetworkNode &node = nnet_.GetNode(step_info.node_index);
  switch (node.node_type) {
    case kInput:  // Note: input nodes appear before other node types.
      AddForwardStepInput(step, computation);
      break;
    case kDimRange: break;  // Nothing to do.
    case kComponent:
      AddForwardStepComponent(step, computation);
      break;
    case kDescriptor:
      DoForwardComputationDescriptor(step, computation);
      break;
    default:
      KALDI_ERR << "Invalid node type";
  }
}


void Compiler::DoForwardComputationDescriptor(
    int32 step, NnetComputation *computation) const {
  int32 num_parts = steps_[step].value_parts.size();
  for (int32 part = 0; part < num_parts; part++)
    DoForwardComputationSumDescriptor(step, part, computation);
  const StepInfo &step_info = steps_[step];
  if (nnet_.IsOutputNode(step_info.node_index)) {
    // If the node is an output then we need to add commands to provide the
    // output to the user, and possibly to get derivatives w.r.t. the output
    // from the user.
    int32 node_index = step_info.node_index,
        submatrix_index = step_info.value;
    KALDI_ASSERT(computation->IsWholeMatrix(submatrix_index));
    NnetComputation::Command c(kProvideOutput, submatrix_index, node_index);
    computation->commands.push_back(c);
  }
}


// The output vector "locations" is indexed first by output row-index i
// (i.e. the index of output_indexes or output_cindex_ids), and then is a list
// of input locations for that row-index, sorted in the natural order of
// Cindexes (but not necessarily unique).  The semantics is that the i'th row of
// the output becomes a sum over the rows in the i'th list (or zero if that list
// is empty).  These locations will be pairs [step-index, row-index].
void Compiler::ComputeInputLocationsList(
    int32 step, int32 part_index,
    std::vector<std::vector<std::pair<int32, int32> > > *submat_locations_list)
    const {

  KALDI_ASSERT(static_cast<size_t>(step) < steps_.size());
  const StepInfo &step_info = steps_[step];
  const std::vector<Index> &output_indexes = step_info.output_indexes;
  const NetworkNode &node = nnet_.GetNode(step_info.node_index);
  const SumDescriptor &descriptor = node.descriptor.Part(part_index);

  int32 num_indexes = output_indexes.size();
  submat_locations_list->clear();
  submat_locations_list->resize(num_indexes);

  for (int32 i = 0; i < num_indexes; i++) {
    std::vector<int32> input_cindex_ids;
    const Index &index = output_indexes[i];
    std::vector<Cindex> input_cindexes;
    CindexSet cindex_set(graph_);
    bool ans = descriptor.IsComputable(index, cindex_set, &input_cindexes);
    // earlier compilation stages should have checked that it is computable,
    // and the graph should still contain required inputs.
    KALDI_ASSERT(ans);
    std::sort(input_cindexes.begin(), input_cindexes.end());
    int32 size = input_cindexes.size();
    input_cindex_ids.resize(size);
    for (int32 j = 0; j < size; j++) {
      int32 c = graph_.GetCindexId(input_cindexes[j]);
      KALDI_ASSERT(c != -1);
      input_cindex_ids[j] = c;
    }
    std::vector<std::pair<int32, int32> > &this_locations_list =
        (*submat_locations_list)[i];
    this_locations_list.resize(size);
    for (int32 j = 0; j < size; j++)
      this_locations_list[j] = cindex_id_to_location_[input_cindex_ids[j]];
  }
}

void Compiler::ComputeValueSubmatLocationsList(
const std::vector<std::vector<std::pair<int32, int32> > > &input_locations_list,
    std::vector<std::vector<std::pair<int32, int32> > >*submat_locations_list)
const {
  submat_locations_list->clear();
  submat_locations_list->resize(input_locations_list.size());
  int32 size = submat_locations_list->size();
  for (int32 i = 0; i < size; i++) {
    const std::vector<std::pair<int32, int32> > &this_list =
        input_locations_list[i];
    std::vector<std::pair<int32, int32> > &this_submat_list =
        (*submat_locations_list)[i];
    this_submat_list.resize(this_list.size());
    std::vector<std::pair<int32, int32> >::const_iterator
        input_iter = this_list.begin(), input_end = this_list.end();
    std::vector<std::pair<int32, int32> >::iterator iter =
        this_submat_list.begin();
    for (; input_iter != input_end; ++input_iter, ++iter) {
      int32 step = input_iter->first,
          value_submat_index = steps_[step].value,
          row = input_iter->second;
      iter->first = value_submat_index;
      iter->second = row;
    }
  }
}


void Compiler::ComputeDerivSubmatLocationsList(
 const std::vector<std::vector<std::pair<int32, int32> > > &input_locations_list,
    std::vector<std::vector<std::pair<int32, int32> > > *submat_locations_list)
    const {
  submat_locations_list->clear();
  submat_locations_list->resize(input_locations_list.size());
  int32 size = submat_locations_list->size();
  for (int32 i = 0; i < size; i++) {
    const std::vector<std::pair<int32, int32> > &this_list = input_locations_list[i];
    std::vector<std::pair<int32, int32> > &this_submat_list = (*submat_locations_list)[i];
    this_submat_list.reserve(this_list.size());
    std::vector<std::pair<int32, int32> >::const_iterator
        input_iter = this_list.begin(), input_end = this_list.end();
    for (; input_iter != input_end; ++input_iter) {
      int32 step = input_iter->first,
          deriv_submat_index = steps_[step].deriv,
          row = input_iter->second;
      if (deriv_submat_index > 0)
        this_submat_list.push_back(std::pair<int32,int32>(deriv_submat_index,
                                                          row));
    }
  }
}


void Compiler::DoForwardComputationSumDescriptor(
    int32 step, int32 part_index, NnetComputation *computation) const {
  const StepInfo &step_info = steps_[step];
  std::vector<std::vector<std::pair<int32, int32> > > submat_locations_list;
  ComputeValueSubmatLocationsList(step_info.input_locations_list[part_index],
                                  &submat_locations_list);
  int32 value_submatrix_index = step_info.value_parts[part_index];
  DoForwardComputationFromSubmatLocationsList(
      value_submatrix_index,
      submat_locations_list,
      computation);
}

void Compiler::DoForwardComputationFromIndexes(
    int32 value_submatrix_index,
    int32 input_submatrix_index,
    bool is_first_term_in_sum,
    const std::vector<int32> &indexes,
    NnetComputation *computation) const {

  int32 input_num_rows =
      computation->submatrices[input_submatrix_index].num_rows,
      num_rows = indexes.size();
  if (input_num_rows == num_rows) {
    int32 i;
    for (i = 0; i < num_rows; i++)
      if (indexes[i] != i)
        break;
    if (i == num_rows) {  // Simplest case: just matrix addition.
      CommandType ctype =
          (is_first_term_in_sum ?
           kMatrixCopy : kMatrixAdd);
      computation->commands.push_back(
          NnetComputation::Command(ctype, value_submatrix_index,
                                   input_submatrix_index));

      return;
    }
  }
  // if we got to here, it's not just a case of matrix-copy or matrix-add,
  // but it's still from a single source matrix.
  // TODO: detect the case where the indexes are contiguous, but possibly
  // with -1's at the beginning or end (e.g. [ -1 2 3 4 5 6 7 8 ]) and make
  // it a standard matrix-copy command with new sub-matrices added as needed,
  // possibly with a subset of the rows in the original sub-matrices.
  int32 indexes_index = computation->indexes.size();
  computation->indexes.push_back(indexes);
  CommandType ctype =
      (is_first_term_in_sum ?
       kCopyRows : kAddRows);
  computation->commands.push_back(
      NnetComputation::Command(ctype, value_submatrix_index,
                               input_submatrix_index, indexes_index));
  return;
}

void Compiler::DoForwardComputationFromSubmatLocations(
    int32 value_submatrix_index,
    bool is_first_term_in_sum,
    const std::vector<std::pair<int32, int32> > &submat_locations,
    NnetComputation *computation) const {


  int32 input_submatrix_index = -1;
  std::vector<int32> indexes;

  if (ConvertToIndexes(submat_locations, &input_submatrix_index, &indexes)) {
    DoForwardComputationFromIndexes(value_submatrix_index,
                                    input_submatrix_index,
                                    is_first_term_in_sum,
                                    indexes,
                                    computation);
    return;
  } else {
    // There are multiple source matrices.
    CommandType ctype =
        (is_first_term_in_sum ?
         kCopyRowsMulti : kAddRowsMulti);
    int32 indexes_multi_index = computation->indexes_multi.size();
    computation->indexes_multi.push_back(submat_locations);
    computation->commands.push_back(
        NnetComputation::Command(ctype, value_submatrix_index,
                                 indexes_multi_index));
    return;
  }
}

void Compiler::DoForwardComputationFromSubmatLocationsList(
    int32 value_submatrix_index,
    const std::vector<std::vector<std::pair<int32, int32> > > &submat_lists,
    NnetComputation *computation) const {
  std::vector<std::vector<std::pair<int32, int32> > > split_lists;
  SplitLocations(submat_lists, &split_lists);
  int32 size = split_lists.size();
  // note: size may be empty in unusual cases so don't assert that it's
  // nonzero.
  for (int32 i = 0; i < size; i++)
    DoForwardComputationFromSubmatLocations(
        value_submatrix_index, (i == 0),
        split_lists[i],
        computation);
}


void Compiler::DoBackwardComputationFromSubmatLocationsList(
    int32 deriv_submatrix_index,
    const std::vector<std::vector<std::pair<int32, int32> > > &submat_lists,
    NnetComputation *computation) const {
  std::vector<std::vector<std::pair<int32, int32> > > split_lists;
  SplitLocationsBackward(submat_lists, &split_lists);
  int32 size = split_lists.size();  // size may be zero e.g. for unused outputs.
  for (int32 i = 0; i < size; i++)
    DoBackwardComputationFromSubmatLocations(
        deriv_submatrix_index,
        split_lists[i],
        computation);
}


void Compiler::DoBackwardComputationSumDescriptor(
    int32 step, int32 part_index, NnetComputation *computation) const {
  const StepInfo &step_info = steps_[step];
  std::vector<std::vector<std::pair<int32, int32> > > submat_locations_list;
  ComputeDerivSubmatLocationsList(step_info.input_locations_list[part_index],
                                  &submat_locations_list);
  int32 deriv_submatrix_index = step_info.deriv_parts[part_index];
  KALDI_ASSERT(deriv_submatrix_index > 0);  // or should not have called this.

  DoBackwardComputationFromSubmatLocationsList(deriv_submatrix_index,
                                               submat_locations_list,
                                               computation);
}



void Compiler::DoBackwardComputationFromSubmatLocations(
    int32 deriv_submatrix_index,
    const std::vector<std::pair<int32, int32> > &submat_locations,
    NnetComputation *computation) const {
  // This function creates a command to handle an individual piece of the
  // Descriptor, for backprop.  Note: because the backprop case is a little
  // trickier to implement efficiently on the GPU, there may be cases
  // which we will refuse to implement backprop for if we get here.

  int32 num_rows = submat_locations.size();
  std::vector<std::pair<int32, int32> >::const_iterator
      iter = submat_locations.begin(), end = submat_locations.end();
  int32 first_submat = iter->first;
  for (++iter; iter != end; ++iter)
    if (iter->first != first_submat)
      break;
  bool all_same_submatrix = (iter == end);
  if (all_same_submatrix) {
    int32 input_deriv_submatrix_index = first_submat;
    std::vector<int32> indexes(num_rows);
    for (int32 i = 0; i < num_rows; i++)
      indexes[i] = submat_locations[i].second;
    DoBackwardComputationFromIndexes(deriv_submatrix_index,
                                     input_deriv_submatrix_index,
                                     indexes,
                                     computation);
    return;
  } else {
    // There are multiple source matrices.
    std::vector<std::pair<int32, int32> > submat_locations_sorted;
    std::sort(submat_locations_sorted.begin(), submat_locations_sorted.end());
    if (IsSortedAndUniq(submat_locations_sorted)) {
      // There are no repeats in any of the submat locations.  This means that
      // we can just use kAddToRowsMulti (i.e. AddToRows with pointer
      // destination).  If there were repeats, the CUDA kernel would require
      // special synchronization so we don't allow it.
      int32 indexes_multi_index = computation->indexes_multi.size();
      computation->indexes_multi.push_back(submat_locations);
      computation->commands.push_back(
          NnetComputation::Command(kAddToRowsMulti,
                                   deriv_submatrix_index,
                                   indexes_multi_index));
      return;
    }
    // If you reach this point, there is a case that wasn't handled.  Our
    // intended strategy to handle it, if it's ever needed, is to create a
    // temporary matrix consisting of all the unique submat_locations in the
    // input.  We would first recurse to DoBackwardComputationFromIndexes, and
    // let it write to this temporary matrix; and then do the kAddToRowsMulti
    // command as above to go from the temporary matrix to the multiple
    // matrices.
    KALDI_ERR << "This case not handled.";
  }
}

void Compiler::DoBackwardComputationFromIndexes(
    int32 deriv_submatrix_index,
    int32 input_deriv_submatrix_index,
    const std::vector<int32> &indexes,
    NnetComputation *computation) const {

  int32 num_rows = computation->submatrices[deriv_submatrix_index].num_rows,
      input_num_rows =
      computation->submatrices[input_deriv_submatrix_index].num_rows;
  KALDI_ASSERT(indexes.size() == num_rows);
  if (input_num_rows == num_rows) {
    int32 i;
    for (i = 0; i < num_rows; i++)
      if (indexes[i] != i)
        break;
    if (i == num_rows) {  // Simplest case: just matrix addition.
        computation->commands.push_back(
            NnetComputation::Command(kMatrixAdd,
                                     input_deriv_submatrix_index,
                                     deriv_submatrix_index));

      return;
    }
  }
  if (input_num_rows >= num_rows) {
    // If there are no repeated elements in the "indexes" array, we can reverse
    // the mapping and make it an operation of type kAddRows.  TODO: change this
    // to use kAddToRows, kCopyToRows, when implemented (will be more
    // efficient).
    std::vector<int32> reverse_indexes(input_num_rows, -1);
    int32 i;
    for (i = 0; i < num_rows; i++) {
      int32 index_i = indexes[i];
      KALDI_ASSERT(index_i >= 0 && index_i < input_num_rows);
      if (reverse_indexes[index_i] == -1)
        reverse_indexes[index_i] = i;
      else
        break;
    }
    if (i == num_rows) {
      // There were no repeated elements, and this strategy will work.
      int32 indexes_index = computation->indexes.size();
      computation->indexes.push_back(reverse_indexes);
        computation->commands.push_back(
            NnetComputation::Command(kAddRows,
                                     input_deriv_submatrix_index,
                                     deriv_submatrix_index,
                                     indexes_index));
        return;
    }
  }
  std::vector<std::pair<int32, int32> > ranges;
  if (HasContiguousProperty(indexes, &ranges)) {
    // the operation can be set up as AddRowRanges.
    if (static_cast<int32>(ranges.size()) != input_num_rows) {
      KALDI_ASSERT(static_cast<int32>(ranges.size()) < input_num_rows);
      // extend with (-1, -1) pairs.
      ranges.resize(input_num_rows, std::pair<int32,int32>(-1, -1));
    }
    int32 indexes_ranges_index = computation->indexes_ranges.size();
    computation->indexes_ranges.push_back(ranges);
    computation->commands.push_back(
        NnetComputation::Command(kAddRowRanges,
                                 input_deriv_submatrix_index,
                                 deriv_submatrix_index,
                                 indexes_ranges_index));
    // TODO: if any of these ranges are quite long (summing over many rows), the
    // resulting code could be inefficient because the AddRowRanges kernels
    // takes time linear in the length of the range.  Using a temporary matrix
    // with an intermediate size would make this more efficient in that case, so
    // the one command would be two commands (plus commands to set up and
    // destroy the temporary matrix).
    return;
  }

  // If you ever reach here, it means someone has used a type of network that we
  // don't yet support in the backprop.  Basically this case can be handled by
  // creating a temporary matrix to reorder the matrix at deriv_submatrix_index,
  // (using CopyRows), and doing AddRowRanges from that.
  // It wouldn't be too much work.
  KALDI_ERR << "This case not implemented yet.";
}


void Compiler::DoBackwardComputationDescriptor(
    int32 step, NnetComputation *computation) {
  StepInfo &step_info = steps_[step];
  if (nnet_.IsOutputNode(step_info.node_index) &&
      step_info.deriv > 0) {
    int32 deriv_submatrix_index = step_info.deriv;
    KALDI_ASSERT(computation->IsWholeMatrix(deriv_submatrix_index));
    NnetComputation::Command c(kAcceptInput, deriv_submatrix_index,
                               step_info.node_index);
    computation->commands.push_back(c);
  }

  // the top-level descriptor has a bunch of parts that we concatenate features
  // over.
  int32 num_parts = step_info.value_parts.size();
  for (int32 part = 0; part < num_parts; part++)
    DoBackwardComputationSumDescriptor(step, part,
                                       computation);
}


void Compiler::DoBackwardComputation(int32 step,
                                     NnetComputation *computation) {
  KALDI_ASSERT(step < static_cast<int32>(steps_.size()));
  const StepInfo &step_info = steps_[step];
  int32 node_index = step_info.node_index;
  const NetworkNode &node = nnet_.GetNode(node_index);

  switch (node.node_type) {
    case kInput:
      AddBackwardStepInput(step, computation);
      break;
    case kDimRange:
      break;  // Nothing to do.
    case kComponent:
      AddBackwardStepComponent(step, computation);
      break;
    case kDescriptor:
      DoBackwardComputationDescriptor(step, computation);
      break;
    default:
      KALDI_ERR << "Invalid node type";
  }
}

// This just adds a command of type kAcceptInput that directs the computer to
// expect input from the user.  Because inputs are always listed first in
// 'steps', these will precede the actual commands.
void Compiler::AddForwardStepInput(int32 step,
                                   NnetComputation *computation) const {
  KALDI_ASSERT(static_cast<size_t>(step) < steps_.size());
  const StepInfo &step_info = steps_[step];
  int32 node_index = step_info.node_index,
      submatrix_index = step_info.value;
  KALDI_ASSERT(computation->IsWholeMatrix(submatrix_index));

  const NetworkNode &node = nnet_.GetNode(node_index);
  // actually currently the node type would always be kInput.
  KALDI_ASSERT(node.node_type == kInput || node.node_type == kComponent);

  NnetComputation::Command c(kAcceptInput, submatrix_index, node_index);
  computation->commands.push_back(c);
}


void Compiler::AddForwardStepComponent(int32 step,
                                       NnetComputation *computation) const {
  KALDI_ASSERT(static_cast<size_t>(step) < steps_.size());
  const StepInfo &step_info = steps_[step];
  int32 input_step = step - 1;
  const StepInfo &input_step_info = steps_[input_step];
  int32 node_index = step_info.node_index;
  const NetworkNode &node = nnet_.GetNode(node_index);
  KALDI_ASSERT(node.node_type == kComponent);

  int32 input_submatrix_index = input_step_info.value,
      output_submatrix_index = step_info.value;
  NnetComputation::Command c(kPropagate,
                             node.u.component_index,
                             step_info.precomputed_indexes_index,
                             input_submatrix_index,
                             output_submatrix_index);
  computation->commands.push_back(c);

  if (requests_[0]->store_component_stats) {
    const Component *c = nnet_.GetComponent(node.u.component_index);
    if (c->Properties() & kStoresStats) {
      NnetComputation::Command c(kStoreStats,
                                 node.u.component_index,
                                 output_submatrix_index);
      computation->commands.push_back(c);
    }
  }
}


void Compiler::AddBackwardStepInput(int32 step,
                                    NnetComputation *computation) const {
  KALDI_ASSERT(static_cast<size_t>(step) < steps_.size());
  const StepInfo &step_info = steps_[step];
  int32 node_index = step_info.node_index,
      deriv_submatrix_index = step_info.deriv;
  if (deriv_submatrix_index == 0)
    return;  // Nothing to do.
  KALDI_ASSERT(computation->IsWholeMatrix(deriv_submatrix_index));
  const NetworkNode &node = nnet_.GetNode(node_index);
  // actually, currently the node type would always be kInput.
  KALDI_ASSERT(node.node_type == kInput || node.node_type == kComponent);

  NnetComputation::Command c(kProvideOutput, deriv_submatrix_index, node_index);
  computation->commands.push_back(c);
}


void Compiler::AddBackwardStepComponent(int32 step,
                                        NnetComputation *computation) const {
  KALDI_ASSERT(static_cast<size_t>(step) < steps_.size());
  const StepInfo &step_info = steps_[step];
  int32 input_step = step - 1;
  const StepInfo &input_step_info = steps_[input_step];
  int32 node_index = step_info.node_index;
  const NetworkNode &node = nnet_.GetNode(node_index);
  KALDI_ASSERT(node.node_type == kComponent);
  int32 component_index = node.u.component_index;
  const Component *component = nnet_.GetComponent(component_index);

  int32 input_submatrix_index = input_step_info.value,
      output_submatrix_index = step_info.value,
      input_deriv_submatrix_index = input_step_info.deriv,
      output_deriv_submatrix_index = step_info.deriv;
  KALDI_ASSERT(output_deriv_submatrix_index > 0 &&
               (input_deriv_submatrix_index > 0 ||
                component->Properties() & kUpdatableComponent));

  if (! (component->Properties() & kBackpropNeedsInput))
    input_submatrix_index = 0;
  if (! (component->Properties() & kBackpropNeedsOutput))
    output_submatrix_index = 0;

  NnetComputation::Command c(kBackprop,
                             component_index,
                             step_info.precomputed_indexes_index,
                             input_submatrix_index,
                             output_submatrix_index,
                             output_deriv_submatrix_index,
                             input_deriv_submatrix_index);
  computation->commands.push_back(c);
}



void Compiler::AllocateMatrices(const std::vector<int32> &whole_submatrices,
                                NnetComputation *computation) const {
  KALDI_ASSERT(computation->commands.empty());
  // Work out which matrices are inputs to the computation (or output-derivs,
  // which are also supplied as inputs to the computation); we won't be setting
  // these up.
  unordered_set<int32> input_and_oderiv_matrices;
  int32 num_steps = steps_.size();
  for (int32 step = 0; step < num_steps; step++) {
    const StepInfo &this_info = steps_[step];
    if (this_info.output_cindex_ids.empty())
      continue;
    int32 first_cindex_id = this_info.output_cindex_ids.front(),
        node_index = this_info.node_index;
    bool is_input = graph_.is_input[first_cindex_id],
        is_output = nnet_.IsOutputNode(node_index);
    if (is_input) {
      int32 value_submatrix_index = this_info.value,
          value_matrix_index =
          computation->submatrices[value_submatrix_index].matrix_index;
      input_and_oderiv_matrices.insert(value_matrix_index);
    }
    if (is_output && this_info.deriv != 0) {
      int32 deriv_submatrix_index = this_info.deriv,
          deriv_matrix_index =
          computation->submatrices[deriv_submatrix_index].matrix_index;
      input_and_oderiv_matrices.insert(deriv_matrix_index);
    }
  }

  int32 num_matrices = computation->matrices.size();
  for (int32 m = 1; m < num_matrices; m++) {
    // Later in the optimization phase, it turns out that zeroing is not
    // necessary for some matrices, we'll turn these commands into
    // kAllocMatrixUndefined.
    // We don't set up the matrices that are inputs to the computation;
    // this happens when the user provides the input.
    if (input_and_oderiv_matrices.count(m) == 0) {
      // get a submatrix index that refers to the entire matrix.
      int32 submatrix_index = whole_submatrices[m];
      NnetComputation::Command c(kAllocMatrixZeroed, submatrix_index);
      computation->commands.push_back(c);
    }
  }
}


void Compiler::SetUpPrecomputedIndexes(
    const std::vector<int32> &step_to_segment,
    NnetComputation *computation) {
  int32 num_steps = steps_.size();
  KALDI_ASSERT(computation->component_precomputed_indexes.empty());
  computation->component_precomputed_indexes.push_back(NULL);
  for (int32 step = 0; step < num_steps; step++) {
    StepInfo &step_info = steps_[step];
    int32 node_index = step_info.node_index;
    const NetworkNode &node = nnet_.GetNode(node_index);
    // There is only something to do for nodes of type Component.
    if (node.node_type != kComponent)
      continue;
    const StepInfo &input_step_info = steps_[step - 1];
    int32 component_index = node.u.component_index;
    int32 input_node_index = input_step_info.node_index;
    KALDI_ASSERT(input_node_index == node_index - 1);
    const std::vector<Index> &input_indexes = input_step_info.output_indexes;
    const std::vector<Index> &output_indexes = step_info.output_indexes;

    const Component *component = nnet_.GetComponent(component_index);

    const ComputationRequest &request = *(requests_[step_to_segment[step]]);
    bool need_derivs = request.NeedDerivatives();
    ComponentPrecomputedIndexes *precomputed_indexes =
        component->PrecomputeIndexes(request.misc_info,
                                     input_indexes, output_indexes,
                                     need_derivs);
    if (precomputed_indexes == NULL) {
      // e.g. simple Components, and some other Components, will return NULL for
      // precomputed_indexes.
      step_info.precomputed_indexes_index = 0;
    } else {
      step_info.precomputed_indexes_index =
          computation->component_precomputed_indexes.size();
      computation->component_precomputed_indexes.push_back(precomputed_indexes);
    }
  }
}

void Compiler::DeallocateMatrices(const std::vector<int32> &whole_submatrices,
                                  const std::vector<int32> &step_to_segment,
                                  NnetComputation *computation) {
  // This adds the commands to destroy all the matrices- but not the
  // ones that might be needed as outputs of the computation.  The ones that
  // are spared from destruction are those corresponding to outputs of the
  // computation, and those corresponding to input derivatives that were
  // requested by the user.
  int32 num_matrices = computation->matrices.size();
  std::vector<bool> will_destroy(num_matrices, true);

  int32 num_steps = steps_.size();
  for (int32 step = 0; step < num_steps; step++) {
    const StepInfo &step_info = steps_[step];
    const ComputationRequest &request = *(requests_[step_to_segment[step]]);
    if (nnet_.IsOutputNode(step_info.node_index)) {
      // steps corresponding to output nodes need to have their "value" kept.
      int32 value_matrix_index =
          computation->submatrices[step_info.value].matrix_index;
      will_destroy[value_matrix_index] = false;
    } else if (nnet_.IsInputNode(step_info.node_index)) {
      // steps corresponding to input nodes need to have their "deriv" kept, but
      // only if the corresponding input derivative was requested.  (we don't
      // need to worry about whether outputs were requested, because if they
      // were not requested we would not be computing them in the first place).
      std::string input_name = nnet_.GetNodeNames()[step_info.node_index];
      int32 i = 0, num_inputs = request.inputs.size();
      bool has_deriv = false;
      for (; i < num_inputs; i++) {
        if (input_name == request.inputs[i].name) {
          has_deriv = request.inputs[i].has_deriv;
          break;
        }
      }
      KALDI_ASSERT(i != num_inputs); // assert we found an input-request with
                                     // this name
      if (has_deriv) {
        int32 deriv_matrix_index =
          computation->submatrices[step_info.deriv].matrix_index;
        will_destroy[deriv_matrix_index] = false;
      }
    }
  }
  // note: matrix-index 0 is the empty matrix.
  for (int32 m = 1; m < num_matrices; m++) {
    if (will_destroy[m]) {
      int32 submatrix_index = whole_submatrices[m];
      computation->commands.push_back(
          NnetComputation::Command(kDeallocMatrix, submatrix_index));
    }
  }
}

void Compiler::OutputDebugInfo(NnetComputation *computation) const {
  int32 num_matrices = computation->matrices.size(),
      num_steps = steps_.size();
  computation->matrix_debug_info.resize(num_matrices);
  for (int32 step = 0; step < num_steps; step++) {
    const StepInfo &step_info = steps_[step];
    KALDI_ASSERT(step_info.value != 0);
    if (!computation->IsWholeMatrix(step_info.value))
      continue;
    int32 value_matrix = computation->submatrices[step_info.value].matrix_index;
    int32 deriv_matrix = 0;
    if (step_info.deriv != 0 && computation->IsWholeMatrix(step_info.deriv))
      deriv_matrix = computation->submatrices[step_info.deriv].matrix_index;

    NnetComputation::MatrixDebugInfo &debug_info =
        computation->matrix_debug_info[value_matrix];
    debug_info.is_deriv = false;
    AppendCindexes(step_info.node_index, step_info.output_indexes,
                   &debug_info.cindexes);
    if (deriv_matrix != 0) {
      NnetComputation::MatrixDebugInfo &deriv_debug_info =
          computation->matrix_debug_info[deriv_matrix];
      deriv_debug_info.is_deriv = true;
      deriv_debug_info.cindexes = debug_info.cindexes;
    }
  }
}

void AppendCindexes(int32 node, const std::vector<Index> &indexes,
                    std::vector<Cindex> *out) {
  size_t indexes_size = indexes.size();
  if (indexes_size > out->size())
    out->reserve(out->size() + indexes_size);
  for (size_t i = 0; i < indexes_size; i++)
    out->push_back(Cindex(node, indexes[i]));
}


} // namespace nnet3
} // namespace kaldi<|MERGE_RESOLUTION|>--- conflicted
+++ resolved
@@ -217,16 +217,11 @@
       if (request.outputs[output_index].has_deriv)
         (*deriv_needed)[step] = true;
     }
-<<<<<<< HEAD
+
     // If this is an updatable Component node with a nonzero learning rate and
     // the user requested model derivatives (e.g. during training), we need this
     // step's derivative.
-    if (nnet_.IsComponentNode(node_index) && request_.need_model_derivative) {
-=======
-    // If this is an updatable Component node and the user requested model
-    // derivatives (e.g. during training), we need this step's derivative.
     if (nnet_.IsComponentNode(node_index) && request.need_model_derivative) {
->>>>>>> 9679545a
       const NetworkNode &node = nnet_.GetNode(node_index);
       const Component *c = nnet_.GetComponent(node.u.component_index);
       if (c->Properties() & kUpdatableComponent) {
