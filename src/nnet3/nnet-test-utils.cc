// nnet3/nnet-test-utils.cc

// Copyright      2015  Johns Hopkins University (author: Daniel Povey)
// Copyright      2015  Vijayaditya Peddinti

// See ../../COPYING for clarification regarding multiple authors
//
// Licensed under the Apache License, Version 2.0 (the "License");
// you may not use this file except in compliance with the License.
// You may obtain a copy of the License at
//
//  http://www.apache.org/licenses/LICENSE-2.0
//
// THIS CODE IS PROVIDED *AS IS* BASIS, WITHOUT WARRANTIES OR CONDITIONS OF ANY
// KIND, EITHER EXPRESS OR IMPLIED, INCLUDING WITHOUT LIMITATION ANY IMPLIED
// WARRANTIES OR CONDITIONS OF TITLE, FITNESS FOR A PARTICULAR PURPOSE,
// MERCHANTABLITY OR NON-INFRINGEMENT.
// See the Apache 2 License for the specific language governing permissions and
// limitations under the License.

#include <iterator>
#include <sstream>
#include "nnet3/nnet-test-utils.h"
#include "nnet3/nnet-utils.h"

namespace kaldi {
namespace nnet3 {


// A super-simple case that is just a single affine component, no nonlinearity,
// no splicing.
void GenerateConfigSequenceSimplest(
    const NnetGenerationOptions &opts,
    std::vector<std::string> *configs) {
  std::ostringstream os;

  int32 input_dim = 10 + Rand() % 20,
      output_dim = (opts.output_dim > 0 ?
                    opts.output_dim :
                    100 + Rand() % 200);


  os << "component name=affine1 type=AffineComponent input-dim="
     << input_dim << " output-dim=" << output_dim << std::endl;

  os << "input-node name=input dim=" << input_dim << std::endl;
  os << "component-node name=affine1_node component=affine1 input=input\n";
  os << "output-node name=output input=affine1_node\n";
  configs->push_back(os.str());
}

// A setup with context and an affine component, but no nonlinearity.
void GenerateConfigSequenceSimpleContext(
    const NnetGenerationOptions &opts,
    std::vector<std::string> *configs) {
  std::ostringstream os;

  std::vector<int32> splice_context;
  for (int32 i = -5; i < 4; i++)
    if (Rand() % 3 == 0)
      splice_context.push_back(i);
  if (splice_context.empty())
    splice_context.push_back(0);

  int32 input_dim = 10 + Rand() % 20,
      spliced_dim = input_dim * splice_context.size(),
      output_dim = (opts.output_dim > 0 ?
                    opts.output_dim :
                    100 + Rand() % 200);

  os << "component name=affine1 type=AffineComponent input-dim="
     << spliced_dim << " output-dim=" << output_dim << std::endl;

  os << "input-node name=input dim=" << input_dim << std::endl;

  os << "component-node name=affine1_node component=affine1 input=Append(";
  for (size_t i = 0; i < splice_context.size(); i++) {
    int32 offset = splice_context[i];
    os << "Offset(input, " << offset << ")";
    if (i + 1 < splice_context.size())
      os << ", ";
  }
  os << ")\n";
  os << "output-node name=output input=affine1_node\n";
  configs->push_back(os.str());
}



// A simple case, just to get started.
// Generate a single config with one input, splicing, and one hidden layer.
// Also sometimes generate a part of the config that adds a new hidden layer.
void GenerateConfigSequenceSimple(
    const NnetGenerationOptions &opts,
    std::vector<std::string> *configs) {
  std::ostringstream os;

  std::vector<int32> splice_context;
  for (int32 i = -5; i < 4; i++)
    if (Rand() % 3 == 0)
      splice_context.push_back(i);
  if (splice_context.empty())
    splice_context.push_back(0);

  int32 input_dim = 10 + Rand() % 20,
      spliced_dim = input_dim * splice_context.size(),
      output_dim = (opts.output_dim > 0 ?
                    opts.output_dim :
                    100 + Rand() % 200),
      hidden_dim = 40 + Rand() % 50;
  bool use_final_nonlinearity = (opts.allow_final_nonlinearity &&
                                 RandInt(0, 1) == 0);
  os << "component name=affine1 type=NaturalGradientAffineComponent input-dim="
     << spliced_dim << " output-dim=" << hidden_dim << std::endl;
  os << "component name=relu1 type=RectifiedLinearComponent dim="
     << hidden_dim << std::endl;
  os << "component name=final_affine type=NaturalGradientAffineComponent input-dim="
     << hidden_dim << " output-dim=" << output_dim << std::endl;
  if (use_final_nonlinearity) {
    if (Rand() % 2 == 0) {
      os << "component name=logsoftmax type=SoftmaxComponent dim="
         << output_dim << std::endl;
    } else {
      os << "component name=logsoftmax type=LogSoftmaxComponent dim="
         << output_dim << std::endl;
    }
  }
  os << "input-node name=input dim=" << input_dim << std::endl;

  os << "component-node name=affine1_node component=affine1 input=Append(";
  for (size_t i = 0; i < splice_context.size(); i++) {
    int32 offset = splice_context[i];
    os << "Offset(input, " << offset << ")";
    if (i + 1 < splice_context.size())
      os << ", ";
  }
  os << ")\n";
  os << "component-node name=nonlin1 component=relu1 input=affine1_node\n";
  os << "component-node name=final_affine component=final_affine input=nonlin1\n";
  if (use_final_nonlinearity) {
    os << "component-node name=output_nonlin component=logsoftmax input=final_affine\n";
    os << "output-node name=output input=output_nonlin\n";
  } else {
    os << "output-node name=output input=final_affine\n";
  }
  configs->push_back(os.str());

  if ((Rand() % 2) == 0) {
    std::ostringstream os2;
    os2 << "component name=affine2 type=NaturalGradientAffineComponent input-dim="
        << hidden_dim << " output-dim=" << hidden_dim << std::endl;
    os2 << "component name=relu2 type=RectifiedLinearComponent dim="
        << hidden_dim << std::endl;
    // regenerate the final_affine component when we add the new config.
    os2 << "component name=final_affine type=NaturalGradientAffineComponent input-dim="
        << hidden_dim << " output-dim=" << output_dim << std::endl;
    os2 << "component-node name=affine2 component=affine2 input=nonlin1\n";
    os2 << "component-node name=relu2 component=relu2 input=affine2\n";
    os2 << "component-node name=final_affine component=final_affine input=relu2\n";
    configs->push_back(os2.str());
  }
}


// This generates a single config corresponding to an RNN.
void GenerateConfigSequenceRnn(
    const NnetGenerationOptions &opts,
    std::vector<std::string> *configs) {
  std::ostringstream os;

  std::vector<int32> splice_context;
  for (int32 i = -5; i < 4; i++)
    if (Rand() % 3 == 0)
      splice_context.push_back(i);
  if (splice_context.empty())
    splice_context.push_back(0);

  int32 input_dim = 10 + Rand() % 20,
      spliced_dim = input_dim * splice_context.size(),
      output_dim = (opts.output_dim > 0 ?
                    opts.output_dim :
                    100 + Rand() % 200),
      hidden_dim = 40 + Rand() % 50;
  os << "component name=affine1 type=NaturalGradientAffineComponent input-dim="
     << spliced_dim << " output-dim=" << hidden_dim << std::endl;
  if (RandInt(0, 1) == 0) {
    os << "component name=nonlin1 type=RectifiedLinearComponent dim="
       << hidden_dim << std::endl;
  } else {
    os << "component name=nonlin1 type=TanhComponent dim="
       << hidden_dim << std::endl;
  }
  os << "component name=recurrent_affine1 type=NaturalGradientAffineComponent input-dim="
     << hidden_dim << " output-dim=" << hidden_dim << std::endl;
  os << "component name=affine2 type=NaturalGradientAffineComponent input-dim="
     << hidden_dim << " output-dim=" << output_dim << std::endl;
  os << "component name=logsoftmax type=LogSoftmaxComponent dim="
     << output_dim << std::endl;
  os << "input-node name=input dim=" << input_dim << std::endl;

  os << "component-node name=affine1_node component=affine1 input=Append(";
  for (size_t i = 0; i < splice_context.size(); i++) {
    int32 offset = splice_context[i];
    os << "Offset(input, " << offset << ")";
    if (i + 1 < splice_context.size())
      os << ", ";
  }
  os << ")\n";
  os << "component-node name=recurrent_affine1 component=recurrent_affine1 "
        "input=Offset(nonlin1, -1)\n";
  os << "component-node name=nonlin1 component=nonlin1 "
        "input=Sum(affine1_node, IfDefined(recurrent_affine1))\n";
  os << "component-node name=affine2 component=affine2 input=nonlin1\n";
  os << "component-node name=output_nonlin component=logsoftmax input=affine2\n";
  os << "output-node name=output input=output_nonlin\n";
  configs->push_back(os.str());
}



// This generates a config sequence for what I *think* is a clockwork RNN, in
// that different parts operate at different speeds.  The output layer is
// evaluated every frame, but the internal RNN layer is evaluated every 3
// frames.
void GenerateConfigSequenceRnnClockwork(
    const NnetGenerationOptions &opts,
    std::vector<std::string> *configs) {
  std::ostringstream os;

  std::vector<int32> splice_context;
  for (int32 i = -5; i < 4; i++)
    if (Rand() % 3 == 0)
      splice_context.push_back(i);
  if (splice_context.empty())
    splice_context.push_back(0);

  int32 input_dim = 10 + Rand() % 20,
      spliced_dim = input_dim * splice_context.size(),
      output_dim = (opts.output_dim > 0 ?
                    opts.output_dim :
                    100 + Rand() % 200),
      hidden_dim = 40 + Rand() % 50;
  os << "component name=affine1 type=NaturalGradientAffineComponent input-dim="
     << spliced_dim << " output-dim=" << hidden_dim << std::endl;
  os << "component name=nonlin1 type=RectifiedLinearComponent dim="
     << hidden_dim << std::endl;
  os << "component name=recurrent_affine1 type=NaturalGradientAffineComponent input-dim="
     << hidden_dim << " output-dim=" << hidden_dim << std::endl;
  // the suffix _0, _1, _2 equals the index of the output-frame modulo 3; there
  // are 3 versions of the final affine layer.  There was a paper by Vincent
  // Vanhoucke about something like this.
  os << "component name=final_affine_0 type=NaturalGradientAffineComponent input-dim="
     << hidden_dim << " output-dim=" << output_dim << std::endl;
  os << "component name=final_affine_1 type=NaturalGradientAffineComponent input-dim="
     << hidden_dim << " output-dim=" << output_dim << std::endl;
  os << "component name=final_affine_2 type=NaturalGradientAffineComponent input-dim="
     << hidden_dim << " output-dim=" << output_dim << std::endl;
  os << "component name=logsoftmax type=LogSoftmaxComponent dim="
     << output_dim << std::endl;
  os << "input-node name=input dim=" << input_dim << std::endl;

  os << "component-node name=affine1_node component=affine1 input=Append(";
  for (size_t i = 0; i < splice_context.size(); i++) {
    int32 offset = splice_context[i];
    os << "Offset(input, " << offset << ")";
    if (i + 1 < splice_context.size())
      os << ", ";
  }
  os << ")\n";
  os << "component-node name=recurrent_affine1 component=recurrent_affine1 "
        "input=Offset(nonlin1, -1)\n";
  os << "component-node name=nonlin1 component=nonlin1 "
        "input=Sum(affine1_node, IfDefined(recurrent_affine1))\n";
  os << "component-node name=final_affine_0 component=final_affine_0 input=nonlin1\n";
  os << "component-node name=final_affine_1 component=final_affine_1 input=Offset(nonlin1, -1)\n";
  os << "component-node name=final_affine_2 component=final_affine_2 input=Offset(nonlin1, 1)\n";
  os << "component-node name=output_nonlin component=logsoftmax input=Switch(final_affine_0, final_affine_1, final_affine_2)\n";
  os << "output-node name=output input=output_nonlin\n";
  configs->push_back(os.str());
}



// This generates a single config corresponding to an LSTM.
// based on the equations in
// Sak et. al. "LSTM based RNN architectures for LVCSR", 2014
// We name the components based on the following equations (Eqs 7-15 in paper)
//      i(t) = S(Wix * x(t) + Wir * r(t-1) + Wic * c(t-1) + bi)
//      f(t) = S(Wfx * x(t) + Wfr * r(t-1) + Wfc * c(t-1) + bf)
//      c(t) = {f(t) .* c(t-1)} + {i(t) .* g(Wcx * x(t) + Wcr * r(t-1) + bc)}
//      o(t) = S(Wox * x(t) + Wor * r(t-1) + Woc * c(t) + bo)
//      m(t) = o(t) .* h(c(t))
//      r(t) = Wrm * m(t)
//      p(t) = Wpm * m(t)
//      y(t) = Wyr * r(t) + Wyp * p(t) + by
// where S : sigmoid
// matrix with feed-forward connections
// from the input x(t)
// W*x = [Wix^T, Wfx^T, Wcx^T, Wox^T]^T

// matrix with recurrent (feed-back) connections
// from the output projection
// W*r = [Wir^T, Wfr^T, Wcr^T, Wor^T]^T

// matrix to generate r(t) and p(t)
// m(t)
// W*m = [Wrm^T, Wpm^T]^T
// matrix to generate y(t)
// Wy* = [Wyr^T, Wyp^T]

// Diagonal matrices with recurrent connections and feed-forward connections
// from the cell output c(t) since these can be both recurrent and
// feed-forward we dont combine the matrices
// Wic, Wfc, Woc


void GenerateConfigSequenceLstm(
    const NnetGenerationOptions &opts,
    std::vector<std::string> *configs) {
  std::ostringstream os;

  std::vector<int32> splice_context;
  for (int32 i = -5; i < 4; i++)
    if (Rand() % 3 == 0)
      splice_context.push_back(i);
  if (splice_context.empty())
    splice_context.push_back(0);

  int32 input_dim = 10 + Rand() % 20,
      spliced_dim = input_dim * splice_context.size(),
      output_dim = (opts.output_dim > 0 ?
                    opts.output_dim :
                    100 + Rand() % 200),
      cell_dim = 40 + Rand() % 50,
      projection_dim = std::ceil(cell_dim / (Rand() % 10 + 1));

  os << "input-node name=input dim=" << input_dim << std::endl;

  // Parameter Definitions W*(* replaced by - to have valid names)
  // Input gate control : Wi* matrices
  os << "component name=Wi-xr type=NaturalGradientAffineComponent"
     << " input-dim=" << spliced_dim + projection_dim
     << " output-dim=" << cell_dim << std::endl;
  os << "component name=Wic type=PerElementScaleComponent "
     << " dim=" << cell_dim << std::endl;

  // Forget gate control : Wf* matrices
  os << "component name=Wf-xr type=NaturalGradientAffineComponent"
     << " input-dim=" << spliced_dim + projection_dim
     << " output-dim=" << cell_dim << std::endl;
  os << "component name=Wfc type=PerElementScaleComponent "
     << " dim=" << cell_dim << std::endl;

  // Output gate control : Wo* matrices
  os << "component name=Wo-xr type=NaturalGradientAffineComponent"
     << " input-dim=" << spliced_dim + projection_dim
     << " output-dim=" << cell_dim  << std::endl;
  os << "component name=Woc type=PerElementScaleComponent "
     << " dim=" << cell_dim << std::endl;

  // Cell input matrices : Wc* matrices
  os << "component name=Wc-xr type=NaturalGradientAffineComponent"
     << " input-dim=" << spliced_dim + projection_dim
     << " output-dim=" << cell_dim  << std::endl;



  // projection matrices : Wrm and Wpm
  os << "component name=W-m type=NaturalGradientAffineComponent "
     << " input-dim=" << cell_dim
     << " output-dim=" << 2 * projection_dim << std::endl;

  // Output : Wyr and Wyp
  os << "component name=Wy- type=NaturalGradientAffineComponent "
     << " input-dim=" << 2 * projection_dim
     << " output-dim=" << cell_dim << std::endl;

  // Defining the diagonal matrices
  // Defining the final affine transform
  os << "component name=final_affine type=NaturalGradientAffineComponent "
     << "input-dim=" << cell_dim << " output-dim=" << output_dim << std::endl;
  os << "component name=logsoftmax type=LogSoftmaxComponent dim="
     << output_dim << std::endl;

  // Defining the non-linearities
  //  declare a no-op component so that we can use a sum descriptor's output
  //  multiple times, and to make the config more readable given the equations
  os << "component name=i type=SigmoidComponent dim="
     << cell_dim << std::endl;
  os << "component name=f type=SigmoidComponent dim="
     << cell_dim << std::endl;
  os << "component name=o type=SigmoidComponent dim="
     << cell_dim << std::endl;
  os << "component name=g type=TanhComponent dim="
     << cell_dim << std::endl;
  os << "component name=h type=TanhComponent dim="
     << cell_dim << std::endl;
  os << "component name=c1 type=ElementwiseProductComponent "
     << " input-dim=" << 2 * cell_dim
     << " output-dim=" << cell_dim << std::endl;
  os << "component name=c2 type=ElementwiseProductComponent "
     << " input-dim=" << 2 * cell_dim
     << " output-dim=" << cell_dim << std::endl;
  os << "component name=m type=ElementwiseProductComponent "
     << " input-dim=" << 2 * cell_dim
     << " output-dim=" << cell_dim << std::endl;

  // Defining the computations
  std::ostringstream temp_string_stream;
  for (size_t i = 0; i < splice_context.size(); i++) {
    int32 offset = splice_context[i];
    temp_string_stream << "Offset(input, " << offset << ")";
    if (i + 1 < splice_context.size())
      temp_string_stream << ", ";
  }
  std::string spliced_input = temp_string_stream.str();

  std::string c_tminus1 = "Sum(IfDefined(Offset(c1_t, -1)), IfDefined(Offset( c2_t, -1)))";

  // i_t
  os << "component-node name=i1 component=Wi-xr input=Append("
     << spliced_input << ", IfDefined(Offset(r_t, -1)))\n";
  os << "component-node name=i2 component=Wic "
     << " input=" << c_tminus1 << std::endl;
  os << "component-node name=i_t component=i input=Sum(i1, i2)\n";

  // f_t
  os << "component-node name=f1 component=Wf-xr input=Append("
     << spliced_input << ", IfDefined(Offset(r_t, -1)))\n";
  os << "component-node name=f2 component=Wfc "
     << " input=" << c_tminus1 << std::endl;
  os << "component-node name=f_t component=f input=Sum(f1, f2)\n";

  // o_t
  os << "component-node name=o1 component=Wo-xr input=Append("
     << spliced_input << ", IfDefined(Offset(r_t, -1)))\n";
  os << "component-node name=o2 component=Woc input=Sum(c1_t, c2_t)\n";
  os << "component-node name=o_t component=o input=Sum(o1, o2)\n";

  // h_t
  os << "component-node name=h_t component=h input=Sum(c1_t, c2_t)\n";

  // g_t
  os << "component-node name=g1 component=Wc-xr input=Append("
     << spliced_input << ", IfDefined(Offset(r_t, -1)))\n";
  os << "component-node name=g_t component=g input=g1\n";

  // parts of c_t
  os << "component-node name=c1_t component=c1 "
     << " input=Append(f_t, " << c_tminus1 << ")\n";
  os << "component-node name=c2_t component=c2 input=Append(i_t, g_t)\n";

  // m_t
  os << "component-node name=m_t component=m input=Append(o_t, h_t)\n";

  // r_t and p_t
  os << "component-node name=rp_t component=W-m input=m_t\n";
  // Splitting outputs of Wy- node
  os << "dim-range-node name=r_t input-node=rp_t dim-offset=0 "
     << "dim=" << projection_dim << std::endl;

  // y_t
  os << "component-node name=y_t component=Wy- input=rp_t\n";

  // Final affine transform
  os << "component-node name=final_affine component=final_affine input=y_t\n";
  os << "component-node name=posteriors component=logsoftmax input=final_affine\n";
  os << "output-node name=output input=posteriors\n";
  configs->push_back(os.str());
}

// This is a different LSTM config where computation is bunched according
// to inputs this is not complete, it is left here for future comparisons
void GenerateConfigSequenceLstmType2(
    const NnetGenerationOptions &opts,
    std::vector<std::string> *configs) {
  KALDI_ERR << "Not Implemented";
  std::ostringstream os;

  std::vector<int32> splice_context;
  for (int32 i = -5; i < 4; i++)
    if (Rand() % 3 == 0)
      splice_context.push_back(i);
  if (splice_context.empty())
    splice_context.push_back(0);

  int32 input_dim = 10 + Rand() % 20,
      spliced_dim = input_dim * splice_context.size(),
      output_dim = (opts.output_dim > 0 ?
                    opts.output_dim :
                    100 + Rand() % 200),
      cell_dim = 40 + Rand() % 50,
      projection_dim = std::ceil(cell_dim / (Rand() % 10 + 2));

  os << "input-node name=input dim=" << input_dim << std::endl;
  // Parameter Definitions W*(* replaced by - to have valid names)
  os << "component name=W-x type=NaturalGradientAffineComponent input-dim="
     << spliced_dim << " output-dim=" << 4 * cell_dim << std::endl;
  os << "component name=W-r type=NaturalGradientAffineComponent input-dim="
     << projection_dim << " output-dim=" << 4 * cell_dim << std::endl;
  os << "component name=W-m type=NaturalGradientAffineComponent input-dim="
     << cell_dim << " output-dim=" << 2 * projection_dim  << std::endl;
  os << "component name=Wyr type=NaturalGradientAffineComponent input-dim="
     << projection_dim << " output-dim=" << cell_dim << std::endl;
  os << "component name=Wyp type=NaturalGradientAffineComponent input-dim="
     << projection_dim << " output-dim=" << cell_dim << std::endl;
  // Defining the diagonal matrices
  os << "component name=Wic type=PerElementScaleComponent "
     << " dim=" << cell_dim << std::endl;
  os << "component name=Wfc type=PerElementScaleComponent "
     << " dim=" << cell_dim << std::endl;
  os << "component name=Woc type=PerElementScaleComponent "
     << " dim=" << cell_dim << std::endl;
  // Defining the final affine transform
  os << "component name=final_affine type=NaturalGradientAffineComponent "
     << "input-dim=" << cell_dim << " output-dim=" << output_dim << std::endl;
  os << "component name=logsoftmax type=LogSoftmaxComponent dim="
     << output_dim << std::endl;

  // Defining the non-linearities
  //  declare a no-op component so that we can use a sum descriptor's output
  //  multiple times, and to make the config more readable given the equations
  os << "component name=c_t type=NoOpComponent dim="
     << cell_dim << std::endl;
  os << "component name=i_t type=SigmoidComponent dim="
     << cell_dim << std::endl;
  os << "component name=f_t type=SigmoidComponent dim="
     << cell_dim << std::endl;
  os << "component name=o_t type=SigmoidComponent dim="
     << cell_dim << std::endl;
  os << "component name=g type=TanhComponent dim="
     << cell_dim << std::endl;
  os << "component name=h type=TanhComponent dim="
     << cell_dim << std::endl;
  os << "component name=f_t-c_tminus1 type=ElementwiseProductComponent "
     << " input-dim=" << 2 * cell_dim
     << " output-dim=" << cell_dim << std::endl;
  os << "component name=i_t-g type=ElementwiseProductComponent "
     << " input-dim=" << 2 * cell_dim
     << " output-dim=" << cell_dim << std::endl;
  os << "component name=m_t type=ElementwiseProductComponent "
     << " input-dim=" << 2 * cell_dim
     << " output-dim=" << cell_dim << std::endl;


  // Defining the computations
  os << "component-node name=W-x component=W-x input=Append(";
  for (size_t i = 0; i < splice_context.size(); i++) {
    int32 offset = splice_context[i];
    os << "Offset(input, " << offset << ")";
    if (i + 1 < splice_context.size())
      os << ", ";
  }
  os << ")\n";

  os << "component-node name=W-r component=W-r input=IfDefined(Offset(r_t, -1))\n";
  os << "component-node name=W-m component=W-m input=m_t \n";
  os << "component-node name=Wic component=Wic input=IfDefined(Offset(c_t, -1))\n";
  os << "component-node name=Wfc component=Wfc input=IfDefined(Offset(c_t, -1))\n";
  os << "component-node name=Woc component=Woc input=c_t\n";

  // Splitting the outputs of W*m node
  os << "dim-range-node name=r_t input-node=W-m dim-offset=0 "
     << "dim=" << projection_dim << std::endl;
  os << "dim-range-node name=p_t input-node=W-m dim-offset=" << projection_dim
     << " dim=" << projection_dim << std::endl;

  // Splitting outputs of W*x node
  os << "dim-range-node name=W_ix-x_t input-node=W-x dim-offset=0 "
     << "dim=" << cell_dim << std::endl;
  os << "dim-range-node name=W_fx-x_t input-node=W-x "
     << "dim-offset=" << cell_dim << " dim="<<cell_dim << std::endl;
  os << "dim-range-node name=W_cx-x_t input-node=W-x "
     << "dim-offset=" << 2 * cell_dim << " dim="<<cell_dim << std::endl;
  os << "dim-range-node name=W_ox-x_t input-node=W-x "
     << "dim-offset=" << 3 * cell_dim << " dim="<<cell_dim << std::endl;

  // Splitting outputs of W*r node
  os << "dim-range-node name=W_ir-r_tminus1 input-node=W-r dim-offset=0 "
     << "dim=" << cell_dim << std::endl;
  os << "dim-range-node name=W_fr-r_tminus1 input-node=W-r "
     << "dim-offset=" << cell_dim << " dim="<<cell_dim << std::endl;
  os << "dim-range-node name=W_cr-r_tminus1 input-node=W-r "
     << "dim-offset=" << 2 * cell_dim << " dim="<<cell_dim << std::endl;
  os << "dim-range-node name=W_or-r_tminus1 input-node=W-r "
     << "dim-offset=" << 3 * cell_dim << " dim="<<cell_dim << std::endl;

  // Non-linear operations
  os << "component-node name=c_t component=c_t input=Sum(f_t-c_tminus1, i_t-g)\n";
  os << "component-node name=h component=h input=c_t\n";
  os << "component-node name=i_t component=i_t input=Sum(W_ix-x_t, Sum(W_ir-r_tminus1, Wic))\n";
  os << "component-node name=f_t component=f_t input=Sum(W_fx-x_t, Sum(W_fr-r_tminus1, Wfc))\n";
  os << "component-node name=o_t component=o_t input=Sum(W_ox-x_t, Sum(W_or-r_tminus1, Woc))\n";
  os << "component-node name=f_t-c_tminus1 component=f_t-c_tminus1 input=Append(f_t, Offset(c_t, -1))\n";
  os << "component-node name=i_t-g component=i_t-g input=Append(i_t, g)\n";
  os << "component-node name=m_t component=m_t input=Append(o_t, h)\n";

  os << "component-node name=g component=g input=Sum(W_cx-x_t, W_cr-r_tminus1)\n";

  // Final affine transform
  os << "component-node name=Wyr component=Wyr input=r_t\n";
  os << "component-node name=Wyp component=Wyp input=p_t\n";

  os << "component-node name=final_affine component=final_affine input=Sum(Wyr, Wyp)\n";

  os << "component-node name=posteriors component=logsoftmax input=final_affine\n";
  os << "output-node name=output input=posteriors\n";

  configs->push_back(os.str());
}

void GenerateConfigSequenceCnn(
    const NnetGenerationOptions &opts,
    std::vector<std::string> *configs) {
  std::ostringstream os;

  int32 pool_stride = 5 + Rand() % 10, pool_size = 2 + Rand() % 3,
	num_pools = 1 + Rand() % 10;
  int32 num_patches = num_pools * pool_size;
  int32 patch_step = 1 + Rand() % 4, patch_dim = 4 + Rand () % 5,
	patch_stride = (num_patches - 1) * patch_step + patch_dim;
  int32 num_splice = 5 + Rand() % 10, num_filters = pool_stride;

  int32 input_dim = patch_stride * num_splice,
	hidden_dim = num_patches * num_filters,
        output_dim = num_pools * pool_stride;

  os << "component name=conv type=Convolutional1dComponent input-dim="
     << input_dim << " output-dim=" << hidden_dim
     << " patch-dim=" << patch_dim << " patch-step=" << patch_step
     << " patch-stride=" << patch_stride << std::endl;
  os << "component name=maxpooling type=MaxpoolingComponent input-dim="
     << hidden_dim << " output-dim=" << output_dim
     << " pool-size=" << pool_size << " pool-stride=" << pool_stride
     << std::endl;

  os << "input-node name=input dim=" << input_dim << std::endl;
  os << "component-node name=conv_node component=conv input=input\n";
  os << "component-node name=maxpooling_node component=maxpooling input=conv_node\n";
  os << "output-node name=output input=maxpooling_node\n";
  configs->push_back(os.str());
}

void GenerateConfigSequenceCnn2d(
    const NnetGenerationOptions &opts,
    std::vector<std::string> *configs) {
  std::ostringstream os;


  int32 input_x_dim = 10 + Rand() % 20,
        input_y_dim = 10 + Rand() % 20,
        input_z_dim = 3 + Rand() % 10,
        filt_x_dim = 1 + Rand() % input_x_dim,
        filt_y_dim = 1 + Rand() % input_y_dim,
        num_filters = 10 + Rand() % 20,
        filt_x_step = (1 + Rand() % filt_x_dim),
        filt_y_step = (1 + Rand() % filt_y_dim);
  int32 remainder = (input_x_dim - filt_x_dim) % filt_x_step;
  // adjusting input_x_dim to ensure divisibility
  input_x_dim = input_x_dim - remainder;
  remainder = (input_y_dim - filt_y_dim) % filt_y_step;
  // adjusting input_x_dim to ensure divisibility
  input_y_dim = input_y_dim - remainder;

  int32 input_vectorization = Rand() % 2;
  std::string vectorization;
  if (input_vectorization == 0) {
    vectorization = "yzx";
  } else  {
    vectorization = "zyx";
  }

  os << "component name=conv type=ConvolutionComponent "
     << " input-x-dim=" << input_x_dim
     << " input-y-dim=" << input_y_dim
     << " input-z-dim=" << input_z_dim
     << " filt-x-dim=" << filt_x_dim
     << " filt-y-dim=" << filt_y_dim
     << " filt-x-step=" << filt_x_step
     << " filt-y-step=" << filt_y_step
     << " num-filters=" << num_filters
     << " input-vectorization-order=" << vectorization
     << std::endl;

  os << "input-node name=input dim=" << (input_x_dim * input_y_dim * input_z_dim) << std::endl;
  os << "component-node name=conv_node component=conv input=input\n";
  os << "output-node name=output input=conv_node\n";
  configs->push_back(os.str());
}

// generates a config sequence involving DistributeComponent.
void GenerateConfigSequenceDistribute(
    const NnetGenerationOptions &opts,
    std::vector<std::string> *configs) {
  int32 output_dim = (opts.output_dim > 0 ? opts.output_dim : 100);
  int32 x_expand = RandInt(1, 5), after_expand_dim = RandInt(10, 20),
      input_dim = x_expand * after_expand_dim;
  std::ostringstream os;
  os << "input-node name=input dim=" << input_dim << std::endl;
  os << "component name=distribute type=DistributeComponent input-dim="
     << input_dim << " output-dim=" << after_expand_dim << std::endl;
  os << "component-node name=distribute component=distribute input=input\n";
  os << "component name=affine type=AffineComponent input-dim="
     << after_expand_dim << " output-dim=" << output_dim << std::endl;
  os << "component-node name=affine component=affine input=distribute\n";
  os << "output-node name=output input=Sum(";
  for (int32 i = 0; i < x_expand; i++) {
    if (i > 0) os << ", ";
    os << "ReplaceIndex(affine, x, " << i << ")";
  }
  os << ")\n";
  configs->push_back(os.str());
}



void GenerateConfigSequence(
    const NnetGenerationOptions &opts,
    std::vector<std::string> *configs) {
start:
  int32 network_type = RandInt(0, 9);
  switch(network_type) {
    case 0:
      GenerateConfigSequenceSimplest(opts, configs);
      break;
    case 1:
      if (!opts.allow_context)
        goto start;
      GenerateConfigSequenceSimpleContext(opts, configs);
      break;
    case 2:
      if (!opts.allow_context || !opts.allow_nonlinearity)
        goto start;
      GenerateConfigSequenceSimple(opts, configs);
      break;
    case 3:
      if (!opts.allow_recursion || !opts.allow_context ||
          !opts.allow_nonlinearity)
        goto start;
      GenerateConfigSequenceRnn(opts, configs);
      break;
    case 4:
      if (!opts.allow_recursion || !opts.allow_context ||
          !opts.allow_nonlinearity)
        goto start;
      GenerateConfigSequenceRnnClockwork(opts, configs);
      break;
    case 5:
      if (!opts.allow_recursion || !opts.allow_context ||
          !opts.allow_nonlinearity)
        goto start;
      GenerateConfigSequenceLstm(opts, configs);
      break;
    case 6:
      if (!opts.allow_recursion || !opts.allow_context ||
          !opts.allow_nonlinearity)
        goto start;
      GenerateConfigSequenceLstm(opts, configs);
      break;
    case 7:
      if (!opts.allow_nonlinearity)
        goto start;
      GenerateConfigSequenceCnn(opts, configs);
      break;
    case 8:
      if (!opts.allow_nonlinearity)
        goto start;
      GenerateConfigSequenceCnn2d(opts, configs);
      break;
    case 9:
      GenerateConfigSequenceDistribute(opts, configs);
      break;
    default:
      KALDI_ERR << "Error generating config sequence.";
  }
}

void ComputeExampleComputationRequestSimple(
    const Nnet &nnet,
    ComputationRequest *request,
    std::vector<Matrix<BaseFloat> > *inputs) {
  KALDI_ASSERT(IsSimpleNnet(nnet));

  int32 left_context, right_context;
  ComputeSimpleNnetContext(nnet, &left_context, &right_context);

  int32 num_output_frames = 1 + Rand() % 10,
      output_start_frame = Rand() % 10,
      num_examples = 1 + Rand() % 10,
      output_end_frame = output_start_frame + num_output_frames,
      input_start_frame = output_start_frame - left_context - (Rand() % 3),
      input_end_frame = output_end_frame + right_context + (Rand() % 3),
      n_offset = Rand() % 2;
  bool need_deriv = (Rand() % 2 == 0);

  request->inputs.clear();
  request->outputs.clear();
  inputs->clear();

  std::vector<Index> input_indexes, ivector_indexes, output_indexes;
  for (int32 n = n_offset; n < n_offset + num_examples; n++) {
    for (int32 t = input_start_frame; t < input_end_frame; t++)
      input_indexes.push_back(Index(n, t, 0));
    for (int32 t = output_start_frame; t < output_end_frame; t++)
      output_indexes.push_back(Index(n, t, 0));
    ivector_indexes.push_back(Index(n, 0, 0));
  }
  request->outputs.push_back(IoSpecification("output", output_indexes));
  if (need_deriv || (Rand() % 3 == 0))
    request->outputs.back().has_deriv = true;
  request->inputs.push_back(IoSpecification("input", input_indexes));
  if (need_deriv && (Rand() % 2 == 0))
    request->inputs.back().has_deriv = true;
  int32 input_dim = nnet.InputDim("input");
  KALDI_ASSERT(input_dim > 0);
  inputs->push_back(
      Matrix<BaseFloat>((input_end_frame - input_start_frame) * num_examples,
                        input_dim));
  inputs->back().SetRandn();
  int32 ivector_dim = nnet.InputDim("ivector");  // may not exist.
  if (ivector_dim != -1) {
    request->inputs.push_back(IoSpecification("ivector", ivector_indexes));
    inputs->push_back(Matrix<BaseFloat>(num_examples, ivector_dim));
    inputs->back().SetRandn();
    if (need_deriv && (Rand() % 2 == 0))
      request->inputs.back().has_deriv = true;
  }
  if (Rand() % 2 == 0)
    request->need_model_derivative = need_deriv;
  if (Rand() % 2 == 0)
    request->store_component_stats = true;
}


static void GenerateRandomComponentConfig(std::string *component_type,
                                          std::string *config) {
<<<<<<< HEAD
  int32 n = RandInt(0, 26);
=======
  int32 n = RandInt(0, 27);
>>>>>>> 323dc022
  BaseFloat learning_rate = 0.001 * RandInt(1, 3);

  std::ostringstream os;
  switch(n) {
    case 0: {
      *component_type = "PnormComponent";
      int32 output_dim = RandInt(1, 50), group_size = RandInt(1, 15),
          input_dim = output_dim * group_size;
      os << "input-dim=" << input_dim << " output-dim=" << output_dim;
      break;
    }
    case 1: {
      BaseFloat target_rms = (RandInt(1, 200) / 100.0);
      *component_type = "NormalizeComponent";
      os << "dim=" << RandInt(1, 50)
         << " target-rms=" << target_rms;
      break;
    }
    case 2: {
      *component_type = "SigmoidComponent";
      os << "dim=" << RandInt(1, 50);
      break;
    }
    case 3: {
      *component_type = "TanhComponent";
      os << "dim=" << RandInt(1, 50);
      break;
    }
    case 4: {
      *component_type = "RectifiedLinearComponent";
      os << "dim=" << RandInt(1, 50);
      break;
    }
    case 5: {
      *component_type = "SoftmaxComponent";
      os << "dim=" << RandInt(1, 50);
      break;
    }
    case 6: {
      *component_type = "LogSoftmaxComponent";
      os << "dim=" << RandInt(1, 50);
      break;
    }
    case 7: {
      *component_type = "NoOpComponent";
      os << "dim=" << RandInt(1, 50);
      break;
    }
    case 8: {
      *component_type = "FixedAffineComponent";
      int32 input_dim = RandInt(1, 50), output_dim = RandInt(1, 50);
      os << "input-dim=" << input_dim << " output-dim=" << output_dim;
      break;
    }
    case 9: {
      *component_type = "AffineComponent";
      int32 input_dim = RandInt(1, 50), output_dim = RandInt(1, 50);
      os << "input-dim=" << input_dim << " output-dim=" << output_dim
         << " learning-rate=" << learning_rate;
      break;
    }
    case 10: {
      *component_type = "NaturalGradientAffineComponent";
      int32 input_dim = RandInt(1, 50), output_dim = RandInt(1, 50);
      os << "input-dim=" << input_dim << " output-dim=" << output_dim
         << " learning-rate=" << learning_rate;
      break;
    }
    case 11: {
      *component_type = "SumGroupComponent";
      std::vector<int32> sizes;
      int32 num_groups = RandInt(1, 50);
      os << "sizes=";
      for (int32 i = 0; i < num_groups; i++) {
        os << RandInt(1, 5);
        if (i + 1 < num_groups)
          os << ',';
      }
      break;
    }
    case 12: {
      *component_type = "FixedScaleComponent";
      os << "dim=" << RandInt(1, 100);
      break;
    }
    case 13: {
      *component_type = "FixedBiasComponent";
      os << "dim=" << RandInt(1, 100);
      break;
    }
    case 14: {
      *component_type = "NaturalGradientPerElementScaleComponent";
      os << "dim=" << RandInt(1, 100)
         << " learning-rate=" << learning_rate;
      break;
    }
    case 15: {
      *component_type = "PerElementScaleComponent";
      os << "dim=" << RandInt(1, 100)
         << " learning-rate=" << learning_rate;
      break;
    }
    case 16: {
      *component_type = "ElementwiseProductComponent";
      int32 output_dim = RandInt(1, 100), multiple = RandInt(2, 4),
          input_dim = output_dim * multiple;
      os << "input-dim=" << input_dim << " output-dim=" << output_dim;
      break;
    }
    case 17: {
      *component_type = "Convolutional1dComponent";
      int32 patch_stride = 10 + Rand() % 50, patch_step = 1 + Rand() % 4,
	    patch_dim = 4 + Rand () % 5;

      // decrease patch_stride so that
      // (patch_stride - patch_dim) % patch_step == 0
      patch_stride = patch_stride - ((patch_stride - patch_dim) % patch_step);

      int32 num_patches = 1 + (patch_stride - patch_dim) / patch_step;
      int32 num_splice = 5 + Rand() % 10, num_filters = 5 + Rand() % 10;
      int32 input_dim = patch_stride * num_splice;
      int32 output_dim = num_patches * num_filters;
      os << "input-dim=" << input_dim << " output-dim=" << output_dim
         << " patch-dim=" << patch_dim << " patch-step=" << patch_step
         << " patch-stride=" << patch_stride
         << " learning-rate=" << learning_rate;
      break;
    }
    case 18: {
      int32 input_vectorization = Rand() % 2;
      std::string vectorization;
      if (input_vectorization == 0) {
        vectorization = "yzx";
      } else  {
        vectorization = "zyx";
      }
      *component_type = "ConvolutionComponent";
      int32 input_x_dim = 10 + Rand() % 20,
            input_y_dim = 10 + Rand() % 20,
            input_z_dim = 3 + Rand() % 10,
            filt_x_dim = 1 + Rand() % input_x_dim,
            filt_y_dim = 1 + Rand() % input_y_dim,
            num_filters = 1 + Rand() % 10,
            filt_x_step = (1 + Rand() % filt_x_dim),
            filt_y_step = (1 + Rand() % filt_y_dim);
      int32 remainder = (input_x_dim - filt_x_dim) % filt_x_step;
      // adjusting input_x_dim to ensure divisibility
      input_x_dim = input_x_dim - remainder;
      remainder = (input_y_dim - filt_y_dim) % filt_y_step;
      // adjusting input_x_dim to ensure divisibility
      input_y_dim = input_y_dim - remainder;

      os << "input-x-dim=" << input_x_dim
         << " input-y-dim=" << input_y_dim
         << " input-z-dim=" << input_z_dim
         << " filt-x-dim=" << filt_x_dim
         << " filt-y-dim=" << filt_y_dim
         << " filt-x-step=" << filt_x_step
         << " filt-y-step=" << filt_y_step
         << " num-filters=" << num_filters
         << " input-vectorization-order=" << vectorization
         << " learning-rate=" << learning_rate;
      break;
      // TODO : add test for file based initialization. But confirm how to write
      // a file which is not going to be overwritten by other components
    }
    case 19: {
      *component_type = "MaxpoolingComponent";
      int32 pool_stride = 5 + Rand() % 10,
      pool_size = 2 + Rand() % 3,
      num_pools = 1 + Rand() % 10;
      int32 output_dim = num_pools * pool_stride;
      int32 num_patches = num_pools * pool_size;
      int32 input_dim = pool_stride * num_patches;
      os << "input-dim=" << input_dim << " output-dim=" << output_dim
         << " pool-size=" << pool_size << " pool-stride=" << pool_stride;
      break;
    }
    case 20: {
      *component_type = "PermuteComponent";
      int32 input_dim = 10 + Rand() % 100;
      std::vector<int32> column_map(input_dim);
      for (int32 i = 0; i < input_dim; i++)
        column_map[i] = i;
      std::random_shuffle(column_map.begin(), column_map.end());
      std::ostringstream buffer;
      for (int32 i = 0; i < input_dim-1; i++)
        buffer << column_map[i] << ",";
      buffer << column_map.back();
      os << "column-map=" << buffer.str();
      break;
    }
    case 21: {
      *component_type = "PerElementOffsetComponent";
      std::string param_config = RandInt(0, 1)?
                                 " param-mean=0.0 param-stddev=0.0":
                                 " param-mean=0.0 param-stddev=1.0";
      os << "dim=" << RandInt(1, 100)
         << " learning-rate=" << learning_rate << param_config;
      break;
    }
    case 22: {
      *component_type = "SumReduceComponent";
      int32 output_dim = RandInt(1, 50), group_size = RandInt(1, 15),
          input_dim = output_dim * group_size;
      os << "input-dim=" << input_dim << " output-dim=" << output_dim;
      break;
    }
    case 23: {
      *component_type = "CompositeComponent";
      int32 cur_dim = RandInt(20, 30), num_components = RandInt(1, 3),
          max_rows_process = RandInt(1, 30);
      os << "num-components=" << num_components
         << " max-rows-process=" << max_rows_process;
      std::vector<std::string> sub_configs;
      for (int32 i = 1; i <= num_components; i++) {
        if (RandInt(1, 3) == 1) {
          os << " component" << i << "='type=RectifiedLinearComponent dim="
             << cur_dim << "'";
        } else if (RandInt(1, 2) == 1) {
          os << " component" << i << "='type=TanhComponent dim="
             << cur_dim << "'";
        } else {
          int32 next_dim = RandInt(20, 30);
          os << " component" << i << "='type=AffineComponent input-dim="
             << cur_dim << " output-dim=" << next_dim << "'";
          cur_dim = next_dim;
        }
      }
      break;
    }
    case 24: {
      *component_type = "SumGroupComponent";
      int32 num_groups = RandInt(1, 50),
        input_dim = num_groups * RandInt(1, 15);
      os << "input-dim=" << input_dim << " output-dim=" << num_groups;
      break;
    }
    case 25: {
      *component_type = "RepeatedAffineComponent";
      int32 num_repeats = RandInt(1, 50),
          input_dim = num_repeats * RandInt(1, 15),
          output_dim = num_repeats * RandInt(1, 15);
      os << "input-dim=" << input_dim << " output-dim=" << output_dim
         << " num-repeats=" << num_repeats;
      break;
    }
    case 26: {
      *component_type = "BlockAffineComponent";
      int32 num_blocks = RandInt(1, 50),
          input_dim = num_blocks * RandInt(1, 15),
          output_dim = num_blocks * RandInt(1, 15);
      os << "input-dim=" << input_dim << " output-dim=" << output_dim
         << " num-blocks=" << num_blocks;
      break;
    }
<<<<<<< HEAD
=======
    case 27: {
      *component_type = "NaturalGradientRepeatedAffineComponent";
      int32 num_repeats = RandInt(1, 50),
          input_dim = num_repeats * RandInt(1, 15),
          output_dim = num_repeats * RandInt(1, 15);
      os << "input-dim=" << input_dim << " output-dim=" << output_dim
         << " num-repeats=" << num_repeats;
      break;
    }
      
>>>>>>> 323dc022
    default:
      KALDI_ERR << "Error generating random component";
  }
  *config = os.str();
}

/// Generates random simple component for testing.
Component *GenerateRandomSimpleComponent() {
  std::string component_type, config;
  GenerateRandomComponentConfig(&component_type, &config);
  ConfigLine config_line;
  if (!config_line.ParseLine(config))
    KALDI_ERR << "Bad config line " << config;

  Component *c = Component::NewComponentOfType(component_type);
  if (c == NULL)
    KALDI_ERR << "Invalid component type " << component_type;
  c->InitFromConfig(&config_line);
  return c;
}

bool NnetParametersAreIdentical(const Nnet &nnet1,
                                const Nnet &nnet2,
                                BaseFloat threshold = 1.0e-05) {
  KALDI_ASSERT(nnet1.NumComponents() == nnet2.NumComponents());
  int32 num_components = nnet1.NumComponents();
  for (int32 c = 0; c < num_components; c++) {
    const Component *c1 = nnet1.GetComponent(c),
                    *c2 = nnet2.GetComponent(c);
    KALDI_ASSERT(c1->Type() == c2->Type());
    if (c1->Properties() & kUpdatableComponent) {
      const UpdatableComponent *u1 = dynamic_cast<const UpdatableComponent*>(c1),
                               *u2 = dynamic_cast<const UpdatableComponent*>(c2);
      KALDI_ASSERT(u1 != NULL && u2 != NULL);
      BaseFloat prod11 = u1->DotProduct(*u1), prod12 = u1->DotProduct(*u2),
                prod21 = u2->DotProduct(*u1), prod22 = u2->DotProduct(*u2);
      BaseFloat max_prod = std::max(std::max(prod11, prod12),
                                    std::max(prod21, prod22)),
                min_prod = std::min(std::min(prod11, prod12),
                                    std::min(prod21, prod22));
      if (max_prod - min_prod > threshold * max_prod) {
        KALDI_WARN << "Component '" << nnet1.GetComponentName(c)
                   << "' differs in nnet1 versus nnet2: prod(11,12,21,22) = "
                   << prod11 << ',' << prod12 << ',' << prod21 << ',' << prod22;
        return false;
      }
    }
  }
  return true;
}

void GenerateSimpleNnetTrainingExample(
    int32 num_supervised_frames,
    int32 left_context,
    int32 right_context,
    int32 output_dim,
    int32 input_dim,
    int32 ivector_dim,
    NnetExample *example) {
  KALDI_ASSERT(num_supervised_frames > 0 && left_context >= 0 &&
               right_context >= 0 && output_dim > 0 && input_dim > 0
               && example != NULL);
  example->io.clear();

  int32 feature_t_begin = RandInt(0, 2);
  int32 num_feat_frames = left_context + right_context + num_supervised_frames;
  Matrix<BaseFloat> input_mat(num_feat_frames, input_dim);
  input_mat.SetRandn();
  NnetIo input_feat("input", feature_t_begin, input_mat);
  if (RandInt(0, 1) == 0)
    input_feat.features.Compress();
  example->io.push_back(input_feat);

  if (ivector_dim > 0) {
    // Create a feature for the iVectors.  iVectors always have t=0 in the
    // current framework.
    Matrix<BaseFloat> ivector_mat(1, ivector_dim);
    ivector_mat.SetRandn();
    NnetIo ivector_feat("ivector", 0, ivector_mat);
    if (RandInt(0, 1) == 0)
      ivector_feat.features.Compress();
    example->io.push_back(ivector_feat);
  }

  {  // set up the output supervision.
    Posterior labels(num_supervised_frames);
    for (int32 t = 0; t < num_supervised_frames; t++) {
      int32 num_labels = RandInt(1, 3);
      BaseFloat remaining_prob_mass = 1.0;
      for (int32 i = 0; i < num_labels; i++) {
        BaseFloat this_prob = (i+1 == num_labels ? 1.0 : RandUniform()) *
            remaining_prob_mass;
        remaining_prob_mass -= this_prob;
        labels[t].push_back(std::pair<int32, BaseFloat>(RandInt(0, output_dim-1),
                                                        this_prob));
      }
    }
    int32 supervision_t_begin = feature_t_begin + left_context;
    NnetIo output_sup("output", output_dim, supervision_t_begin,
                      labels);
    example->io.push_back(output_sup);
  }
}

bool ExampleApproxEqual(const NnetExample &eg1,
                        const NnetExample &eg2,
                        BaseFloat delta) {
  if (eg1.io.size() != eg2.io.size())
    return false;
  for (size_t i = 0; i < eg1.io.size(); i++) {
    NnetIo io1 = eg1.io[i], io2 = eg2.io[i];
    if (io1.name != io2.name || io1.indexes != io2.indexes)
      return false;
    Matrix<BaseFloat> feat1, feat2;
    io1.features.GetMatrix(&feat1);
    io2.features.GetMatrix(&feat2);
    if (!ApproxEqual(feat1, feat2, delta))
      return false;
  }
  return true;
}


} // namespace nnet3
} // namespace kaldi<|MERGE_RESOLUTION|>--- conflicted
+++ resolved
@@ -834,11 +834,7 @@
 
 static void GenerateRandomComponentConfig(std::string *component_type,
                                           std::string *config) {
-<<<<<<< HEAD
-  int32 n = RandInt(0, 26);
-=======
   int32 n = RandInt(0, 27);
->>>>>>> 323dc022
   BaseFloat learning_rate = 0.001 * RandInt(1, 3);
 
   std::ostringstream os;
@@ -1095,8 +1091,6 @@
          << " num-blocks=" << num_blocks;
       break;
     }
-<<<<<<< HEAD
-=======
     case 27: {
       *component_type = "NaturalGradientRepeatedAffineComponent";
       int32 num_repeats = RandInt(1, 50),
@@ -1106,8 +1100,6 @@
          << " num-repeats=" << num_repeats;
       break;
     }
-      
->>>>>>> 323dc022
     default:
       KALDI_ERR << "Error generating random component";
   }
