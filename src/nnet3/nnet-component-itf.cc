// nnet3/nnet-component-itf.cc

// Copyright      2015  Johns Hopkins University (author: Daniel Povey)
//                2015  Guoguo Chen

// See ../../COPYING for clarification regarding multiple authors
//
// Licensed under the Apache License, Version 2.0 (the "License");
// you may not use this file except in compliance with the License.
// You may obtain a copy of the License at
//
//  http://www.apache.org/licenses/LICENSE-2.0
//
// THIS CODE IS PROVIDED *AS IS* BASIS, WITHOUT WARRANTIES OR CONDITIONS OF ANY
// KIND, EITHER EXPRESS OR IMPLIED, INCLUDING WITHOUT LIMITATION ANY IMPLIED
// WARRANTIES OR CONDITIONS OF TITLE, FITNESS FOR A PARTICULAR PURPOSE,
// MERCHANTABLITY OR NON-INFRINGEMENT.
// See the Apache 2 License for the specific language governing permissions and
// limitations under the License.

#include <iterator>
#include <sstream>
#include <iomanip>
#include "nnet3/nnet-component-itf.h"
#include "nnet3/nnet-simple-component.h"
#include "nnet3/nnet-general-component.h"
#include "nnet3/nnet-convolutional-component.h"
#include "nnet3/nnet-parse.h"
#include "nnet3/nnet-computation-graph.h"


// \file This file contains some more-generic component code: things in base classes.
//       See nnet-component.cc for the code of the actual Components.

namespace kaldi {
namespace nnet3 {

ComponentPrecomputedIndexes* ComponentPrecomputedIndexes::ReadNew(std::istream &is,
                                                                  bool binary) {
  std::string token;
  ReadToken(is, binary, &token); // e.g. "<DistributePrecomputedComponentIndexes>".
  token.erase(0, 1); // erase "<".
  token.erase(token.length()-1); // erase ">".
  ComponentPrecomputedIndexes *ans = NewComponentPrecomputedIndexesOfType(token);
  if (!ans)
   KALDI_ERR << "Unknown ComponentPrecomputedIndexes type " << token;
  ans->Read(is, binary);
  return ans;
}

ComponentPrecomputedIndexes* ComponentPrecomputedIndexes::NewComponentPrecomputedIndexesOfType(
                                           const std::string &cpi_type) {
  ComponentPrecomputedIndexes *ans = NULL;
  if (cpi_type == "DistributeComponentPrecomputedIndexes") {
    ans = new DistributeComponentPrecomputedIndexes();
  } else if (cpi_type == "StatisticsExtractionComponentPrecomputedIndexes") {
    ans = new StatisticsExtractionComponentPrecomputedIndexes();
  } else if (cpi_type == "StatisticsPoolingComponentPrecomputedIndexes") {
    ans = new StatisticsPoolingComponentPrecomputedIndexes();
  } else if (cpi_type == "BackpropTruncationComponentPrecomputedIndexes") {
    ans = new BackpropTruncationComponentPrecomputedIndexes();
  } else if (cpi_type == "TimeHeightConvolutionComponentPrecomputedIndexes") {
    ans = new TimeHeightConvolutionComponent::PrecomputedIndexes();
  }
  if (ans != NULL) {
    KALDI_ASSERT(cpi_type == ans->Type());
  }
  return ans;
}

// static
Component* Component::ReadNew(std::istream &is, bool binary) {
  std::string token;
  ReadToken(is, binary, &token); // e.g. "<SigmoidComponent>".
  token.erase(0, 1); // erase "<".
  token.erase(token.length()-1); // erase ">".
  Component *ans = NewComponentOfType(token);
  if (!ans)
    KALDI_ERR << "Unknown component type " << token;
  ans->Read(is, binary);
  return ans;
}


// static
Component* Component::NewComponentOfType(const std::string &component_type) {
  Component *ans = NULL;
  if (component_type == "SigmoidComponent") {
    ans = new SigmoidComponent();
  } else if (component_type == "TanhComponent") {
    ans = new TanhComponent();
  } else if (component_type == "SoftmaxComponent") {
    ans = new SoftmaxComponent();
  } else if (component_type == "LogSoftmaxComponent") {
    ans = new LogSoftmaxComponent();
  } else if (component_type == "RectifiedLinearComponent") {
    ans = new RectifiedLinearComponent();
  } else if (component_type == "NormalizeComponent") {
    ans = new NormalizeComponent();
  } else if (component_type == "PnormComponent") {
    ans = new PnormComponent();
  } else if (component_type == "AffineComponent") {
    ans = new AffineComponent();
  } else if (component_type == "NaturalGradientAffineComponent") {
    ans = new NaturalGradientAffineComponent();
  } else if (component_type == "PerElementScaleComponent") {
    ans = new PerElementScaleComponent();
  } else if (component_type == "NaturalGradientPerElementScaleComponent") {
    ans = new NaturalGradientPerElementScaleComponent();
  } else if (component_type == "PerElementOffsetComponent") {
    ans = new PerElementOffsetComponent();
  } else if (component_type == "SumGroupComponent") {
    ans = new SumGroupComponent();
  } else if (component_type == "FixedAffineComponent") {
    ans = new FixedAffineComponent();
  } else if (component_type == "FixedScaleComponent") {
    ans = new FixedScaleComponent();
  } else if (component_type == "FixedBiasComponent") {
    ans = new FixedBiasComponent();
  } else if (component_type == "NoOpComponent") {
    ans = new NoOpComponent();
  } else if (component_type == "ClipGradientComponent") {
    ans = new ClipGradientComponent();
  } else if (component_type == "ElementwiseProductComponent") {
    ans = new ElementwiseProductComponent();
  } else if (component_type == "ConvolutionComponent") {
    ans = new ConvolutionComponent();
  } else if (component_type == "MaxpoolingComponent") {
    ans = new MaxpoolingComponent();
  } else if (component_type == "PermuteComponent") {
    ans = new PermuteComponent();
  } else if (component_type == "DistributeComponent") {
    ans = new DistributeComponent();
  } else if (component_type == "CompositeComponent") {
    ans = new CompositeComponent();
  } else if (component_type == "RepeatedAffineComponent") {
    ans = new RepeatedAffineComponent();
  } else if (component_type == "BlockAffineComponent") {
    ans = new BlockAffineComponent();
  } else if (component_type == "NaturalGradientRepeatedAffineComponent") {
    ans = new NaturalGradientRepeatedAffineComponent();
  } else if (component_type == "StatisticsExtractionComponent") {
    ans = new StatisticsExtractionComponent();
  } else if (component_type == "StatisticsPoolingComponent") {
    ans = new StatisticsPoolingComponent();
  } else if (component_type == "ConstantFunctionComponent") {
    ans = new ConstantFunctionComponent();
  } else if (component_type == "ConstantComponent") {
    ans = new ConstantComponent();
  } else if (component_type == "DropoutComponent") {
    ans = new DropoutComponent();
  } else if (component_type == "DropoutMaskComponent") {
    ans = new DropoutMaskComponent();
  } else if (component_type == "BackpropTruncationComponent") {
    ans = new BackpropTruncationComponent();
  } else if (component_type == "LstmNonlinearityComponent") {
    ans = new LstmNonlinearityComponent();
  } else if (component_type == "BatchNormComponent") {
    ans = new BatchNormComponent();
  } else if (component_type == "TimeHeightConvolutionComponent") {
    ans = new TimeHeightConvolutionComponent();
  } else if (component_type == "SumBlockComponent") {
    ans = new SumBlockComponent();
  }
  if (ans != NULL) {
    KALDI_ASSERT(component_type == ans->Type());
  }
  return ans;
}

std::string Component::Info() const {
  std::stringstream stream;
  stream << Type() << ", input-dim=" << InputDim()
         << ", output-dim=" << OutputDim();
  return stream.str();
}

void Component::GetInputIndexes(const MiscComputationInfo &misc_info,
                                const Index &output_index,
                                std::vector<Index> *input_indexes) const {
  input_indexes->resize(1);
  (*input_indexes)[0] = output_index;
}

bool Component::IsComputable(const MiscComputationInfo &misc_info,
                             const Index &output_index,
                             const IndexSet &input_index_set,
                             std::vector<Index> *used_inputs) const {
  // the default Component dependency is for an output index to map directly to
  // the same input index, which is required to compute the output.
  if (!input_index_set(output_index))
    return false;
  if (used_inputs) {
    used_inputs->clear();
    used_inputs->push_back(output_index);
  }
  return true;
}


void UpdatableComponent::InitLearningRatesFromConfig(ConfigLine *cfl) {
  cfl->GetValue("learning-rate", &learning_rate_);
  cfl->GetValue("learning-rate-factor", &learning_rate_factor_);
  max_change_ = 0.0;
  cfl->GetValue("max-change", &max_change_);
  if (learning_rate_ < 0.0 || learning_rate_factor_ < 0.0 || max_change_ < 0.0)
    KALDI_ERR << "Bad initializer " << cfl->WholeLine();
}


std::string UpdatableComponent::ReadUpdatableCommon(std::istream &is,
                                                    bool binary) {
  std::ostringstream opening_tag;
  opening_tag << '<' << this->Type() << '>';
  std::string token;
  ReadToken(is, binary, &token);
  if (token == opening_tag.str()) {
    // if the first token is the opening tag, then
    // ignore it and get the next tag.
    ReadToken(is, binary, &token);
  }
  if (token == "<LearningRateFactor>") {
    ReadBasicType(is, binary, &learning_rate_factor_);
    ReadToken(is, binary, &token);
  } else {
    learning_rate_factor_ = 1.0;
  }
  if (token == "<IsGradient>") {
    ReadBasicType(is, binary, &is_gradient_);
    ReadToken(is, binary, &token);
  } else {
    is_gradient_ = false;
  }
  if (token == "<MaxChange>") {
    ReadBasicType(is, binary, &max_change_);
    ReadToken(is, binary, &token);
  } else {
    max_change_ = 0.0;
  }
  if (token == "<LearningRate>") {
    ReadBasicType(is, binary, &learning_rate_);
    return "";
  } else {
    return token;
  }
}

void UpdatableComponent::WriteUpdatableCommon(std::ostream &os,
                                              bool binary) const {
  std::ostringstream opening_tag;
  opening_tag << '<' << this->Type() << '>';
  std::string token;
  WriteToken(os, binary, opening_tag.str());
  if (learning_rate_factor_ != 1.0) {
    WriteToken(os, binary, "<LearningRateFactor>");
    WriteBasicType(os, binary, learning_rate_factor_);
  }
  if (is_gradient_) {
    WriteToken(os, binary, "<IsGradient>");
    WriteBasicType(os, binary, is_gradient_);
  }
  if (max_change_ > 0.0) {
    WriteToken(os, binary, "<MaxChange>");
    WriteBasicType(os, binary, max_change_);
  }
  WriteToken(os, binary, "<LearningRate>");
  WriteBasicType(os, binary, learning_rate_);
}


std::string UpdatableComponent::Info() const {
  std::stringstream stream;
  stream << Type() << ", input-dim=" << InputDim()
         << ", output-dim=" << OutputDim() << ", learning-rate="
         << LearningRate();
  if (is_gradient_)
    stream << ", is-gradient=true";
  if (learning_rate_factor_ != 1.0)
    stream << ", learning-rate-factor=" << learning_rate_factor_;
  if (max_change_ > 0.0)
    stream << ", max-change=" << max_change_;
  return stream.str();
}

void NonlinearComponent::StoreStatsInternal(
    const CuMatrixBase<BaseFloat> &out_value,
    const CuMatrixBase<BaseFloat> *deriv) {
  KALDI_ASSERT(out_value.NumCols() == InputDim());
  // Check we have the correct dimensions.
  if (value_sum_.Dim() != InputDim() ||
      (deriv != NULL && deriv_sum_.Dim() != InputDim())) {
    std::lock_guard<std::mutex> lock(mutex_);
    if (value_sum_.Dim() != InputDim()) {
      value_sum_.Resize(InputDim());
      count_ = 0.0;
    }
    if (deriv != NULL && deriv_sum_.Dim() != InputDim()) {
      deriv_sum_.Resize(InputDim());
      count_ = 0.0;
      value_sum_.SetZero();
    }
  }
  count_ += out_value.NumRows();
  CuVector<BaseFloat> temp(InputDim());
  temp.AddRowSumMat(1.0, out_value, 0.0);
  value_sum_.AddVec(1.0, temp);
  if (deriv != NULL) {
    temp.AddRowSumMat(1.0, *deriv, 0.0);
    deriv_sum_.AddVec(1.0, temp);
  }
}

void NonlinearComponent::ZeroStats() {
  value_sum_.SetZero();
  deriv_sum_.SetZero();
  count_ = 0.0;
  num_dims_self_repaired_ = 0.0;
  num_dims_processed_ = 0.0;
}

std::string NonlinearComponent::Info() const {
  std::stringstream stream;
  if (InputDim() == OutputDim()) {
    stream << Type() << ", dim=" << InputDim();
  } else {
    stream << Type() << ", input-dim=" << InputDim()
           << ", output-dim=" << OutputDim();
  }

  if (self_repair_lower_threshold_ != BaseFloat(kUnsetThreshold))
    stream << ", self-repair-lower-threshold=" << self_repair_lower_threshold_;
  if (self_repair_upper_threshold_ != BaseFloat(kUnsetThreshold))
    stream << ", self-repair-upper-threshold=" << self_repair_upper_threshold_;
  if (self_repair_scale_ != 0.0)
    stream << ", self-repair-scale=" << self_repair_scale_;
  if (count_ > 0 && value_sum_.Dim() == dim_) {
    stream << ", count=" << std::setprecision(3) << count_
           << std::setprecision(6);
    stream << ", self-repaired-proportion="
           << (num_dims_processed_ > 0 ?
               num_dims_self_repaired_ / num_dims_processed_ : 0);
    Vector<double> value_avg_dbl(value_sum_);
    Vector<BaseFloat> value_avg(value_avg_dbl);
    value_avg.Scale(1.0 / count_);
    stream << ", value-avg=" << SummarizeVector(value_avg);
<<<<<<< HEAD
=======
  
>>>>>>> de34ec4d
    if (deriv_sum_.Dim() == dim_) {
      Vector<double> deriv_avg_dbl(deriv_sum_);
      Vector<BaseFloat> deriv_avg(deriv_avg_dbl);
      deriv_avg.Scale(1.0 / count_);
      stream << ", deriv-avg=" << SummarizeVector(deriv_avg);
    }
  }

  return stream.str();
}

void NonlinearComponent::Scale(BaseFloat scale) {
  value_sum_.Scale(scale);
  deriv_sum_.Scale(scale);
  count_ *= scale;
  num_dims_self_repaired_ *= scale;
  num_dims_processed_ *= scale;
}

void NonlinearComponent::Add(BaseFloat alpha, const Component &other_in) {
  const NonlinearComponent *other =
      dynamic_cast<const NonlinearComponent*>(&other_in);
  KALDI_ASSERT(other != NULL);
  if (value_sum_.Dim() == 0 && other->value_sum_.Dim() != 0)
    value_sum_.Resize(other->value_sum_.Dim());
  if (deriv_sum_.Dim() == 0 && other->deriv_sum_.Dim() != 0)
    deriv_sum_.Resize(other->deriv_sum_.Dim());
  if (other->value_sum_.Dim() != 0)
    value_sum_.AddVec(alpha, other->value_sum_);
  if (other->deriv_sum_.Dim() != 0)
    deriv_sum_.AddVec(alpha, other->deriv_sum_);
  count_ += alpha * other->count_;
  num_dims_self_repaired_ += alpha * other->num_dims_self_repaired_;
  num_dims_processed_ += alpha * other->num_dims_processed_;
}

void NonlinearComponent::Read(std::istream &is, bool binary) {
  std::ostringstream ostr_beg, ostr_end;
  ostr_beg << "<" << Type() << ">"; // e.g. "<SigmoidComponent>"
  ostr_end << "</" << Type() << ">"; // e.g. "</SigmoidComponent>"
  ExpectOneOrTwoTokens(is, binary, ostr_beg.str(), "<Dim>");
  ReadBasicType(is, binary, &dim_); // Read dimension.
  ExpectToken(is, binary, "<ValueAvg>");
  value_sum_.Read(is, binary);
  ExpectToken(is, binary, "<DerivAvg>");
  deriv_sum_.Read(is, binary);
  ExpectToken(is, binary, "<Count>");
  ReadBasicType(is, binary, &count_);
  value_sum_.Scale(count_);
  deriv_sum_.Scale(count_);

  std::string token;
  ReadToken(is, binary, &token);
  if (token == "<NumDimsSelfRepaired>") {
    ReadBasicType(is, binary, &num_dims_self_repaired_);
    ReadToken(is, binary, &token);
  }
  if (token == "<NumDimsProcessed>") {
    ReadBasicType(is, binary, &num_dims_processed_);
    ReadToken(is, binary, &token);
  }
  if (token == "<SelfRepairLowerThreshold>") {
    ReadBasicType(is, binary, &self_repair_lower_threshold_);
    ReadToken(is, binary, &token);
  }
  if (token == "<SelfRepairUpperThreshold>") {
    ReadBasicType(is, binary, &self_repair_upper_threshold_);
    ReadToken(is, binary, &token);
  }
  if (token == "<SelfRepairScale>") {
    ReadBasicType(is, binary, &self_repair_scale_);
    ReadToken(is, binary, &token);
  }
  if (token != ostr_end.str()) {
    KALDI_ERR << "Expected token " << ostr_end.str()
              << ", got " << token;
  }
}

void NonlinearComponent::Write(std::ostream &os, bool binary) const {
  std::ostringstream ostr_beg, ostr_end;
  ostr_beg << "<" << Type() << ">"; // e.g. "<SigmoidComponent>"
  ostr_end << "</" << Type() << ">"; // e.g. "</SigmoidComponent>"
  WriteToken(os, binary, ostr_beg.str());
  WriteToken(os, binary, "<Dim>");
  WriteBasicType(os, binary, dim_);
  // Write the values and derivatives in a count-normalized way, for
  // greater readability in text form.
  WriteToken(os, binary, "<ValueAvg>");
  Vector<BaseFloat> temp(value_sum_);
  if (count_ != 0.0) temp.Scale(1.0 / count_);
  temp.Write(os, binary);
  WriteToken(os, binary, "<DerivAvg>");

  temp.Resize(deriv_sum_.Dim(), kUndefined);
  temp.CopyFromVec(deriv_sum_);
  if (count_ != 0.0) temp.Scale(1.0 / count_);
  temp.Write(os, binary);
  WriteToken(os, binary, "<Count>");
  WriteBasicType(os, binary, count_);
  WriteToken(os, binary, "<NumDimsSelfRepaired>");
  WriteBasicType(os, binary, num_dims_self_repaired_);
  WriteToken(os, binary, "<NumDimsProcessed>");
  WriteBasicType(os, binary, num_dims_processed_);
  if (self_repair_lower_threshold_ != kUnsetThreshold) {
    WriteToken(os, binary, "<SelfRepairLowerThreshold>");
    WriteBasicType(os, binary, self_repair_lower_threshold_);
  }
  if (self_repair_upper_threshold_ != kUnsetThreshold) {
    WriteToken(os, binary, "<SelfRepairUpperThreshold>");
    WriteBasicType(os, binary, self_repair_upper_threshold_);
  }
  if (self_repair_scale_ != 0.0) {
    WriteToken(os, binary, "<SelfRepairScale>");
    WriteBasicType(os, binary, self_repair_scale_);
  }
  WriteToken(os, binary, ostr_end.str());
}

NonlinearComponent::NonlinearComponent():
    dim_(-1), count_(0.0),
    num_dims_self_repaired_(0.0), num_dims_processed_(0.0),
    self_repair_lower_threshold_(kUnsetThreshold),
    self_repair_upper_threshold_(kUnsetThreshold),
    self_repair_scale_(0.0) { }

NonlinearComponent::NonlinearComponent(const NonlinearComponent &other):
    dim_(other.dim_), value_sum_(other.value_sum_), deriv_sum_(other.deriv_sum_),
    count_(other.count_),
    num_dims_self_repaired_(other.num_dims_self_repaired_),
    num_dims_processed_(other.num_dims_processed_),
    self_repair_lower_threshold_(other.self_repair_lower_threshold_),
    self_repair_upper_threshold_(other.self_repair_upper_threshold_),
    self_repair_scale_(other.self_repair_scale_) { }

void NonlinearComponent::InitFromConfig(ConfigLine *cfl) {
  bool ok = cfl->GetValue("dim", &dim_);
  cfl->GetValue("self-repair-lower-threshold", &self_repair_lower_threshold_);
  cfl->GetValue("self-repair-upper-threshold", &self_repair_upper_threshold_);
  cfl->GetValue("self-repair-scale", &self_repair_scale_);
  if (!ok || cfl->HasUnusedValues() || dim_ <= 0)
    KALDI_ERR << "Invalid initializer for layer of type "
              << Type() << ": \"" << cfl->WholeLine() << "\"";
}



} // namespace nnet3
} // namespace kaldi<|MERGE_RESOLUTION|>--- conflicted
+++ resolved
@@ -343,10 +343,7 @@
     Vector<BaseFloat> value_avg(value_avg_dbl);
     value_avg.Scale(1.0 / count_);
     stream << ", value-avg=" << SummarizeVector(value_avg);
-<<<<<<< HEAD
-=======
   
->>>>>>> de34ec4d
     if (deriv_sum_.Dim() == dim_) {
       Vector<double> deriv_avg_dbl(deriv_sum_);
       Vector<BaseFloat> deriv_avg(deriv_avg_dbl);
