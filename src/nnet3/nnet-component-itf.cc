--- conflicted
+++ resolved
@@ -412,11 +412,7 @@
     Vector<BaseFloat> value_avg(value_avg_dbl);
     value_avg.Scale(1.0 / count_);
     stream << ", value-avg=" << SummarizeVector(value_avg);
-<<<<<<< HEAD
-  
-=======
-
->>>>>>> 6437c044
+
     if (deriv_sum_.Dim() == dim_) {
       Vector<double> deriv_avg(deriv_sum_);
       deriv_avg.Scale(1.0 / count_);
