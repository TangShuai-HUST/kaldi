--- conflicted
+++ resolved
@@ -54,9 +54,8 @@
     KALDI_ASSERT(token == "<DW>" || token == "<DW2>");
     if (token == "<DW>")
       ReadVectorAsChar(is, binary, &deriv_weights);
-    else {
+    else
       deriv_weights.Read(is, binary);
-    }
     ExpectToken(is, binary, "</NnetChainSup>");
   }
   CheckDim();
@@ -210,17 +209,10 @@
   for (int32 n = 0; n < num_inputs; n++)
     input_supervision.push_back(&(inputs[n]->supervision));
   chain::Supervision output_supervision;
-<<<<<<< HEAD
-  AppendSupervision(input_supervision,
-                    &output_supervision);
-
+  MergeSupervision(input_supervision,
+                   &output_supervision);
   if (output_supervision.numerator_post_targets.NumRows() > 0)
     KALDI_ASSERT(output_supervision.frames_per_sequence * output_supervision.num_sequences == output_supervision.numerator_post_targets.NumRows());
-
-=======
-  MergeSupervision(input_supervision,
-                   &output_supervision);
->>>>>>> 6564ff19
   output->supervision.Swap(&output_supervision);
 
   if (output->supervision.numerator_post_targets.NumRows() > 0)
@@ -587,20 +579,5 @@
   stats_.PrintStats();
 }
 
-int32 NumSequencesInChainEg(const std::vector<Index> &indexes) {
-  bool first = true;
-  for (std::vector<Index>::const_iterator it = indexes.begin();
-       it != indexes.end(); ++it) {
-    if (first) {
-      KALDI_ASSERT(it->n == 0);
-      first = false;
-      continue;
-    }
-    if (it->n == 0)
-      return static_cast<int32>(it - indexes.begin());
-  }
-  return -1;
-}
-
 } // namespace nnet3
 } // namespace kaldi