// nnet3/nnet-chain-example.cc

// Copyright      2015    Johns Hopkins University (author: Daniel Povey)

// See ../../COPYING for clarification regarding multiple authors
//
// Licensed under the Apache License, Version 2.0 (the "License");
// you may not use this file except in compliance with the License.
// You may obtain a copy of the License at
//
//  http://www.apache.org/licenses/LICENSE-2.0
//
// THIS CODE IS PROVIDED *AS IS* BASIS, WITHOUT WARRANTIES OR CONDITIONS OF ANY
// KIND, EITHER EXPRESS OR IMPLIED, INCLUDING WITHOUT LIMITATION ANY IMPLIED
// WARRANTIES OR CONDITIONS OF TITLE, FITNESS FOR A PARTICULAR PURPOSE,
// MERCHANTABLITY OR NON-INFRINGEMENT.
// See the Apache 2 License for the specific language governing permissions and
// limitations under the License.

#include <cmath>
#include "nnet3/nnet-chain-example.h"
#include "nnet3/nnet-example-utils.h"

namespace kaldi {
namespace nnet3 {


void NnetChainSupervision::Write(std::ostream &os, bool binary) const {
  CheckDim();
  WriteToken(os, binary, "<NnetChainSup>");
  WriteToken(os, binary, name);
  WriteIndexVector(os, binary, indexes);
  supervision.Write(os, binary);
  WriteToken(os, binary, "<DW2>");
  deriv_weights.Write(os, binary);
  WriteToken(os, binary, "</NnetChainSup>");
}

bool NnetChainSupervision::operator == (const NnetChainSupervision &other) const {
  return name == other.name && indexes == other.indexes &&
      supervision == other.supervision &&
      deriv_weights.ApproxEqual(other.deriv_weights);
}

void NnetChainSupervision::Read(std::istream &is, bool binary) {
  ExpectToken(is, binary, "<NnetChainSup>");
  ReadToken(is, binary, &name);
  ReadIndexVector(is, binary, &indexes);
  supervision.Read(is, binary);
  std::string token;
  ReadToken(is, binary, &token);
  // in the future this back-compatibility code can be reworked.
  if (token != "</NnetChainSup>") {
    KALDI_ASSERT(token == "<DW>" || token == "<DW2>");
    if (token == "<DW>")
      ReadVectorAsChar(is, binary, &deriv_weights);
    else
      deriv_weights.Read(is, binary);
    ExpectToken(is, binary, "</NnetChainSup>");
  }
  CheckDim();
}


void NnetChainSupervision::CheckDim() const {
  if (supervision.frames_per_sequence == -1) {
    // this object has not been set up.
    KALDI_ASSERT(indexes.empty());
    return;
  }
  KALDI_ASSERT(indexes.size() == supervision.num_sequences *
               supervision.frames_per_sequence && !indexes.empty() &&
               supervision.frames_per_sequence > 1);
  int32 first_frame = indexes[0].t,
      frame_skip = indexes[supervision.num_sequences].t - first_frame,
      num_sequences = supervision.num_sequences,
      frames_per_sequence = supervision.frames_per_sequence;
  int32 k = 0;
  for (int32 i = 0; i < frames_per_sequence; i++) {
    for (int32 j = 0; j < num_sequences; j++,k++) {
      int32 n = j, t = i * frame_skip + first_frame, x = 0;
      Index index(n, t, x);
      KALDI_ASSERT(indexes[k] == index);
    }
  }
  if (deriv_weights.Dim() != 0) {
    KALDI_ASSERT(deriv_weights.Dim() == indexes.size());
    KALDI_ASSERT(deriv_weights.Min() >= 0.0);
  }
  if (supervision.numerator_post_targets.NumRows() > 0)
    KALDI_ASSERT(indexes.size() == supervision.numerator_post_targets.NumRows());
}

NnetChainSupervision::NnetChainSupervision(const NnetChainSupervision &other):
    name(other.name),
    indexes(other.indexes),
    supervision(other.supervision),
    deriv_weights(other.deriv_weights) { CheckDim(); }

void NnetChainSupervision::Swap(NnetChainSupervision *other) {
  name.swap(other->name);
  indexes.swap(other->indexes);
  supervision.Swap(&(other->supervision));
  deriv_weights.Swap(&(other->deriv_weights));
  if (RandInt(0, 5) == 0)
    CheckDim();
}

NnetChainSupervision::NnetChainSupervision(
    const std::string &name,
    const chain::Supervision &supervision,
    const VectorBase<BaseFloat> &deriv_weights,
    int32 first_frame,
    int32 frame_skip):
    name(name),
    supervision(supervision),
    deriv_weights(deriv_weights) {
  // note: this will set the 'x' index to zero.
  indexes.resize(supervision.num_sequences *
                 supervision.frames_per_sequence);
  int32 k = 0, num_sequences = supervision.num_sequences,
      frames_per_sequence = supervision.frames_per_sequence;
  for (int32 i = 0; i < frames_per_sequence; i++) {
    for (int32 j = 0; j < num_sequences; j++,k++) {
      indexes[k].n = j;
      indexes[k].t = i * frame_skip + first_frame;
    }
  }
  KALDI_ASSERT(k == indexes.size());
  CheckDim();
}


void NnetChainExample::Write(std::ostream &os, bool binary) const {
  // Note: weight, label, input_frames and spk_info are members.  This is a
  // struct.
  WriteToken(os, binary, "<Nnet3ChainEg>");
  WriteToken(os, binary, "<NumInputs>");
  int32 size = inputs.size();
  WriteBasicType(os, binary, size);
  KALDI_ASSERT(size > 0 && "Attempting to write NnetChainExample with no inputs");
  if (!binary) os << '\n';
  for (int32 i = 0; i < size; i++) {
    inputs[i].Write(os, binary);
    if (!binary) os << '\n';
  }
  WriteToken(os, binary, "<NumOutputs>");
  size = outputs.size();
  WriteBasicType(os, binary, size);
  KALDI_ASSERT(size > 0 && "Attempting to write NnetChainExample with no outputs");
  if (!binary) os << '\n';
  for (int32 i = 0; i < size; i++) {
    outputs[i].Write(os, binary);
    if (!binary) os << '\n';
  }
  WriteToken(os, binary, "</Nnet3ChainEg>");
}

void NnetChainExample::Read(std::istream &is, bool binary) {
  ExpectToken(is, binary, "<Nnet3ChainEg>");
  ExpectToken(is, binary, "<NumInputs>");
  int32 size;
  ReadBasicType(is, binary, &size);
  if (size < 1 || size > 1000000)
    KALDI_ERR << "Invalid size " << size;
  inputs.resize(size);
  for (int32 i = 0; i < size; i++)
    inputs[i].Read(is, binary);
  ExpectToken(is, binary, "<NumOutputs>");
  ReadBasicType(is, binary, &size);
  if (size < 1 || size > 1000000)
    KALDI_ERR << "Invalid size " << size;
  outputs.resize(size);
  for (int32 i = 0; i < size; i++)
    outputs[i].Read(is, binary);
  ExpectToken(is, binary, "</Nnet3ChainEg>");
}

void NnetChainExample::Swap(NnetChainExample *other) {
  inputs.swap(other->inputs);
  outputs.swap(other->outputs);
}

void NnetChainExample::Compress() {
  std::vector<NnetIo>::iterator iter = inputs.begin(), end = inputs.end();
  // calling features.Compress() will do nothing if they are sparse or already
  // compressed.
  for (; iter != end; ++iter) iter->features.Compress();
}

NnetChainExample::NnetChainExample(const NnetChainExample &other):
    inputs(other.inputs), outputs(other.outputs) { }


// called from MergeChainExamplesInternal, this function merges the Supervision
// objects into one.  Requires (and checks) that they all have the same name.
static void MergeSupervision(
    const std::vector<const NnetChainSupervision*> &inputs,
    NnetChainSupervision *output) {
  int32 num_inputs = inputs.size(),
      num_indexes = 0;
  for (int32 n = 0; n < num_inputs; n++) {
    KALDI_ASSERT(inputs[n]->name == inputs[0]->name);
    num_indexes += inputs[n]->indexes.size();
  }
  output->name = inputs[0]->name;
  std::vector<const chain::Supervision*> input_supervision;
  input_supervision.reserve(inputs.size());
  for (int32 n = 0; n < num_inputs; n++)
    input_supervision.push_back(&(inputs[n]->supervision));
  chain::Supervision output_supervision;
  AppendSupervision(input_supervision,
                    &output_supervision);
<<<<<<< HEAD

  if (output_supervision[0].numerator_post_targets.NumRows() > 0)
    KALDI_ASSERT(output_supervision[0].frames_per_sequence * output_supervision[0].num_sequences == output_supervision[0].numerator_post_targets.NumRows());

  if (output_supervision.size() != 1)
    KALDI_ERR << "Failed to merge 'chain' examples-- inconsistent lengths "
              << "or weights?";
  output->supervision.Swap(&(output_supervision[0]));
=======
  output->supervision.Swap(&output_supervision);
>>>>>>> b596a4c4

  if (output->supervision.numerator_post_targets.NumRows() > 0)
    KALDI_ASSERT(output->supervision.frames_per_sequence * output->supervision.num_sequences == output->supervision.numerator_post_targets.NumRows());

  output->indexes.clear();
  output->indexes.reserve(num_indexes);
  for (int32 n = 0; n < num_inputs; n++) {
    const std::vector<Index> &src_indexes = inputs[n]->indexes;
    int32 cur_size = output->indexes.size();
    output->indexes.insert(output->indexes.end(),
                           src_indexes.begin(), src_indexes.end());
    std::vector<Index>::iterator iter = output->indexes.begin() + cur_size,
        end = output->indexes.end();
    // change the 'n' index to correspond to the index into 'input'.
    // Each example gets a different 'n' value, starting from 0.
    for (; iter != end; ++iter) {
      KALDI_ASSERT(iter->n == 0 && "Merging already-merged chain egs");
      iter->n = n;
    }
  }
  KALDI_ASSERT(output->indexes.size() == num_indexes);
  // OK, at this point the 'indexes' will be in the wrong order,
  // because they should be first sorted by 't' and next by 'n'.
  // 'sort' will fix this, due to the operator < on type Index.
  std::sort(output->indexes.begin(), output->indexes.end());

  // merge the deriv_weights.
  if (inputs[0]->deriv_weights.Dim() != 0) {
    int32 frames_per_sequence = inputs[0]->deriv_weights.Dim();
    output->deriv_weights.Resize(output->indexes.size(), kUndefined);
    KALDI_ASSERT(output->deriv_weights.Dim() ==
                 frames_per_sequence * num_inputs);
    for (int32 n = 0; n < num_inputs; n++) {
      const Vector<BaseFloat> &src_deriv_weights = inputs[n]->deriv_weights;
      KALDI_ASSERT(src_deriv_weights.Dim() == frames_per_sequence);
      // the ordering of the deriv_weights corresponds to the ordering of the
      // Indexes, where the time dimension has the greater stride.
      for (int32 t = 0; t < frames_per_sequence; t++) {
        output->deriv_weights(t * num_inputs + n) = src_deriv_weights(t);
      }
    }
  }
  output->CheckDim();
}


void MergeChainExamples(bool compress,
                        std::vector<NnetChainExample> *input,
                        NnetChainExample *output) {
  int32 num_examples = input->size();
  KALDI_ASSERT(num_examples > 0);
  // we temporarily make the input-features in 'input' look like regular NnetExamples,
  // so that we can recycle the MergeExamples() function.
  std::vector<NnetExample> eg_inputs(num_examples);
  for (int32 i = 0; i < num_examples; i++)
    eg_inputs[i].io.swap((*input)[i].inputs);
  NnetExample eg_output;
  MergeExamples(eg_inputs, compress, &eg_output);
  // swap the inputs back so that they are not really changed.
  for (int32 i = 0; i < num_examples; i++)
    eg_inputs[i].io.swap((*input)[i].inputs);
  // write to 'output->inputs'
  eg_output.io.swap(output->inputs);

  // Now deal with the chain-supervision 'outputs'.  There will
  // normally be just one of these, with name "output", but we
  // handle the more general case.
  int32 num_output_names = (*input)[0].outputs.size();
  output->outputs.resize(num_output_names);
  for (int32 i = 0; i < num_output_names; i++) {
    std::vector<const NnetChainSupervision*> to_merge(num_examples);
    for (int32 j = 0; j < num_examples; j++) {
      KALDI_ASSERT((*input)[j].outputs.size() == num_output_names);
      to_merge[j] = &((*input)[j].outputs[i]);
    }
    MergeSupervision(to_merge,
                     &(output->outputs[i]));
  }
}

void TruncateDerivWeights(int32 truncate,
                          NnetChainExample *eg) {
  for (size_t i = 0; i < eg->outputs.size(); i++) {
    NnetChainSupervision &supervision = eg->outputs[i];
    Vector<BaseFloat> &deriv_weights = supervision.deriv_weights;
    if (deriv_weights.Dim() == 0) {
      deriv_weights.Resize(supervision.indexes.size());
      deriv_weights.Set(1.0);
    }
    int32 num_sequences = supervision.supervision.num_sequences,
        frames_per_sequence = supervision.supervision.frames_per_sequence;
    KALDI_ASSERT(2 * truncate  < frames_per_sequence);
    for (int32 t = 0; t < truncate; t++)
      for (int32 s = 0; s < num_sequences; s++)
        deriv_weights(t * num_sequences + s) = 0.0;
    for (int32 t = frames_per_sequence - truncate;
         t < frames_per_sequence; t++)
      for (int32 s = 0; s < num_sequences; s++)
        deriv_weights(t * num_sequences + s) = 0.0;
  }
}

void GetChainComputationRequest(const Nnet &nnet,
                                const NnetChainExample &eg,
                                bool need_model_derivative,
                                bool store_component_stats,
                                bool use_xent_regularization,
                                bool use_xent_derivative,
                                ComputationRequest *request) {
  request->inputs.clear();
  request->inputs.reserve(eg.inputs.size());
  request->outputs.clear();
  request->outputs.reserve(eg.outputs.size() * 2);
  request->need_model_derivative = need_model_derivative;
  request->store_component_stats = store_component_stats;
  for (size_t i = 0; i < eg.inputs.size(); i++) {
    const NnetIo &io = eg.inputs[i];
    const std::string &name = io.name;
    int32 node_index = nnet.GetNodeIndex(name);
    if (node_index == -1 ||
        !nnet.IsInputNode(node_index))
      KALDI_ERR << "Nnet example has input named '" << name
                << "', but no such input node is in the network.";

    request->inputs.resize(request->inputs.size() + 1);
    IoSpecification &io_spec = request->inputs.back();
    io_spec.name = name;
    io_spec.indexes = io.indexes;
    io_spec.has_deriv = false;
  }
  for (size_t i = 0; i < eg.outputs.size(); i++) {
    // there will normally be exactly one output , named "output"
    const NnetChainSupervision &sup = eg.outputs[i];
    const std::string &name = sup.name;
    int32 node_index = nnet.GetNodeIndex(name);
    if (node_index == -1 &&
        !nnet.IsOutputNode(node_index))
      KALDI_ERR << "Nnet example has output named '" << name
                << "', but no such output node is in the network.";
    request->outputs.resize(request->outputs.size() + 1);
    IoSpecification &io_spec = request->outputs.back();
    io_spec.name = name;
    io_spec.indexes = sup.indexes;
    io_spec.has_deriv = need_model_derivative;

    if (use_xent_regularization) {
      size_t cur_size = request->outputs.size();
      request->outputs.resize(cur_size + 1);
      IoSpecification &io_spec = request->outputs[cur_size - 1],
          &io_spec_xent = request->outputs[cur_size];
      // the IoSpecification for the -xent output is the same
      // as for the regular output, except for its name which has
      // the -xent suffix (and the has_deriv member may differ).
      io_spec_xent = io_spec;
      io_spec_xent.name = name + "-xent";
      io_spec_xent.has_deriv = use_xent_derivative;
    }
  }
  // check to see if something went wrong.
  if (request->inputs.empty())
    KALDI_ERR << "No inputs in computation request.";
  if (request->outputs.empty())
    KALDI_ERR << "No outputs in computation request.";
}

void ShiftChainExampleTimes(int32 frame_shift,
                            const std::vector<std::string> &exclude_names,
                            NnetChainExample *eg) {
  std::vector<NnetIo>::iterator input_iter = eg->inputs.begin(),
      input_end = eg->inputs.end();
  for (; input_iter != input_end; ++input_iter) {
    bool must_exclude = false;
    std::vector<string>::const_iterator exclude_iter = exclude_names.begin(),
        exclude_end = exclude_names.end();
    for (; exclude_iter != exclude_end; ++exclude_iter)
      if (input_iter->name == *exclude_iter)
        must_exclude = true;
    if (!must_exclude) {
      std::vector<Index>::iterator indexes_iter = input_iter->indexes.begin(),
          indexes_end = input_iter->indexes.end();
      for (; indexes_iter != indexes_end; ++indexes_iter)
        indexes_iter->t += frame_shift;
    }
  }
  // note: we'll normally choose a small enough shift that the output-data
  // shift will be zero after dividing by frame_subsampling_factor
  // (e.g. frame_subsampling_factor == 3 and shift = 0 or 1.
  std::vector<NnetChainSupervision>::iterator
      sup_iter = eg->outputs.begin(),
      sup_end = eg->outputs.end();
  for (; sup_iter != sup_end; ++sup_iter) {
    std::vector<Index> &indexes = sup_iter->indexes;
    KALDI_ASSERT(indexes.size() >= 2 && indexes[0].n == indexes[1].n &&
                 indexes[0].x == indexes[1].x);
    int32 frame_subsampling_factor = indexes[1].t - indexes[0].t;
    KALDI_ASSERT(frame_subsampling_factor > 0);

    // We need to shift by a multiple of frame_subsampling_factor.
    // Round to the closest multiple.
    int32 supervision_frame_shift =
        frame_subsampling_factor *
        std::floor(0.5 + (frame_shift * 1.0 / frame_subsampling_factor));
    if (supervision_frame_shift == 0)
      continue;
    std::vector<Index>::iterator indexes_iter = indexes.begin(),
        indexes_end = indexes.end();
    for (; indexes_iter != indexes_end; ++indexes_iter)
      indexes_iter->t += supervision_frame_shift;
  }
}


size_t NnetChainExampleStructureHasher::operator () (
    const NnetChainExample &eg) const noexcept {
  // these numbers were chosen at random from a list of primes.
  NnetIoStructureHasher io_hasher;
  size_t size = eg.inputs.size(), ans = size * 35099;
  for (size_t i = 0; i < size; i++)
    ans = ans * 19157 + io_hasher(eg.inputs[i]);
  for (size_t i = 0; i < eg.outputs.size(); i++) {
    const NnetChainSupervision &sup = eg.outputs[i];
    StringHasher string_hasher;
    IndexVectorHasher indexes_hasher;
    ans = ans * 17957 +
        string_hasher(sup.name) + indexes_hasher(sup.indexes);
  }
  return ans;
}

bool NnetChainExampleStructureCompare::operator () (
    const NnetChainExample &a,
    const NnetChainExample &b) const {
  NnetIoStructureCompare io_compare;
  if (a.inputs.size() != b.inputs.size() ||
      a.outputs.size() != b.outputs.size())
    return false;
  size_t size = a.inputs.size();
  for (size_t i = 0; i < size; i++)
    if (!io_compare(a.inputs[i], b.inputs[i]))
      return false;
  size = a.outputs.size();
  for (size_t i = 0; i < size; i++)
    if (a.outputs[i].name != b.outputs[i].name ||
        a.outputs[i].indexes != b.outputs[i].indexes)
      return false;
  return true;
}


int32 GetNnetChainExampleSize(const NnetChainExample &a) {
  int32 ans = 0;
  for (size_t i = 0; i < a.inputs.size(); i++) {
    int32 s = a.inputs[i].indexes.size();
    if (s > ans)
      ans = s;
  }
  for (size_t i = 0; i < a.outputs.size(); i++) {
    int32 s = a.outputs[i].indexes.size();
    if (s > ans)
      ans = s;
  }
  return ans;
}


ChainExampleMerger::ChainExampleMerger(const ExampleMergingConfig &config,
                                       NnetChainExampleWriter *writer):
    finished_(false), num_egs_written_(0),
    config_(config), writer_(writer) { }


void ChainExampleMerger::AcceptExample(NnetChainExample *eg) {
  KALDI_ASSERT(!finished_);
  // If an eg with the same structure as 'eg' is already a key in the
  // map, it won't be replaced, but if it's new it will be made
  // the key.  Also we remove the key before making the vector empty.
  // This way we ensure that the eg in the key is always the first
  // element of the vector.
  std::vector<NnetChainExample*> &vec = eg_to_egs_[eg];
  vec.push_back(eg);
  int32 eg_size = GetNnetChainExampleSize(*eg),
      num_available = vec.size();
  bool input_ended = false;
  int32 minibatch_size = config_.MinibatchSize(eg_size, num_available,
                                               input_ended);
  if (minibatch_size != 0) {  // we need to write out a merged eg.
    KALDI_ASSERT(minibatch_size == num_available);

    std::vector<NnetChainExample*> vec_copy(vec);
    eg_to_egs_.erase(eg);

    // MergeChainExamples() expects a vector of NnetChainExample, not of pointers,
    // so use swap to create that without doing any real work.
    std::vector<NnetChainExample> egs_to_merge(minibatch_size);
    for (int32 i = 0; i < minibatch_size; i++) {
      egs_to_merge[i].Swap(vec_copy[i]);
      delete vec_copy[i];  // we owned those pointers.
    }
    WriteMinibatch(&egs_to_merge);
  }
}

void ChainExampleMerger::WriteMinibatch(
    std::vector<NnetChainExample> *egs) {
  KALDI_ASSERT(!egs->empty());
  int32 eg_size = GetNnetChainExampleSize((*egs)[0]);
  NnetChainExampleStructureHasher eg_hasher;
  size_t structure_hash = eg_hasher((*egs)[0]);
  int32 minibatch_size = egs->size();
  stats_.WroteExample(eg_size, structure_hash, minibatch_size);
  NnetChainExample merged_eg;
  MergeChainExamples(config_.compress, egs, &merged_eg);
  std::ostringstream key;
  key << "merged-" << (num_egs_written_++) << "-" << minibatch_size;
  writer_->Write(key.str(), merged_eg);
}

void ChainExampleMerger::Finish() {
  if (finished_) return;  // already finished.
  finished_ = true;

  // we'll convert the map eg_to_egs_ to a vector of vectors to avoid
  // iterator invalidation problems.
  std::vector<std::vector<NnetChainExample*> > all_egs;
  all_egs.reserve(eg_to_egs_.size());

  MapType::iterator iter = eg_to_egs_.begin(), end = eg_to_egs_.end();
  for (; iter != end; ++iter)
    all_egs.push_back(iter->second);
  eg_to_egs_.clear();

  for (size_t i = 0; i < all_egs.size(); i++) {
    int32 minibatch_size;
    std::vector<NnetChainExample*> &vec = all_egs[i];
    KALDI_ASSERT(!vec.empty());
    int32 eg_size = GetNnetChainExampleSize(*(vec[0]));
    bool input_ended = true;
    while (!vec.empty() &&
           (minibatch_size = config_.MinibatchSize(eg_size, vec.size(),
                                                   input_ended)) != 0) {
      // MergeChainExamples() expects a vector of
      // NnetChainExample, not of pointers, so use swap to create that
      // without doing any real work.
      std::vector<NnetChainExample> egs_to_merge(minibatch_size);
      for (int32 i = 0; i < minibatch_size; i++) {
        egs_to_merge[i].Swap(vec[i]);
        delete vec[i];  // we owned those pointers.
      }
      vec.erase(vec.begin(), vec.begin() + minibatch_size);
      WriteMinibatch(&egs_to_merge);
    }
    if (!vec.empty()) {
      int32 eg_size = GetNnetChainExampleSize(*(vec[0]));
      NnetChainExampleStructureHasher eg_hasher;
      size_t structure_hash = eg_hasher(*(vec[0]));
      int32 num_discarded = vec.size();
      stats_.DiscardedExamples(eg_size, structure_hash, num_discarded);
      for (int32 i = 0; i < num_discarded; i++)
        delete vec[i];
      vec.clear();
    }
  }
  stats_.PrintStats();
}

int32 NumSequencesInChainEg(const std::vector<Index> &indexes) {
  bool first = true;
  for (std::vector<Index>::const_iterator it = indexes.begin();
       it != indexes.end(); ++it) {
    if (first) {
      KALDI_ASSERT(it->n == 0);
      first = false;
      continue;
    }
    if (it->n == 0)
      return static_cast<int32>(it - indexes.begin());
  }
  return -1;
}

} // namespace nnet3
} // namespace kaldi<|MERGE_RESOLUTION|>--- conflicted
+++ resolved
@@ -211,7 +211,6 @@
   chain::Supervision output_supervision;
   AppendSupervision(input_supervision,
                     &output_supervision);
-<<<<<<< HEAD
 
   if (output_supervision[0].numerator_post_targets.NumRows() > 0)
     KALDI_ASSERT(output_supervision[0].frames_per_sequence * output_supervision[0].num_sequences == output_supervision[0].numerator_post_targets.NumRows());
@@ -220,9 +219,6 @@
     KALDI_ERR << "Failed to merge 'chain' examples-- inconsistent lengths "
               << "or weights?";
   output->supervision.Swap(&(output_supervision[0]));
-=======
-  output->supervision.Swap(&output_supervision);
->>>>>>> b596a4c4
 
   if (output->supervision.numerator_post_targets.NumRows() > 0)
     KALDI_ASSERT(output->supervision.frames_per_sequence * output->supervision.num_sequences == output->supervision.numerator_post_targets.NumRows());
