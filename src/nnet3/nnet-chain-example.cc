--- conflicted
+++ resolved
@@ -31,11 +31,7 @@
   WriteToken(os, binary, name);
   WriteIndexVector(os, binary, indexes);
   supervision.Write(os, binary);
-<<<<<<< HEAD
-  WriteToken(os, binary, "<DW2>");  // for DerivWeights.  Want to save space.
-=======
   WriteToken(os, binary, "<DW2>");
->>>>>>> e8b4f50d
   deriv_weights.Write(os, binary);
   WriteToken(os, binary, "</NnetChainSup>");
 }
