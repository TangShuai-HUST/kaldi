// cudamatrix/cu-vector.h

// Copyright 2009-2012  Karel Vesely
//                      Johns Hopkins University (author: Daniel Povey)
//                      Lucas Ondel
//           2013       Xiaohui Zhang
//           2015       Guoguo Chen
//           2017       Daniel Galvez

// See ../../COPYING for clarification regarding multiple authors
//
// Licensed under the Apache License, Version 2.0 (the "License");
// you may not use this file except in compliance with the License.
// You may obtain a copy of the License at
//
//  http://www.apache.org/licenses/LICENSE-2.0
//
// THIS CODE IS PROVIDED *AS IS* BASIS, WITHOUT WARRANTIES OR CONDITIONS OF ANY
// KIND, EITHER EXPRESS OR IMPLIED, INCLUDING WITHOUT LIMITATION ANY IMPLIED
// WARRANTIES OR CONDITIONS OF TITLE, FITNESS FOR A PARTICULAR PURPOSE,
// MERCHANTABLITY OR NON-INFRINGEMENT.
// See the Apache 2 License for the specific language governing permissions and
// limitations under the License.



#ifndef KALDI_CUDAMATRIX_CU_VECTOR_H_
#define KALDI_CUDAMATRIX_CU_VECTOR_H_

#include "matrix/kaldi-vector.h"
#include "cudamatrix/cu-common.h"
#include "cudamatrix/cu-value.h"
#include "cudamatrix/cu-math.h"

namespace kaldi {

template<typename Real> class CuMatrixBase;

template<typename Real>
Real VecVec(const CuVectorBase<Real> &v1, const CuVectorBase<Real> &v2);

template<typename Real, typename OtherReal>
Real VecVec(const CuVectorBase<Real> &v1, const CuVectorBase<OtherReal> &v2);

/**
 * Vector for CUDA computing
 */
template<typename Real>
class CuVectorBase {
 public:
  friend class CuVectorBase<float>;
  friend class CuVectorBase<double>;
  friend class CuMatrixBase<Real>;
  friend class MatrixBase<Real>;
  friend class CuPackedMatrix<Real>;
  friend class CuSpMatrix<Real>;
  friend class CuTpMatrix<Real>;

  template <typename OtherReal>
  friend OtherReal VecVec(const CuVectorBase<OtherReal> &v1,
                          const CuVectorBase<OtherReal> &v2);
  friend void cu::Splice<Real>(const CuMatrixBase<Real> &src,
                               const CuArray<int32> &frame_offsets,
                               CuMatrixBase<Real> *tgt);
  friend class CuRand<Real>;

  /// Dimensions
  MatrixIndexT Dim() const { return dim_;  }

  /// Returns a pointer to the start of the vector's data.
  inline Real* Data() { return data_; }
  /// Returns a pointer to the start of the vector's data (const).
  inline const Real* Data() const { return data_; }

  /// Copy functions; these will crash if the dimension
  /// do not match.  The operator = in class CuVector will
  /// also change the sizes for you.
  void CopyFromVec(const CuVectorBase<Real> &src);

  template<typename OtherReal>
  void CopyFromVec(const CuVectorBase<OtherReal> &M);

  template<typename OtherReal>
  void CopyFromVec(const VectorBase<OtherReal> &src);

  template<typename OtherReal>
  void CopyToVec(VectorBase<OtherReal> *dst) const;

  void CopyRowsFromMat(const CuMatrixBase<Real> &M);

  void CopyRowsFromMat(const MatrixBase<Real> &M);

  /// Math operations
  void SetZero();
  void Set(Real value);
  void Add(Real value);
  void Scale(Real value);

  void AddVec(Real alpha, const CuVectorBase<Real> &vec, Real beta = 1.0);

  template<typename OtherReal>
  void AddVec(Real alpha, const CuVectorBase<OtherReal> &vec, Real beta = 1.0);

  /// Sum the rows of the matrix, add to vector
  void AddRowSumMat(Real alpha, const CuMatrixBase<Real> &mat, Real beta = 1.0);
  /// Sum the columns of the matrix, add to vector
  void AddColSumMat(Real alpha, const CuMatrixBase<Real> &mat, Real beta = 1.0);

  /// Add triangular matrix times vector: this <-- beta*this + alpha*M*v.
  /// Works even if rv == *this.
  void AddTpVec(const Real alpha, const CuTpMatrix<Real>&M,
                const MatrixTransposeType trans, const CuVectorBase<Real> &v,
                const Real beta);  // **beta previously defaulted to 0.0**

  /// Multiplies this vector by lower-triangular marix:  *this <-- *this *M
  void MulTp(const CuTpMatrix<Real> &M, const MatrixTransposeType trans);

  bool ApproxEqual(const CuVectorBase<Real> &other, float tol = 0.01) const;

  void InvertElements();


  /// Copies selected elements from 'mat' to *this.  Expects this->Dim()
  /// to equal elements.Dim(). If trans == kNoTrans,
  /// expects mat.NumRows() to equal this.Dim(), and for each i,
  /// copies mat(i, elements[i]) to (*this)(i).
  /// If trans == kTrans,
  /// expects mat.NumCols() to equal this.Dim(), and for each i,
  /// copies mat(elements[i], i) to (*this)(i).
  void CopyElements(const CuMatrixBase<Real> &mat,
                    const MatrixTransposeType trans,
                    const CuArrayBase<int32> &elements);

  void ApplySoftMax();
  void ApplyExp();
  void ApplyLog();
  void ApplyFloor(Real floor_val, MatrixIndexT *floored_count = NULL);
  void ApplyCeiling(Real ceiling_val, MatrixIndexT *ceiled_count = NULL);
  void ApplyPow(Real power);
  Real Sum() const;

  void SetRandn();
  void SetRandUniform();

  CuSubVector<Real> Range(const MatrixIndexT o, const MatrixIndexT l) {
    return CuSubVector<Real>(*this, o, l);
  }

  const CuSubVector<Real> Range(const MatrixIndexT o,
                                const MatrixIndexT l) const {
    return CuSubVector<Real>(*this, o, l);
  }

  void CopyColFromMat(const CuMatrixBase<Real> &mat, MatrixIndexT col);

  template<typename OtherReal>
  void CopyColFromMat(const CuMatrixBase<OtherReal> &mat, MatrixIndexT col);

  void AddMatVec(const Real alpha, const CuMatrixBase<Real> &M,
                 MatrixTransposeType trans, const CuVectorBase<Real> &v,
                 const Real beta);
  void AddVecVec(Real alpha, const CuVectorBase<Real> &v,
                 const CuVectorBase<Real> &r, Real beta);

  void AddSpVec(const Real alpha, const CuSpMatrix<Real> &S,
                const CuVectorBase<Real> &v, const Real beta);

  /// Add the diagonal of a matrix times itself:
  /// *this = diag(M M^T) +  beta * *this (if trans == kNoTrans), or
  /// *this = diag(M^T M) +  beta * *this (if trans == kTrans).
  void AddDiagMat2(Real alpha, const CuMatrixBase<Real> &M,
                   MatrixTransposeType trans, Real beta);

  /// Add the diagonal of a matrix product: *this = diag(M N), assuming the
  /// "trans" arguments are both kNoTrans; for transpose arguments, it behaves
  /// as you would expect.
  void AddDiagMatMat(Real alpha, const CuMatrixBase<Real> &M, MatrixTransposeType transM,
                     const CuMatrixBase<Real> &N, MatrixTransposeType transN,
                     Real beta = 1.0);

  inline CuValue<Real> operator() (MatrixIndexT i) {
    KALDI_PARANOID_ASSERT(static_cast<UnsignedMatrixIndexT>(i) <
                          static_cast<UnsignedMatrixIndexT>(dim_));
    return CuValue<Real>(data_ + i);
  }

  Real Norm(Real p); // Only works for p = 1 and p = 2.

  inline Real operator() (MatrixIndexT i) const {
    KALDI_PARANOID_ASSERT(static_cast<UnsignedMatrixIndexT>(i) <
                          static_cast<UnsignedMatrixIndexT>(dim_));
    return CuValue<Real>(data_ + i); // will be casted to Real.
  }

  /// Extracts the diagonal of a packed matrix M; works for Sp or Tp.
  void CopyDiagFromPacked(const CuPackedMatrix<Real> &M);

  /// Extracts the diagonal of a matrix.
  void CopyDiagFromMat(const CuMatrix<Real> &M);

  /// Returns the maximum value of any element, or -infinity for the empty vector.
  Real Max() const;

  /// Returns the minimum value of any element, or +infinity for the empty vector.
  Real Min() const;

  // Set each element to y = (x == orig ? changed : x).
  void ReplaceValue(Real orig, Real changed);

  // Multiplies (*this) by v elementwise: (*this)[i] *= v
  void MulElements(const CuVectorBase<Real> &v);
<<<<<<< HEAD
  
=======

  // Divides (*this) by v elementwise: (*this)[i] /= v
>>>>>>> 7cf434ce
  void DivElements(const CuVectorBase<Real> &v);

  // The following two functions should only be called if we did not compile
  // with CUDA or could not get a CUDA card; in that case the contents are
  // interpreted the same as a regular vector.
  // Do not use the following functions unless you know what you are doing!
  inline const VectorBase<Real> &Vec() const {
    return *(reinterpret_cast<const VectorBase<Real>* >(this));
  }
  inline VectorBase<Real> &Vec() {
    return *(reinterpret_cast<VectorBase<Real>* >(this));
  }

 protected:

  /// Default constructor: make it protected so the user cannot
  /// instantiate this class.
  CuVectorBase<Real>(): data_(NULL), dim_(0) { }

  Real *data_; ///< GPU data pointer (or regular data pointer
               ///< if CUDA is not compiled in or we have no GPU).
  MatrixIndexT dim_; ///< dimension of the vector

 private:
  KALDI_DISALLOW_COPY_AND_ASSIGN(CuVectorBase);
};

template<typename Real>
class CuVector: public CuVectorBase<Real> {
  friend class CuVectorBase<float>;
  friend class CuVectorBase<double>;
  friend class CuMatrixBase<Real>;
  friend class CuPackedMatrix<Real>;
  friend class CuSpMatrix<Real>;
  friend class CuTpMatrix<Real>;

 public:
  CuVector() { }
  CuVector(MatrixIndexT dim, MatrixResizeType t = kSetZero) { Resize(dim, t); }

  CuVector(const CuVectorBase<Real> &v);

  CuVector(const VectorBase<Real> &v);
  explicit CuVector(const CuVector<Real> &v) : CuVectorBase<Real>() {
    Resize(v.Dim(), kUndefined);
    this->CopyFromVec(v);
  }

  template<typename OtherReal>
  explicit CuVector(const CuVectorBase<OtherReal> &v) : CuVectorBase<Real>() {
    Resize(v.Dim(), kUndefined);
    this->CopyFromVec(v);
  }

  template<typename OtherReal>
  explicit CuVector(const VectorBase<OtherReal> &v) : CuVectorBase<Real>() {
    Resize(v.Dim(), kUndefined);
    this->CopyFromVec(Vector<Real>(v));
  }

  /// Allocate the memory
  void Resize(MatrixIndexT dim, MatrixResizeType t = kSetZero);

  ~CuVector() { Destroy(); }

  CuVector<Real> &operator = (const CuVectorBase<Real> &other) {
    Resize(other.Dim(), kUndefined);
    this->CopyFromVec(other);
    return *this;
  }

  CuVector<Real> &operator = (const CuVector<Real> &other) {
    Resize(other.Dim(), kUndefined);
    this->CopyFromVec(other);
    return *this;
  }
  CuVector<Real> &operator = (const VectorBase<Real> &other) {
    Resize(other.Dim());
    this->CopyFromVec(other);
    return *this;
  }

  void Swap(CuVector<Real> *vec);
  void Swap(Vector<Real> *vec);

  /// I/O
  void Read(std::istream &is, bool binary);
  void Write(std::ostream &is, bool binary) const;
  inline std::string ToStr() const { 
    std::ostringstream oss;
    oss << *this;
    return oss.str();
  }


 private:
  void Destroy();
};

// We'll fill out the following class if it's needed.
template<typename Real>
class CuSubVector: public CuVectorBase<Real> {
 public:
  CuSubVector(const CuVectorBase<Real> &t, const MatrixIndexT origin,
              const MatrixIndexT length) : CuVectorBase<Real>() {
    KALDI_ASSERT(static_cast<UnsignedMatrixIndexT>(origin)+
                 static_cast<UnsignedMatrixIndexT>(length) <=
                 static_cast<UnsignedMatrixIndexT>(t.Dim()));
    CuVectorBase<Real>::data_ = const_cast<Real*>(t.Data()+origin);
    CuVectorBase<Real>::dim_ = length;
  }
  /// Copy constructor
  /// this constructor needed for Range() to work in base class.
  CuSubVector(const CuSubVector &other) : CuVectorBase<Real> () {
    CuVectorBase<Real>::data_ = other.data_;
    CuVectorBase<Real>::dim_ = other.dim_;
  }

  CuSubVector(const Real* data, MatrixIndexT length) : CuVectorBase<Real> () {
    // Yes, we're evading C's restrictions on const here, and yes, it can be used
    // to do wrong stuff; unfortunately the workaround would be very difficult.
    CuVectorBase<Real>::data_ = const_cast<Real*>(data);
    CuVectorBase<Real>::dim_ = length;
  }

  /// This operation does not preserve const-ness, so be careful.
  CuSubVector(const CuMatrixBase<Real> &matrix, MatrixIndexT row) {
    CuVectorBase<Real>::data_ = const_cast<Real*>(matrix.RowData(row));
    CuVectorBase<Real>::dim_ = matrix.NumCols();
  }


};

/// I/O
template<typename Real>
std::ostream &operator << (std::ostream &out, const CuVectorBase<Real> &vec);


template<typename Real>
bool ApproxEqual(const CuVectorBase<Real> &a,
                 const CuVectorBase<Real> &b, Real tol = 0.01) {
  return a.ApproxEqual(b, tol);
}

template<typename Real>
inline void AssertEqual(const CuVectorBase<Real> &a,
                        const CuVectorBase<Real> &b, Real tol = 0.01) {
  KALDI_ASSERT(a.ApproxEqual(b, tol));
}

template<typename Real>
template<typename OtherReal>
void CuVectorBase<Real>::CopyFromVec(const CuVectorBase<OtherReal> &v) {
  v.CopyToVec(&this);
}

template<typename Real>
template<typename OtherReal>
void VectorBase<Real>::CopyFromVec(const CuVectorBase<OtherReal> &cu) {
  cu.CopyToVec(this);
}

// declare template specializations.
template <>
template <>
void CuVectorBase<double>::CopyFromVec<float>(const CuVectorBase<float> &src);

template<>
template <>
void CuVectorBase<float>::CopyFromVec<double>(const CuVectorBase<double> &src);

template<typename Real>
template<typename OtherReal>
Vector<Real>::Vector(const CuVectorBase<OtherReal> &cu) {
  Init(cu.Dim());
  cu.CopyToVec(this);
}

/// Returns \f$ v_1^T M v_2  \f$ .
template<typename Real>
Real VecMatVec(const CuVectorBase<Real> &v1, const CuMatrixBase<Real> &M,
               const CuVectorBase<Real> &v2);


} // namespace

#endif<|MERGE_RESOLUTION|>--- conflicted
+++ resolved
@@ -209,12 +209,8 @@
 
   // Multiplies (*this) by v elementwise: (*this)[i] *= v
   void MulElements(const CuVectorBase<Real> &v);
-<<<<<<< HEAD
-  
-=======
 
   // Divides (*this) by v elementwise: (*this)[i] /= v
->>>>>>> 7cf434ce
   void DivElements(const CuVectorBase<Real> &v);
 
   // The following two functions should only be called if we did not compile
