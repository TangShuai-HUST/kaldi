--- conflicted
+++ resolved
@@ -750,23 +750,6 @@
 
 template<typename Real>
 __global__
-<<<<<<< HEAD
-static void _add_mat_smat(Real *data, int stride, Real alpha, const Real *srcA_data, const int srcA_stride, bool transA, const RowElement<Real>* srcB_data, const int srcB_stride, Real beta) {
-  int32_cuda i = blockIdx.x * blockDim.x + threadIdx.x; // row index of output matrix
-  int32_cuda j = blockIdx.y; // column index of output matrix
-  int32_cuda tgt_index = i * stride + j; // actual index of data
-  int32_cuda srcA_index, srcB_index, sparse_index;
-  Real tgt_value = beta * data[tgt_index];
-  for (int k = 0; k < srcB_stride; k++) {
-    srcB_index = j * srcB_stride + k;
-    sparse_index = srcB_data[srcB_index].column;
-    if (sparse_index == -1)
-      break;
-    if (transA == true)
-      srcA_index = sparse_index * stride + i;
-    else
-      srcA_index = i * srcA_stride + sparse_index;
-=======
 static void _add_mat_smat(Real *data, int stride, Real alpha, const Real *srcA_data, const int srcA_stride, const RowElement<Real>* srcB_data, const int srcB_stride, Real beta) {
   int32_cuda i = blockIdx.x * blockDim.x + threadIdx.x; // row index of output matrix
   int32_cuda j = blockIdx.y; // column index of output matrix
@@ -798,7 +781,6 @@
     if (row_sparse_index == -1)
       break;
     int32_cuda srcA_index = row_sparse_index * stride + i;
->>>>>>> 974436ca
     tgt_value += alpha * srcA_data[srcA_index] * srcB_data[srcB_index].weight;
   }
   data[tgt_index] = tgt_value;
@@ -2449,17 +2431,12 @@
     _add_mat_mat_elements<<<Gr, Bl>>>(data, srcA_data, srcB_data, dim, srcA_stride, srcB_stride, alpha, beta);
 }
 
-<<<<<<< HEAD
-void cudaF_add_mat_smat(dim3 Gr, dim3 Bl, float *data, int stride, float alpha, const float *srcA_data, const int srcA_stride, bool transA, const RowElement<float>* srcB_data, const int srcB_stride, float beta) {
-  _add_mat_smat<<<Gr, Bl>>>(data, stride, alpha, srcA_data, srcA_stride, transA, srcB_data, srcB_stride, beta);
-=======
 void cudaF_add_mat_smat(dim3 Gr, dim3 Bl, float *data, int stride, float alpha, const float *srcA_data, const int srcA_stride, const RowElement<float>* srcB_data, const int srcB_stride, float beta) {
   _add_mat_smat<<<Gr, Bl>>>(data, stride, alpha, srcA_data, srcA_stride, srcB_data, srcB_stride, beta);
 }
 
 void cudaF_add_mat_trans_smat(dim3 Gr, dim3 Bl, float *data, int stride, float alpha, const float *srcA_data, const int srcA_stride, const RowElement<float>* srcB_data, const int srcB_stride, float beta) {
   _add_mat_trans_smat<<<Gr, Bl>>>(data, stride, alpha, srcA_data, srcA_stride, srcB_data, srcB_stride, beta);
->>>>>>> 974436ca
 }
 
 // CURRENTLY UNUSED...
@@ -2931,17 +2908,12 @@
     _add_mat_mat_elements<<<Gr, Bl>>>(data, srcA_data, srcB_data, dim, srcA_stride, srcB_stride, alpha, beta);
 }
 
-<<<<<<< HEAD
-void cudaD_add_mat_smat(dim3 Gr, dim3 Bl, double *data, int stride, double alpha, const double *srcA_data, const int srcA_stride, bool transA, const RowElement<double>* srcB_data, const int srcB_stride, double beta) {
-  _add_mat_smat<<<Gr, Bl>>>(data, stride, alpha, srcA_data, srcA_stride, transA, srcB_data, srcB_stride, beta);
-=======
 void cudaD_add_mat_smat(dim3 Gr, dim3 Bl, double *data, int stride, double alpha, const double *srcA_data, const int srcA_stride, const RowElement<double>* srcB_data, const int srcB_stride, double beta) {
   _add_mat_smat<<<Gr, Bl>>>(data, stride, alpha, srcA_data, srcA_stride, srcB_data, srcB_stride, beta);
 }
 
 void cudaD_add_mat_trans_smat(dim3 Gr, dim3 Bl, double *data, int stride, double alpha, const double *srcA_data, const int srcA_stride, const RowElement<double>* srcB_data, const int srcB_stride, double beta) {
   _add_mat_trans_smat<<<Gr, Bl>>>(data, stride, alpha, srcA_data, srcA_stride, srcB_data, srcB_stride, beta);
->>>>>>> 974436ca
 }
 
 // CURRENTLY UNUSED...
