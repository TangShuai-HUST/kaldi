--- conflicted
+++ resolved
@@ -102,11 +102,6 @@
         std::string key = lattice_reader1.Key();
         KALDI_VLOG(1) << "Processing lattice for key " << key;
         Lattice lat1 = lattice_reader1.Value();
-        // Compute a map from each (t, tid) to (sum_of_acoustic_scores, count)
-        unordered_map<std::pair<int32,int32>, std::pair<BaseFloat, int32>,
-                                            PairHasher<int32> > acoustic_scores;
-        if (!write_compact)
-          ComputeAcousticScoresMap(lat1, &acoustic_scores);
         ArcSort(&lat1, fst::OLabelCompare<LatticeArc>());
         Lattice composed_lat;
         if (phi_label > 0) PhiCompose(lat1, mapped_fst2, phi_label, &composed_lat);
@@ -120,12 +115,6 @@
             ConvertLattice(composed_lat, &clat);
             compact_lattice_writer.Write(key, clat);
           } else {
-<<<<<<< HEAD
-            // Replace each arc (t, tid) with the averaged acoustic score from
-            // the computed map
-            ReplaceAcousticScoresFromMap(acoustic_scores, &composed_lat);
-=======
->>>>>>> e8b4f50d
             lattice_writer.Write(key, composed_lat);
           }
           n_done++;
@@ -160,11 +149,6 @@
           fst::ILabelCompare<LatticeArc> ilabel_comp;
           fst::ArcSort(&lat2, ilabel_comp);
         }
-        // Compute a map from each (t, tid) to (sum_of_acoustic_scores, count)
-        unordered_map<std::pair<int32,int32>, std::pair<BaseFloat, int32>,
-                                            PairHasher<int32> > acoustic_scores;
-        if (!write_compact)
-          ComputeAcousticScoresMap(lat1, &acoustic_scores);
 
         Lattice lat_out;
         if (phi_label > 0) {
@@ -182,12 +166,6 @@
             ConvertLattice(lat_out, &clat_out);
             compact_lattice_writer.Write(key, clat_out);
           } else {
-<<<<<<< HEAD
-            // Replace each arc (t, tid) with the averaged acoustic score from
-            // the computed map
-            ReplaceAcousticScoresFromMap(acoustic_scores, &lat_out);
-=======
->>>>>>> e8b4f50d
             lattice_writer.Write(key, lat_out);
           }
           n_done++;
