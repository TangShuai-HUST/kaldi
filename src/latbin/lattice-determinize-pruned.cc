--- conflicted
+++ resolved
@@ -49,16 +49,12 @@
     opts.max_mem = 50000000;
     opts.max_loop = 0; // was 500000;
 
-<<<<<<< HEAD
-    po.Register("write-compact", &write_compact, "If true, write in normal (compact) form.");
-=======
     po.Register("write-compact", &write_compact, 
                 "If true, write in normal (compact) form. "
                 "--write-compact=false allows you to retain frame-level "
                 "acoustic score information, but this requires the input "
                 "to be in non-compact form e.g. undeterminized lattice "
                 "straight from decoding.");
->>>>>>> e8b4f50d
     po.Register("acoustic-scale", &acoustic_scale,
                 "Scaling factor for acoustic likelihoods");
     po.Register("beam", &beam, "Pruning beam [applied after acoustic scaling].");
@@ -80,15 +76,9 @@
     // accepts.
     SequentialLatticeReader lat_reader(lats_rspecifier);
 
-<<<<<<< HEAD
-    // Write as compact lattice.
-    CompactLatticeWriter compact_lat_writer;
-    LatticeWriter lat_writer;
-=======
     CompactLatticeWriter compact_lat_writer;
     LatticeWriter lat_writer;
 
->>>>>>> e8b4f50d
     if (write_compact)
       compact_lat_writer.Open(lats_wspecifier);
     else
@@ -112,12 +102,8 @@
       // Compute a map from each (t, tid) to (sum_of_acoustic_scores, count)
       unordered_map<std::pair<int32,int32>, std::pair<BaseFloat, int32>,
                                           PairHasher<int32> > acoustic_scores;
-<<<<<<< HEAD
-      ComputeAcousticScoresMap(lat, &acoustic_scores);
-=======
       if (!write_compact)
         ComputeAcousticScoresMap(lat, &acoustic_scores);
->>>>>>> e8b4f50d
 
       Invert(&lat); // so word labels are on the input side.
       lat_reader.FreeCurrent();
@@ -159,20 +145,13 @@
       } else {
         Lattice out_lat;
         fst::ConvertLattice(det_clat, &out_lat);
-<<<<<<< HEAD
-      
-=======
 
->>>>>>> e8b4f50d
         // Replace each arc (t, tid) with the averaged acoustic score from
         // the computed map
         ReplaceAcousticScoresFromMap(acoustic_scores, &out_lat);
         lat_writer.Write(key, out_lat);
       }
-<<<<<<< HEAD
-=======
 
->>>>>>> e8b4f50d
       n_done++;
     }
 
