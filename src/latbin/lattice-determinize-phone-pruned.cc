--- conflicted
+++ resolved
@@ -50,16 +50,12 @@
     fst::DeterminizeLatticePhonePrunedOptions opts;
     opts.max_mem = 50000000;
 
-<<<<<<< HEAD
-    po.Register("write-compact", &write_compact, "If true, write in normal (compact) form.");
-=======
     po.Register("write-compact", &write_compact, 
                 "If true, write in normal (compact) form. "
                 "--write-compact=false allows you to retain frame-level "
                 "acoustic score information, but this requires the input "
                 "to be in non-compact form e.g. undeterminized lattice "
                 "straight from decoding.");
->>>>>>> e8b4f50d
     po.Register("acoustic-scale", &acoustic_scale, "Scaling factor for acoustic"
                 " likelihoods.");
     po.Register("beam", &beam, "Pruning beam [applied after acoustic scaling].");
@@ -109,12 +105,8 @@
       // Compute a map from each (t, tid) to (sum_of_acoustic_scores, count)
       unordered_map<std::pair<int32,int32>, std::pair<BaseFloat, int32>,
                                           PairHasher<int32> > acoustic_scores;
-<<<<<<< HEAD
-      ComputeAcousticScoresMap(lat, &acoustic_scores);
-=======
       if (!write_compact)
         ComputeAcousticScoresMap(lat, &acoustic_scores);
->>>>>>> e8b4f50d
 
       fst::ScaleLattice(fst::AcousticLatticeScale(acoustic_scale), &lat);
 
@@ -136,11 +128,7 @@
       if (write_compact) {
         fst::ScaleLattice(fst::AcousticLatticeScale(1.0/acoustic_scale), &det_clat);
         compact_lat_writer.Write(key, det_clat);
-<<<<<<< HEAD
-      } else{
-=======
       } else {
->>>>>>> e8b4f50d
         Lattice out_lat;
         fst::ConvertLattice(det_clat, &out_lat);
 
