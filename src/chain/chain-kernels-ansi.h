// chain/chain-kernels-ansi.h

// Copyright      2015  Johns Hopkins University (author: Daniel Povey)

// See ../../COPYING for clarification regarding multiple authors
//
// Licensed under the Apache License, Version 2.0 (the "License");
// you may not use this file except in compliance with the License.
// You may obtain a copy of the License at
//
//  http://www.apache.org/licenses/LICENSE-2.0
//
// THIS CODE IS PROVIDED *AS IS* BASIS, WITHOUT WARRANTIES OR CONDITIONS OF ANY
// KIND, EITHER EXPRESS OR IMPLIED, INCLUDING WITHOUT LIMITATION ANY IMPLIED
// WARRANTIES OR CONDITIONS OF TITLE, FITNESS FOR A PARTICULAR PURPOSE,
// MERCHANTABLITY OR NON-INFRINGEMENT.
// See the Apache 2 License for the specific language governing permissions and
// limitations under the License.


#ifndef KALDI_CHAIN_CHAIN_KERNELS_ANSI_H_
#define KALDI_CHAIN_CHAIN_KERNELS_ANSI_H_
#include "chain/chain-datastruct.h"

#if HAVE_CUDA == 1
extern "C" {

  void cuda_chain_hmm_backward(dim3 Gr, dim3 Bl,
                               const Int32Pair *forward_transitions,
                               const DenominatorGraphTransition *transitions,
                               int32_cuda num_sequences,
                               int32_cuda num_hmm_states,
                               const BaseFloat *probs,
                               int32_cuda prob_stride,
                               const BaseFloat *this_alpha,
                               const BaseFloat *next_beta,
                               BaseFloat *this_beta,
                               BaseFloat *log_prob_deriv,
                               int32_cuda log_prob_deriv_stride);

  void cuda_chain_hmm_forward(dim3 Gr, dim3 Bl,
                              const Int32Pair *backward_transitions,
                              const DenominatorGraphTransition *transitions,
                              int32_cuda num_sequences,
                              int32_cuda num_hmm_states,
                              const BaseFloat *probs,
                              int32_cuda prob_stride,
                              const BaseFloat *prev_alpha,
                              BaseFloat *this_alpha);

  void cuda_chain_smbr_hmm_backward(dim3 Gr, dim3 Bl,
                                    const Int32Pair *forward_transitions,
                                    const DenominatorGraphTransition *transitions,
                                    int32_cuda num_sequences,
                                    int32_cuda num_hmm_states,
                                    const BaseFloat *probs,
                                    int32_cuda prob_stride,
                                    const BaseFloat *num_post,
                                    int32_cuda post_stride,
                                    const BaseFloat *tot_smbr,
                                    const BaseFloat *this_alpha,
                                    const BaseFloat *this_alpha_smbr,
                                    const BaseFloat *next_beta,
                                    const BaseFloat *next_beta_smbr,
                                    BaseFloat *this_beta,
                                    BaseFloat *this_beta_smbr,
<<<<<<< HEAD
                                    BaseFloat *log_prob_deriv,
                                    int32_cuda log_prob_deriv_stride,
                                    BaseFloat *log_prob_mmi_deriv,
                                    int32_cuda log_prob_mmi_deriv_stride);
=======
                                    BaseFloat *acc_deriv,
                                    int32_cuda acc_deriv_stride,
                                    BaseFloat *log_prob_deriv,
                                    int32_cuda log_prob_deriv_stride);
>>>>>>> 6437c044

  void cuda_chain_smbr_hmm_forward(dim3 Gr, dim3 Bl,
                                   const Int32Pair *backward_transitions,
                                   const DenominatorGraphTransition *transitions,
                                   int32_cuda num_sequences,
                                   int32_cuda num_hmm_states,
                                   const BaseFloat *probs,
                                   int32_cuda prob_stride,
                                   const BaseFloat *num_post,
                                   int32_cuda post_stride,
                                   const BaseFloat *prev_alpha,
                                   const BaseFloat *prev_alpha_smbr,
                                   BaseFloat *this_alpha,
                                   BaseFloat *this_alpha_smbr);

} // extern "C"

#endif  // HAVE_CUDA


#endif  // KALDI_CHAIN_CHAIN_KERNELS_ANSI_H_<|MERGE_RESOLUTION|>--- conflicted
+++ resolved
@@ -64,17 +64,10 @@
                                     const BaseFloat *next_beta_smbr,
                                     BaseFloat *this_beta,
                                     BaseFloat *this_beta_smbr,
-<<<<<<< HEAD
-                                    BaseFloat *log_prob_deriv,
-                                    int32_cuda log_prob_deriv_stride,
-                                    BaseFloat *log_prob_mmi_deriv,
-                                    int32_cuda log_prob_mmi_deriv_stride);
-=======
                                     BaseFloat *acc_deriv,
                                     int32_cuda acc_deriv_stride,
                                     BaseFloat *log_prob_deriv,
                                     int32_cuda log_prob_deriv_stride);
->>>>>>> 6437c044
 
   void cuda_chain_smbr_hmm_forward(dim3 Gr, dim3 Bl,
                                    const Int32Pair *backward_transitions,
