
all:

include ../kaldi.mk
LDFLAGS += $(CUDA_LDFLAGS)
LDLIBS += $(CUDA_LDLIBS)

TESTFILES = chain-supervision-test language-model-test chain-supervision-splitter-test

OBJFILES = chain-supervision.o chain-numerator.o chain-den-graph.o \
          language-model.o chain-denominator.o chain-training.o \
<<<<<<< HEAD
					chain-denominator-smbr.o chain-supervision-splitter.o
=======
          chain-generic-numerator.o
>>>>>>> 1f024bdc
ifeq ($(CUDA), true)
  OBJFILES += chain-kernels.o chain-smbr-kernels.o
endif

LIBNAME = kaldi-chain

ADDLIBS = ../cudamatrix/kaldi-cudamatrix.a ../lat/kaldi-lat.a \
          ../fstext/kaldi-fstext.a ../hmm/kaldi-hmm.a ../tree/kaldi-tree.a \
          ../util/kaldi-util.a \
          ../matrix/kaldi-matrix.a ../base/kaldi-base.a

# Make sure we have CUDA_ARCH from kaldi.mk,
ifeq ($(CUDA), true)
  ifndef CUDA_ARCH
    $(error CUDA_ARCH is undefined, run 'src/configure')
  endif
endif

# Implicit rule for kernel compilation,
%.o : %.cu
	$(CUDATKDIR)/bin/nvcc -c $< -o $@ $(CUDA_INCLUDE) $(CUDA_FLAGS) $(CUDA_ARCH) -I../

include ../makefiles/default_rules.mk<|MERGE_RESOLUTION|>--- conflicted
+++ resolved
@@ -9,11 +9,8 @@
 
 OBJFILES = chain-supervision.o chain-numerator.o chain-den-graph.o \
           language-model.o chain-denominator.o chain-training.o \
-<<<<<<< HEAD
+          chain-generic-numerator.o \
 					chain-denominator-smbr.o chain-supervision-splitter.o
-=======
-          chain-generic-numerator.o
->>>>>>> 1f024bdc
 ifeq ($(CUDA), true)
   OBJFILES += chain-kernels.o chain-smbr-kernels.o
 endif
