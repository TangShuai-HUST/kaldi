// chain/chain-supervision-test.cc

// Copyright      2015   Johns Hopkins University (author: Daniel Povey)

// See ../../COPYING for clarification regarding multiple authors
//
// Licensed under the Apache License, Version 2.0 (the "License");
// you may not use this file except in compliance with the License.
// You may obtain a copy of the License at
//
//  http://www.apache.org/licenses/LICENSE-2.0
//
// THIS CODE IS PROVIDED *AS IS* BASIS, WITHOUT WARRANTIES OR CONDITIONS OF ANY
// KIND, EITHER EXPRESS OR IMPLIED, INCLUDING WITHOUT LIMITATION ANY IMPLIED
// WARRANTIES OR CONDITIONS OF TITLE, FITNESS FOR A PARTICULAR PURPOSE,
// MERCHANTABLITY OR NON-INFRINGEMENT.
// See the Apache 2 License for the specific language governing permissions and
// limitations under the License.

#include "chain/chain-supervision.h"
#include "chain/chain-numerator.h"
#include "fstext/fstext-lib.h"
#include "cudamatrix/cu-device.h"
#include "cudamatrix/cu-vector.h"
#include "hmm/hmm-test-utils.h"
#include "chain/chain-den-graph.h"
#include "chain/chain-denominator.h"
#include "hmm/hmm-utils.h"
#include <iostream>


namespace kaldi {
namespace chain {

// computes a phone language-model FST, which has only monophone context.
void ComputeExamplePhoneLanguageModel(const std::vector<int32> &phones,
                                      fst::StdVectorFst *g_fst) {

  g_fst->DeleteStates();
  int32 state = g_fst->AddState();
  g_fst->SetStart(state);

  Vector<BaseFloat> probs(phones.size() + 1);
  probs.SetRandn();
  probs.ApplyPow(2.0);
  probs.Add(0.01);
  probs.Scale(1.0 / probs.Sum());

  for (size_t i = 0; i < phones.size(); i++) {
    int32 phone = phones[i];
    fst::StdArc arc(phone, phone,
                    fst::TropicalWeight(-log(probs(i))), state);
    g_fst->AddArc(state, arc);
  }
  g_fst->SetFinal(state, fst::TropicalWeight(-log(probs(phones.size()))));
}


void ComputeExampleDenFst(const ContextDependency &ctx_dep,
                          const TransitionModel &trans_model,
                          fst::StdVectorFst *den_graph) {
  using fst::StdVectorFst;
  using fst::StdArc;
  StdVectorFst phone_lm;
  ComputeExamplePhoneLanguageModel(trans_model.GetPhones(), &phone_lm);

  CreateDenominatorFst(ctx_dep, trans_model, phone_lm, den_graph);
}


void TestSupervisionIo(const Supervision &supervision) {
  bool binary = (RandInt(0, 1) == 0);
  std::ostringstream os;
  supervision.Write(os, binary);
  std::istringstream is(os.str());
  Supervision supervision2;
  if (RandInt(0, 1) == 0)
    supervision2 = supervision;  // test reading already-existing object.
  supervision2.Read(is, binary);
  std::ostringstream os2;
  supervision2.Write(os2, binary);
  KALDI_ASSERT(os.str() == os2.str());
  if (binary) {
    KALDI_ASSERT(supervision == supervision2);
  }
  // also test swap and constructor
  Supervision supervision3(supervision), supervision4;
  supervision3.Swap(&supervision4);
  KALDI_ASSERT(supervision == supervision4);
}

void TestSupervisionNumerator(const Supervision &supervision) {

  CuMatrix<BaseFloat> nnet_output(supervision.num_sequences *
                                  supervision.frames_per_sequence,
                                  supervision.label_dim);
  nnet_output.SetRandn();

  NumeratorComputation num(supervision, nnet_output);

  // Test that derivs are accurate.

  BaseFloat forward_prob = num.Forward();

  CuMatrix<BaseFloat> nnet_output_deriv(nnet_output.NumRows(),
                                        nnet_output.NumCols());
  num.Backward(&nnet_output_deriv);

  int32 dim = 3;
  Vector<BaseFloat> predicted_objf_changes(dim),
      observed_objf_changes(dim);
  BaseFloat delta = 1.0e-04;
  for (int32 p = 0; p < dim; p++) {
    CuMatrix<BaseFloat> new_nnet_output(nnet_output.NumRows(),
                                        nnet_output.NumCols());
    new_nnet_output.SetRandn();
    new_nnet_output.Scale(delta);
    predicted_objf_changes(p) = TraceMatMat(nnet_output_deriv, new_nnet_output,
                                            kTrans);
    new_nnet_output.AddMat(1.0, nnet_output);
    NumeratorComputation num2(supervision, new_nnet_output);
    observed_objf_changes(p) = num2.Forward() - forward_prob;
  }
  KALDI_LOG << "Predicted objf changes are: "
            << predicted_objf_changes;
  KALDI_LOG << "Observed objf changes are: "
            << observed_objf_changes;

  {
    BaseFloat correction = (predicted_objf_changes.Sum() - observed_objf_changes.Sum()) /
        predicted_objf_changes.Dim();
    observed_objf_changes.Add(correction);
    KALDI_LOG << "Correcting observed objf changes for statistical effects, to "
              << observed_objf_changes;
    KALDI_ASSERT(predicted_objf_changes.ApproxEqual(observed_objf_changes, 0.1));
  }


  {
    CuVector<BaseFloat> rand(nnet_output.NumRows());
    rand.SetRandn();
    CuMatrix<BaseFloat> nnet_output_mod(nnet_output);
    nnet_output_mod.AddVecToCols(1.0, rand);
    NumeratorComputation num_mod(supervision, nnet_output_mod);
    BaseFloat forward_prob_mod = num_mod.Forward();
    BaseFloat predicted_change = rand.Sum(),
        observed_change = forward_prob_mod - forward_prob;
    KALDI_ASSERT(fabs(predicted_change - observed_change)  < 0.1);
  }


}

void TestSupervisionAppend(const TransitionModel &trans_model,
                           const Supervision &supervision) {
  int32 num_append = RandInt(1,5);
  std::vector<const Supervision*> input(num_append);
  for (int32 i = 0; i < num_append; i++)
    input[i] = &supervision;
  std::vector<Supervision> output;
  bool compactify = (RandInt(0, 1) == 0);
  AppendSupervision(input, compactify, &output);
  if (compactify) {
    KALDI_ASSERT(output.size() == 1 &&
                 output[0].frames_per_sequence ==
                 supervision.frames_per_sequence &&
                 output[0].num_sequences == num_append);
  } else {
    KALDI_ASSERT(output.size() == input.size());
  }
  int32 tot_sequences_in = 0, tot_sequences_out = 0,
      tot_frames_in = 0, tot_frames_out = 0;
  for (int32 i = 0; i < num_append; i++) {
    tot_sequences_in += input[i]->num_sequences;
    tot_frames_in += input[i]->num_sequences *
        input[i]->frames_per_sequence;
  }
  for (int32 i = 0; i < output.size(); i++) {
    tot_sequences_out += output[i].num_sequences;
    tot_frames_out += output[i].num_sequences *
        output[i].frames_per_sequence;
  }
  KALDI_ASSERT(tot_sequences_out == tot_sequences_in &&
               tot_frames_out == tot_frames_in);

  TestSupervisionIo(output[0]);
  TestSupervisionNumerator(output[0]);
  output[0].Check(trans_model);
}

void TestSupervisionReattached(const TransitionModel &trans_model,
                               const Supervision &supervision,
                               const Supervision &reattached_supervision) {
  using namespace fst;
  KALDI_LOG << "testing reattached";
  KALDI_ASSERT(reattached_supervision.frames_per_sequence *
               reattached_supervision.num_sequences ==
               supervision.frames_per_sequence * supervision.num_sequences &&
               reattached_supervision.weight == supervision.weight &&
               reattached_supervision.label_dim == supervision.label_dim);
  UniformArcSelector<StdArc> selector;
  RandGenOptions<UniformArcSelector<StdArc> > randgen_opts(selector);
  StdVectorFst fst_path;
  RandGen(supervision.fst, &fst_path, randgen_opts);
  StdVectorFst composed;
  Compose(fst_path, reattached_supervision.fst, &composed);
  Connect(&composed);
  KALDI_ASSERT(composed.NumStates() != 0);
  supervision.Check(trans_model);
  reattached_supervision.Check(trans_model);
}


void TestSupervisionFrames(const Supervision &supervision) {
  using namespace fst;
  UniformArcSelector<StdArc> selector;
  RandGenOptions<UniformArcSelector<StdArc> > randgen_opts(selector);
  VectorFst<StdArc> rand_path;
  RandGen(supervision.fst, &rand_path, randgen_opts);
  std::vector<int32> isymbols_out, osymbols_out;
  fst::TropicalWeight weight_out;
  bool ans = GetLinearSymbolSequence(rand_path, &isymbols_out, &osymbols_out,
                                     &weight_out);
  KALDI_ASSERT(ans);
  KALDI_ASSERT(isymbols_out == osymbols_out);
  KALDI_ASSERT(isymbols_out.size() ==
               static_cast<size_t>(supervision.num_sequences *
                                   supervision.frames_per_sequence));
  KALDI_ASSERT(weight_out == fst::TropicalWeight::One());

  bool test = true;
  // make sure epsilon free
  KALDI_ASSERT(supervision.fst.Properties(fst::kNoEpsilons, test) != 0);
  // make sure acceptor
  KALDI_ASSERT(supervision.fst.Properties(fst::kAcceptor, test) != 0);
}


void ChainTrainingTest(const DenominatorGraph &den_graph,
                       const Supervision &supervision) {
  int32 num_sequences = supervision.num_sequences,
      frames_per_sequence = supervision.frames_per_sequence;
  if (frames_per_sequence == 1)  // this will break some code.
    return;

  CuMatrix<BaseFloat> nnet_output(num_sequences * frames_per_sequence,
                                  den_graph.NumPdfs());

  bool zero_output = (RandInt(0, 3) == 0);
  if (!zero_output)
    nnet_output.SetRandn();

  ChainTrainingOptions opts;
  if (RandInt(0, 1) == 1)
    opts.leaky_hmm_coefficient = 0.2;

  CuMatrix<BaseFloat> nnet_output_deriv(nnet_output.NumRows(),
                                        nnet_output.NumCols(),
                                        kUndefined);

  BaseFloat objf, l2_term, weight;

  ComputeChainObjfAndDeriv(opts, den_graph, supervision,
                           nnet_output, &objf, &l2_term, &weight,
                           &nnet_output_deriv);

  {
    // make sure each row of nnet_output_deriv sums to one (shift invariance of
    // the nnet output).
    CuVector<BaseFloat> nnet_output_deriv_row_sums(nnet_output_deriv.NumRows());
    nnet_output_deriv_row_sums.AddColSumMat(1.0, nnet_output_deriv, 0.0);
    KALDI_ASSERT(nnet_output_deriv_row_sums.Norm(2.0) < 0.1);
  }

  KALDI_LOG << "Chain objf per frame is " << (objf / weight)
            << " over " << weight << " frames (weighted)";

  { // a check
    BaseFloat output_deriv_sum = nnet_output_deriv.Sum();
    KALDI_LOG << "Sum of nnet-output-deriv is " << output_deriv_sum
              << " vs. expected 0.";
    KALDI_ASSERT(output_deriv_sum < 0.2);
  }

  KALDI_ASSERT(objf <= 0.0);

  int32 num_tries = 5;
  BaseFloat epsilon = 1.0e-04;
  Vector<BaseFloat> predicted_objf_changes(num_tries),
      observed_objf_changes(num_tries);
  for (int32 p = 0; p < num_tries; p++) {
    CuMatrix<BaseFloat> nnet_delta_output(nnet_output.NumRows(),
                                          nnet_output.NumCols());
    nnet_delta_output.SetRandn();
    nnet_delta_output.Scale(epsilon);
    predicted_objf_changes(p) = TraceMatMat(nnet_output_deriv,
                                            nnet_delta_output, kTrans);
    CuMatrix<BaseFloat> nnet_output_perturbed(nnet_delta_output);
    nnet_output_perturbed.AddMat(1.0, nnet_output);

    BaseFloat objf_modified, l2_term_modified, weight_modified;

    ComputeChainObjfAndDeriv(opts, den_graph, supervision,
                             nnet_output_perturbed,
                             &objf_modified, &l2_term_modified,
                             &weight_modified,
                             NULL);

    observed_objf_changes(p) = objf_modified - objf;
  }
  KALDI_LOG << "Predicted objf changes are " << predicted_objf_changes;
  KALDI_LOG << "Observed objf changes are " << observed_objf_changes;
  {
    Vector<BaseFloat> error(predicted_objf_changes);
    error.AddVec(-1.0, observed_objf_changes);
    KALDI_LOG << "num-sequences = " << num_sequences << ", frames-per-sequence = "
              << frames_per_sequence << ", relative accuracy is "
              << (error.Norm(2.0) / predicted_objf_changes.Norm(2.0));
  }

  {
    // we get inaccuracy for long segments, I think because there is a bias when we
    // add random noise for it to increase the likelihood (for winner-take-all reasons)
    // and for long utterances this bias adds up over the frames and tends to
    // outweigh the random component that the gradient predicts (which will tend to
    // cancel).  Try to correct for this...
    BaseFloat correction = (predicted_objf_changes.Sum() - observed_objf_changes.Sum()) /
        predicted_objf_changes.Dim();
    observed_objf_changes.Add(correction);
    KALDI_LOG << "Correcting observed objf changes for statistical effects, to "
              << observed_objf_changes;
    if (frames_per_sequence > 2 &&
        predicted_objf_changes.Norm(2.0) > 0.1 * epsilon) {
      // if we only have the initial and final frames, due to the scaling-down
      // of pdfs not in the numerator sequence the derivative might be zero,
      // which would cause problems doing the comparison.
      // note, epsilon = 1.0e-04.
      KALDI_ASSERT(predicted_objf_changes.ApproxEqual(observed_objf_changes, 0.25));
    }
  }
}

void PrintMatrix(const CuMatrixBase<BaseFloat> &mat) {
  std::cerr << " [ ";
  for (int32 i = 0; i < mat.NumRows(); i++) {
    for (int32 j = 0; j < mat.NumCols(); j++) {
      std::cerr << mat(i, j) << " ";
    } 
    std::cerr << "\n";
  } 
  std::cerr << " ] ";
}


void ChainSmbrTrainingTest(const DenominatorGraph &den_graph,
                           const Supervision &supervision) {
  int32 num_sequences = supervision.num_sequences,
      frames_per_sequence = supervision.frames_per_sequence;
  if (frames_per_sequence == 1)  // this will break some code.
    return;

  CuMatrix<BaseFloat> nnet_output(num_sequences * frames_per_sequence,
                                  den_graph.NumPdfs());

  bool zero_output = (RandInt(0, 3) == 0);
  if (!zero_output)
    nnet_output.SetRandn();

  ChainTrainingOptions opts;
  if (RandInt(0, 1) == 1)
    opts.leaky_hmm_coefficient = 0.2;
  opts.leaky_hmm_coefficient = 0.1;
  
  {
    KALDI_LOG << "LF-MMI training";
    BaseFloat objf, l2_term, weight;
    CuMatrix<BaseFloat> nnet_output_deriv(nnet_output.NumRows(),
                                          nnet_output.NumCols(),
                                          kUndefined);
    ComputeChainObjfAndDeriv(opts, den_graph, supervision,
                             nnet_output, &objf, &l2_term, &weight,
                             &nnet_output_deriv);
  }
  
  CuMatrix<BaseFloat> nnet_output_deriv(nnet_output.NumRows(),
                                        nnet_output.NumCols(),
                                        kUndefined);
  KALDI_LOG << "LF-SMBR training";
  opts.use_smbr_objective = true;
  opts.mmi_factor = 0.0;
  opts.smbr_factor = 1.0;
  BaseFloat objf, mmi_objf = 0.0, l2_term, weight;
  ComputeChainSmbrObjfAndDeriv(opts, den_graph, supervision,
                               nnet_output, &objf, &mmi_objf, &l2_term, &weight,
                               &nnet_output_deriv);

  {
    // make sure each row of nnet_output_deriv sums to one (shift invariance of
    // the nnet output).
    CuVector<BaseFloat> nnet_output_deriv_row_sums(nnet_output_deriv.NumRows());
    nnet_output_deriv_row_sums.AddColSumMat(1.0, nnet_output_deriv, 0.0);
    KALDI_ASSERT(nnet_output_deriv_row_sums.Norm(2.0) < 0.1);
  }

  KALDI_LOG << "Chain objf per frame is " << (objf / weight)
            << " over " << weight << " frames (weighted)";

  { // a check
    BaseFloat output_deriv_sum = nnet_output_deriv.Sum();
    KALDI_LOG << "Sum of nnet-output-deriv is " << output_deriv_sum
              << " vs. expected 0.";
    KALDI_ASSERT(output_deriv_sum < 0.2);
  }

  int32 num_tries = 5;
  BaseFloat epsilon = 1.0e-04;
  Vector<BaseFloat> predicted_objf_changes(num_tries),
      observed_objf_changes(num_tries);
  for (int32 p = 0; p < num_tries; p++) {
    CuMatrix<BaseFloat> nnet_delta_output(nnet_output.NumRows(),
                                          nnet_output.NumCols());
    nnet_delta_output.SetRandn();
    nnet_delta_output.Scale(epsilon);
    predicted_objf_changes(p) = TraceMatMat(nnet_output_deriv,
                                            nnet_delta_output, kTrans);
    CuMatrix<BaseFloat> nnet_output_perturbed(nnet_delta_output);
    nnet_output_perturbed.AddMat(1.0, nnet_output);

    BaseFloat objf_modified, mmi_objf_modified, l2_term_modified, weight_modified;

    ComputeChainSmbrObjfAndDeriv(opts, den_graph, supervision,
                             nnet_output_perturbed,
                             &objf_modified, &mmi_objf_modified, &l2_term_modified,
                             &weight_modified,
                             NULL);

    observed_objf_changes(p) = objf_modified - objf;
  }
  KALDI_LOG << "Predicted objf changes are " << predicted_objf_changes;
  KALDI_LOG << "Observed objf changes are " << observed_objf_changes;
  {
    Vector<BaseFloat> error(predicted_objf_changes);
    error.AddVec(-1.0, observed_objf_changes);
    KALDI_LOG << "num-sequences = " << num_sequences << ", frames-per-sequence = "
              << frames_per_sequence << ", relative accuracy is "
              << (error.Norm(2.0) / predicted_objf_changes.Norm(2.0));
  }

  {
    // we get inaccuracy for long segments, I think because there is a bias when we
    // add random noise for it to increase the likelihood (for winner-take-all reasons)
    // and for long utterances this bias adds up over the frames and tends to
    // outweigh the random component that the gradient predicts (which will tend to
    // cancel).  Try to correct for this...
    BaseFloat correction = (predicted_objf_changes.Sum() - observed_objf_changes.Sum()) /
        predicted_objf_changes.Dim();
    observed_objf_changes.Add(correction);
    KALDI_LOG << "Correcting observed objf changes for statistical effects, to "
              << observed_objf_changes;
    if (frames_per_sequence > 2 &&
        predicted_objf_changes.Norm(2.0) > 0.1 * epsilon) {
      // if we only have the initial and final frames, due to the scaling-down
      // of pdfs not in the numerator sequence the derivative might be zero,
      // which would cause problems doing the comparison.
      // note, epsilon = 1.0e-04.
      KALDI_ASSERT(predicted_objf_changes.ApproxEqual(observed_objf_changes, 0.25));
    }
  }
}

void TestSupervisionSplitting(const ContextDependency &ctx_dep,
                              const TransitionModel &trans_model,
                              const Supervision &supervision) {
  fst::StdVectorFst den_fst, normalization_fst;
  ComputeExampleDenFst(ctx_dep, trans_model, &den_fst);
  DenominatorGraph den_graph(den_fst, trans_model.NumPdfs());
  den_graph.GetNormalizationFst(den_fst, &normalization_fst);

  SupervisionSplitter splitter(supervision);
  int32 num_frames = supervision.num_sequences * supervision.frames_per_sequence,
      frames_per_range = RandInt(3, 10);

  std::vector<int32> range_starts;
  SplitIntoRanges(num_frames, frames_per_range, &range_starts);
  int32 num_ranges = range_starts.size();
  std::vector<Supervision> split_supervision(num_ranges);
  for (int32 i = 0; i < num_ranges; i++) {
    splitter.GetFrameRange(range_starts[i], frames_per_range,
                           &split_supervision[i]);
    bool ans = AddWeightToSupervisionFst(normalization_fst,
                                         &split_supervision[i]);
    KALDI_ASSERT(ans);
    split_supervision[i].Check(trans_model);
  }
  if (num_ranges > 0) {
    TestSupervisionIo(split_supervision[RandInt(0, num_ranges - 1)]);
    TestSupervisionFrames(split_supervision[RandInt(0, num_ranges - 1)]);

    std::vector<Supervision> reattached_supervision;
    std::vector<const Supervision*> to_append(num_ranges);
    for (int32 i = 0; i < num_ranges; i++)
      to_append[i] = &(split_supervision[i]);
    bool compactify = true;
    AppendSupervision(to_append, compactify, &reattached_supervision);
    KALDI_ASSERT(reattached_supervision.size() == 1);
    ChainTrainingTest(den_graph, reattached_supervision[0]);
    if (num_frames % frames_per_range == 0) {
      TestSupervisionReattached(trans_model,
                                supervision,
                                reattached_supervision[0]);
    }
  }
}


void ChainDenominatorTest(const DenominatorGraph &den_graph) {

  int32 num_sequences = RandInt(1, 5),
      frames_per_sequence = RandInt(10, 20);
  if (RandInt(0, 3) == 0)
    frames_per_sequence *= 30;  // test how it works on long sequences
  CuMatrix<BaseFloat> nnet_output(num_sequences * frames_per_sequence,
                                  den_graph.NumPdfs());

  bool zero_output = (RandInt(0, 3) == 0);
  if (!zero_output)
    nnet_output.SetRandn();

  ChainTrainingOptions opts;

  DenominatorComputation denominator_computation(opts, den_graph,
                                                 num_sequences, nnet_output);

  BaseFloat forward_prob = denominator_computation.Forward(),
      per_frame = forward_prob / (num_sequences * frames_per_sequence);
  KALDI_LOG << "Forward prob is " << forward_prob
            << " = " << per_frame << " per frame.";

  CuMatrix<BaseFloat> nnet_output_deriv(nnet_output.NumRows(),
                                        nnet_output.NumCols());

  denominator_computation.Backward(1.0, &nnet_output_deriv);


  { // a check
    BaseFloat output_deriv_sum = nnet_output_deriv.Sum();
    KALDI_LOG << "Sum of nnet-output-deriv is " << output_deriv_sum
              << " vs. expected " << (num_sequences * frames_per_sequence);
    KALDI_ASSERT(output_deriv_sum - BaseFloat(num_sequences * frames_per_sequence) <
                 10.0);
  }

  int32 num_tries = 5;
  BaseFloat epsilon = 1.0e-04;
  Vector<BaseFloat> predicted_objf_changes(num_tries),
      observed_objf_changes(num_tries);
  for (int32 p = 0; p < num_tries; p++) {
    CuMatrix<BaseFloat> nnet_delta_output(nnet_output.NumRows(),
                                          nnet_output.NumCols());
    nnet_delta_output.SetRandn();
    nnet_delta_output.Scale(epsilon);
    predicted_objf_changes(p) = TraceMatMat(nnet_output_deriv,
                                            nnet_delta_output, kTrans);
    CuMatrix<BaseFloat> nnet_output_perturbed(nnet_delta_output);
    nnet_output_perturbed.AddMat(1.0, nnet_output);

    DenominatorComputation denominator_computation_perturbed(opts, den_graph,
                                                             num_sequences,
                                                             nnet_output_perturbed);

    BaseFloat forward_prob_perturbed = denominator_computation_perturbed.Forward();
    observed_objf_changes(p) = forward_prob_perturbed - forward_prob;
  }
  KALDI_LOG << "Predicted objf changes are " << predicted_objf_changes;
  KALDI_LOG << "Observed objf changes are " << observed_objf_changes;
  {
    Vector<BaseFloat> error(predicted_objf_changes);
    error.AddVec(-1.0, observed_objf_changes);
    KALDI_LOG << "num-sequences = " << num_sequences << ", frames-per-sequence = "
              << frames_per_sequence << ", relative error is "
              << (error.Norm(2.0) / predicted_objf_changes.Norm(2.0));
  }
  if (frames_per_sequence < 50) {
    // we get inaccuracy for long segments, I think because there is a bias when we
    // add random noise for it to increase the likelihood (for winner-take-all reasons)
    // and for long utterances this bias adds up over the frames and tends to
    // outweigh the random component that the gradient predicts (which will tend to
    // cancel).
    KALDI_ASSERT(predicted_objf_changes.ApproxEqual(observed_objf_changes, 0.25));
  }
}



void ChainSupervisionTest() {
  ContextDependency *ctx_dep;
  TransitionModel *trans_model = GenRandTransitionModel(&ctx_dep);
  const std::vector<int32> &phones = trans_model->GetPhones();

  int32 subsample_factor = RandInt(1, 3);

  int32 phone_sequence_length = RandInt(1, 20);
  std::vector<std::pair<int32, int32> > phones_durations(phone_sequence_length);

  CompactLattice clat;
  int32 cur_state = clat.AddState();
  clat.SetStart(cur_state);

  for (int32 i = 0; i < phone_sequence_length; i++) {
    int32 phone = phones[RandInt(0, phones.size() - 1)];
    int32 min_length = trans_model->GetTopo().MinLength(phone),
        headroom = 5,
        duration = RandInt(subsample_factor * min_length,
                           subsample_factor * min_length + headroom);
    phones_durations[i].first = phone;
    phones_durations[i].second = duration;
    int32 next_state = clat.AddState();
    std::vector<int32> ones(duration, 1);
    clat.AddArc(cur_state,
                CompactLatticeArc(phone, phone,
                                  CompactLatticeWeight(LatticeWeight::One(),
                                                       ones), next_state));
    cur_state = next_state;
  }
  clat.SetFinal(cur_state, CompactLatticeWeight::One());
  ProtoSupervision proto_sup1, proto_sup2;
  SupervisionOptions opts;
  opts.frame_subsampling_factor = subsample_factor;
  bool ans1 = AlignmentToProtoSupervision(opts, phones_durations, &proto_sup1),
      ans2 = PhoneLatticeToProtoSupervision(opts, clat, &proto_sup2);
  KALDI_ASSERT(ans1 && ans2);
  KALDI_ASSERT(proto_sup1 == proto_sup2);

  Supervision supervision;
  if (!ProtoSupervisionToSupervision(*ctx_dep, *trans_model,
                                     proto_sup1, &supervision)) {
    // we shouldn't fail because we multiplied by
    // 'subsample_factor' when creating the duration.
    KALDI_ERR << "Failed creating supervision.";
  }
  supervision.Check(*trans_model);
  TestSupervisionIo(supervision);
  TestSupervisionSplitting(*ctx_dep, *trans_model, supervision);
  TestSupervisionAppend(*trans_model, supervision);

  {
    fst::StdVectorFst den_fst;
    ComputeExampleDenFst(*ctx_dep, *trans_model, &den_fst);
    DenominatorGraph den_graph(den_fst, trans_model->NumPdfs());
    ChainDenominatorTest(den_graph);
    if (RandInt(0, 1) == 0)
      supervision.weight = 0.5;
    fst::StdVectorFst normalization_fst;
    den_graph.GetNormalizationFst(den_fst, &normalization_fst);
    // add the weight to the numerator FST so we can assert objf <= 0.
    bool ans = AddWeightToSupervisionFst(normalization_fst, &supervision);
    KALDI_ASSERT(ans);
    // TODO: still have to test for appended sequences.
    ChainTrainingTest(den_graph, supervision);
  }

  delete ctx_dep;
  delete trans_model;
}

void ChainSupervisionSimpleTest() {
  ContextDependency *ctx_dep;
  TransitionModel *trans_model = GenRandTransitionModel(&ctx_dep);
  const std::vector<int32> &phones = trans_model->GetPhones();

  int32 subsample_factor = 3;

  int32 phone_sequence_length = 2;
  std::vector<std::pair<int32, int32> > phones_durations(phone_sequence_length);

  CompactLattice clat;
  int32 cur_state = clat.AddState();
  clat.SetStart(cur_state);

  for (int32 i = 0; i < phone_sequence_length; i++) {
    int32 phone = phones[RandInt(0, phones.size() - 1)];
    int32 min_length = trans_model->GetTopo().MinLength(phone),
        headroom = 5,
        duration = RandInt(subsample_factor * min_length,
                           subsample_factor * min_length + headroom);
    phones_durations[i].first = phone;
    phones_durations[i].second = duration;
    int32 next_state = clat.AddState();
    std::vector<int32> ones(duration, 1);
    clat.AddArc(cur_state,
                CompactLatticeArc(phone, phone,
                                  CompactLatticeWeight(LatticeWeight::One(),
                                                       ones), next_state));
    cur_state = next_state;
  }
  clat.SetFinal(cur_state, CompactLatticeWeight::One());
  ProtoSupervision proto_sup1, proto_sup2;
  SupervisionOptions opts;
  opts.frame_subsampling_factor = subsample_factor;
  bool ans1 = AlignmentToProtoSupervision(opts, phones_durations, &proto_sup1),
      ans2 = PhoneLatticeToProtoSupervision(opts, clat, &proto_sup2);
  KALDI_ASSERT(ans1 && ans2);
  KALDI_ASSERT(proto_sup1 == proto_sup2);

  Supervision supervision;
  if (!ProtoSupervisionToSupervision(*ctx_dep, *trans_model,
                                     proto_sup1, &supervision)) {
    // we shouldn't fail because we multiplied by
    // 'subsample_factor' when creating the duration.
    KALDI_ERR << "Failed creating supervision.";
  }
  supervision.Check(*trans_model);
  TestSupervisionIo(supervision);
  TestSupervisionSplitting(*ctx_dep, *trans_model, supervision);
  TestSupervisionAppend(*trans_model, supervision);

  {
    fst::StdVectorFst den_fst;
    ComputeExampleDenFst(*ctx_dep, *trans_model, &den_fst);
    DenominatorGraph den_graph(den_fst, trans_model->NumPdfs());
    ChainDenominatorTest(den_graph);
    fst::StdVectorFst normalization_fst;
    den_graph.GetNormalizationFst(den_fst, &normalization_fst);
    // add the weight to the numerator FST so we can assert objf <= 0.
    bool ans = AddWeightToSupervisionFst(normalization_fst, &supervision);
    KALDI_ASSERT(ans);
    // TODO: still have to test for appended sequences.
    ChainSmbrTrainingTest(den_graph, supervision);
  }

  delete ctx_dep;
  delete trans_model;
}

void AddArc(int32 from, int32 to,
            fst::StdVectorFst *fst) {
  fst->AddArc(from, fst::StdArc(0, 0, fst::TropicalWeight::One(), to));
}

void BreadthFirstTest() {
  using namespace fst;
  StdVectorFst fst;
  for (int32 i = 0; i < 6; i++)
    fst.AddState();
  fst.SetStart(0);
  fst.SetFinal(2, TropicalWeight::One());
  AddArc(0, 3, &fst);
  AddArc(0, 4, &fst);
  AddArc(4, 5, &fst);
  AddArc(3, 5, &fst);
  AddArc(5, 1, &fst);
  AddArc(1, 2, &fst);
  SortBreadthFirstSearch(&fst);

  KALDI_ASSERT(fst.Properties(fst::kTopSorted, true) != 0);

}

// this function tests SplitIntoRanges() and GetWeightsForRanges().
void TestRanges() {
  int32 frames_per_range = RandInt(20, 100),
                 overlap = RandInt(0, 10),
              num_frames = RandInt(15, 500);
  std::vector<int32> range_starts;
  SplitIntoRanges(num_frames - overlap, frames_per_range - overlap,
                  &range_starts);
  Vector<BaseFloat> weights_orig(num_frames),
      weights_new(num_frames);
  int32 num_ranges = range_starts.size();
  for (int32 i = 0; i < num_ranges; i++) {
    int32 start_t = range_starts[i];
    for (int32 j = 0; j < frames_per_range; j++) {
      int32 t = start_t + j;
      weights_orig(t) += 1.0;
    }
  }
  std::vector<Vector<BaseFloat> > weights;
  GetWeightsForRanges(frames_per_range,
                      range_starts, &weights);
  for (int32 i = 0; i < num_ranges; i++) {
    KALDI_LOG << "weights[" << i << "] = "
              << weights[i];
    int32 start_t = range_starts[i];
    for (int32 j = 0; j < frames_per_range; j++) {
      int32 t = start_t + j;
      weights_new(t) += weights[i](j);
    }
  }
  KALDI_LOG << "Orig weights are " << weights_orig;
  KALDI_LOG << "New weights are " << weights_new;
  for (int32 t = 0; t < num_frames; t++) {
    if (weights_orig(t) != 0.0) {
      KALDI_ASSERT(fabs(weights_new(t) - 1.0) < 0.001);
    } else {
      KALDI_ASSERT(weights_new(t) == 0.0);
    }
  }
}


}  // namespace chain
}  // namespace kaldi

int main() {
  using namespace kaldi;
<<<<<<< HEAD
  SetVerboseLevel(2);
  int32 loop = 0;
=======
  SetVerboseLevel(1);
>>>>>>> 8b500766
#if HAVE_CUDA == 1
  int32 loop = 0;
  for (loop = 0; loop < 2; loop++) {
    CuDevice::Instantiate().SetDebugStrideMode(true);
    if (loop == 0)
      CuDevice::Instantiate().SelectGpuId("no");
    else
      CuDevice::Instantiate().SelectGpuId("yes");
#endif
    for (int32 i = 0; i < 6; i++) {
      if (i % 2 == 0) kaldi::chain::ChainSupervisionTest();
      else kaldi::chain::ChainSupervisionSimpleTest();
      kaldi::chain::BreadthFirstTest();
    }
    kaldi::chain::TestRanges();
#if HAVE_CUDA == 1
  }
  CuDevice::Instantiate().PrintProfile();
#endif
}<|MERGE_RESOLUTION|>--- conflicted
+++ resolved
@@ -803,12 +803,7 @@
 
 int main() {
   using namespace kaldi;
-<<<<<<< HEAD
   SetVerboseLevel(2);
-  int32 loop = 0;
-=======
-  SetVerboseLevel(1);
->>>>>>> 8b500766
 #if HAVE_CUDA == 1
   int32 loop = 0;
   for (loop = 0; loop < 2; loop++) {
