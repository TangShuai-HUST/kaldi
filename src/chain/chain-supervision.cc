// chain/chain-supervision.cc

// Copyright      2015   Johns Hopkins University (author: Daniel Povey)

// See ../../COPYING for clarification regarding multiple authors
//
// Licensed under the Apache License, Version 2.0 (the "License");
// you may not use this file except in compliance with the License.
// You may obtain a copy of the License at
//
//  http://www.apache.org/licenses/LICENSE-2.0
//
// THIS CODE IS PROVIDED *AS IS* BASIS, WITHOUT WARRANTIES OR CONDITIONS OF ANY
// KIND, EITHER EXPRESS OR IMPLIED, INCLUDING WITHOUT LIMITATION ANY IMPLIED
// WARRANTIES OR CONDITIONS OF TITLE, FITNESS FOR A PARTICULAR PURPOSE,
// MERCHANTABLITY OR NON-INFRINGEMENT.
// See the Apache 2 License for the specific language governing permissions and
// limitations under the License.

#include "chain/chain-supervision.h"
#include "lat/lattice-functions.h"
#include "lat/push-lattice.h"
#include "lat/sausages.h"
#include "util/text-utils.h"
#include "hmm/hmm-utils.h"
#include <numeric>

namespace kaldi {
namespace chain {

const int kSupervisionMaxStates = 200000;  // we can later make this
                                           // configurable if needed.

// attempts determinization (with limited max-states) and minimization;
// returns true on success
bool TryDeterminizeMinimize(int32 supervision_max_states,
                            fst::StdVectorFst *supervision_fst) {
  if (supervision_fst->NumStates() >= supervision_max_states) {
    KALDI_WARN << "Not attempting determinization as number of states "
               << "is too large " << supervision_fst->NumStates();
    return false;
  }
  fst::DeterminizeOptions<fst::StdArc> opts;
  opts.state_threshold = supervision_max_states;
  fst::StdVectorFst fst_copy = *supervision_fst;
  fst::Determinize(fst_copy, supervision_fst, opts);
  // the - 1 here is just because I'm not sure if it stops just before the
  // threshold.
  if (supervision_fst->NumStates() >= opts.state_threshold - 1) {
    KALDI_WARN << "Determinization stopped early after reaching "
               << supervision_fst->NumStates() << " states.  Likely "
               << "this utterance has a very strange transcription.";
    return false;
  }
  fst::Minimize(supervision_fst);
  return true;
}

void ProtoSupervision::Write(std::ostream &os, bool binary) const {
  WriteToken(os, binary, "<ProtoSupervision>");
  if (!binary) os << "\n";
  int32 num_frames = allowed_phones.size();
  WriteToken(os, binary, "<NumFrames>");
  WriteBasicType(os, binary, num_frames);
  if (!binary) os << "\n";
  WriteToken(os, binary, "<AllowedPhones>");
  if (!binary) os << "\n";
  for (int32 i = 0; i < num_frames; i++)
    WriteIntegerVector(os, binary, allowed_phones[i]);
  if (!binary) os << "\n";
  WriteFstKaldi(os, binary, fst);
  WriteToken(os, binary, "</ProtoSupervision>");
  if (!binary) os << "\n";
}

void SupervisionOptions::Check() const {
  KALDI_ASSERT(left_tolerance >= 0 && right_tolerance >= 0 &&
               frame_subsampling_factor > 0 &&
               (left_tolerance + right_tolerance + 1 >= frame_subsampling_factor || (left_tolerance == 0 && right_tolerance == 0)));

  KALDI_ASSERT(lm_scale >= 0.0 && lm_scale < 1.0);

  if (!silence_phones_str.empty()) {
    KALDI_ASSERT(left_tolerance_silence >= 0 && right_tolerance_silence >= 0 &&
                 left_tolerance_silence + right_tolerance_silence + 1 >= frame_subsampling_factor);
  }
}

bool AlignmentToProtoSupervision(const SupervisionOptions &opts,
                                 const std::vector<int32> &phones,
                                 const std::vector<int32> &durations,
                                 ProtoSupervision *proto_supervision) {
  opts.Check();
  KALDI_ASSERT(phones.size() > 0 && phones.size() == durations.size());
  std::vector<int32> labels(phones.size());
  int32 num_frames = std::accumulate(durations.begin(), durations.end(), 0),
      factor = opts.frame_subsampling_factor,
      num_frames_subsampled = (num_frames + factor - 1) / factor;
  proto_supervision->allowed_phones.clear();
  proto_supervision->allowed_phones.resize(num_frames_subsampled);
  proto_supervision->fst.DeleteStates();
  if (num_frames_subsampled == 0)
    return false;

  int32 current_frame = 0, num_phones = phones.size();
  for (int32 i = 0; i < num_phones; i++) {
    int32 phone = phones[i], duration = durations[i];
    KALDI_ASSERT(phone > 0 && duration > 0);
    int32 t_start = std::max<int32>(0, (current_frame - opts.left_tolerance)),
            t_end = std::min<int32>(num_frames,
                                    (current_frame + duration + opts.right_tolerance)),
       t_start_subsampled = (t_start + factor - 1) / factor,
       t_end_subsampled = (t_end + factor - 1) / factor;

    // note: if opts.Check() passed, the following assert should pass too.
    KALDI_ASSERT(t_end_subsampled > t_start_subsampled &&
                 t_end_subsampled <= num_frames_subsampled);
    for (int32 t_subsampled = t_start_subsampled;
         t_subsampled < t_end_subsampled; t_subsampled++)
      proto_supervision->allowed_phones[t_subsampled].push_back(phone);
    current_frame += duration;
  }
  KALDI_ASSERT(current_frame == num_frames);
  for (int32 t_subsampled = 0; t_subsampled < num_frames_subsampled;
       t_subsampled++) {
    KALDI_ASSERT(!proto_supervision->allowed_phones[t_subsampled].empty());
    SortAndUniq(&(proto_supervision->allowed_phones[t_subsampled]));
  }
  fst::MakeLinearAcceptor(phones, &(proto_supervision->fst));
  return true;
}

bool AlignmentToProtoSupervision(
    const SupervisionOptions &opts,
    const std::vector<std::pair<int32, int32> > &phones_durations,
    ProtoSupervision *proto_supervision) {
  KALDI_ASSERT(phones_durations.size() > 0);
  std::vector<int32> phones(phones_durations.size()),
      durations(phones_durations.size());
  for (size_t size = phones_durations.size(), i = 0; i < size; i++) {
    phones[i] = phones_durations[i].first;
    durations[i] = phones_durations[i].second;
  }
  return AlignmentToProtoSupervision(opts, phones, durations,
                                     proto_supervision);
}


bool ProtoSupervision::operator == (const ProtoSupervision &other) const {
  return (allowed_phones == other.allowed_phones &&
          fst::Equal(fst, other.fst));
}

///void PushInLog(fst::VectorFst<StdArc> *fst) {
///  fst::VectorFst<fst::LogArc> *fst_log = new VectorFst<fst::LogArc>;
///  fst::Cast(*fst, fst_log);
///  fst::Push(fst_log);
///  fst::Cast(*fst_log, fst);
///}

bool PhoneLatticeToProtoSupervisionInternalSimple(
    const SupervisionOptions &opts,
    const CompactLattice &lat,
    ProtoSupervision *proto_supervision) {
  opts.Check();

  ConstIntegerSet<int32> silence_set;
  if (!opts.silence_phones_str.empty()) {
    std::vector<int32> silence_phones;
    if (!SplitStringToIntegers(opts.silence_phones_str, ":,", false, 
                               &silence_phones))
      KALDI_ERR << "Invalid silence-phones string " << opts.silence_phones_str;
    silence_set.Init(silence_phones);
  }

  if (lat.NumStates() == 0) {
    KALDI_WARN << "Empty lattice provided";
    return false;
  }
  int32 num_states = lat.NumStates();
  proto_supervision->fst.DeleteStates();
  proto_supervision->fst.ReserveStates(num_states);
  std::vector<int32> state_times;
  int32 num_frames = CompactLatticeStateTimes(lat, &state_times),
      factor = opts.frame_subsampling_factor,
    num_frames_subsampled = (num_frames + factor - 1) / factor;
  for (int32 state = 0; state < num_states; state++)
    proto_supervision->fst.AddState();
  proto_supervision->fst.SetStart(lat.Start());

  proto_supervision->allowed_phones.clear();
  proto_supervision->allowed_phones.resize(num_frames_subsampled);

  for (int32 state = 0; state < num_states; state++) {
    int32 state_time = state_times[state];
    for (fst::ArcIterator<CompactLattice> aiter(lat, state); !aiter.Done();
         aiter.Next()) {
      const CompactLatticeArc &lat_arc = aiter.Value();
      int32 next_state_time = state_time + lat_arc.weight.String().size();
      int32 phone = lat_arc.ilabel;  // It's an acceptor so ilabel == ollabel.
      if (phone == 0) {
        KALDI_WARN << "CompactLattice has epsilon arc.  Unexpected.";
        continue;
      }
      proto_supervision->fst.AddArc(state,
        fst::StdArc(phone, phone,
                    fst::TropicalWeight(
                      lat_arc.weight.Weight().Value1()
                      * opts.lm_scale + opts.phone_ins_penalty),
                    lat_arc.nextstate));

      int32 left_tolerance = opts.left_tolerance;
      int32 right_tolerance = opts.right_tolerance;
      if (!opts.silence_phones_str.empty()) {
        if (silence_set.count(phone) > 0) {
          left_tolerance = opts.left_tolerance_silence;
          right_tolerance = opts.right_tolerance_silence;
        }
      }

      int32 t_begin = std::max<int32>(0, (state_time - left_tolerance)),
              t_end = std::min<int32>(num_frames,
                                      (next_state_time + right_tolerance)),
 t_begin_subsampled = (t_begin + factor - 1)/ factor,
   t_end_subsampled = (t_end + factor - 1)/ factor;
    for (int32 t_subsampled = t_begin_subsampled;
         t_subsampled < t_end_subsampled; t_subsampled++)
      proto_supervision->allowed_phones[t_subsampled].push_back(phone);
    }
    if (lat.Final(state) != CompactLatticeWeight::Zero()) {
      proto_supervision->fst.SetFinal(state, fst::TropicalWeight(
            lat.Final(state).Weight().Value1() * opts.lm_scale));
      if (state_times[state] != num_frames) {
        KALDI_WARN << "Time of final state " << state << " in lattice is "
                   << "not equal to number of frames " << num_frames
                   << ".  Are you sure the lattice is phone-aligned? "
                   << "Rejecting it.";
        return false;
      }
    }
  }
  for (int32 t_subsampled = 0; t_subsampled < num_frames_subsampled;
       t_subsampled++) {
    KALDI_ASSERT(!proto_supervision->allowed_phones[t_subsampled].empty());
    SortAndUniq(&(proto_supervision->allowed_phones[t_subsampled]));
  }

  return true;
}

bool PhoneLatticeToProtoSupervisionInternalMbr(
    const SupervisionOptions &opts,
    const CompactLattice &lat,
    ProtoSupervision *proto_supervision) {
  opts.Check();

  ConstIntegerSet<int32> silence_set;
  if (!opts.silence_phones_str.empty()) {
    std::vector<int32> silence_phones;
    if (!SplitStringToIntegers(opts.silence_phones_str, ":,", false, 
                               &silence_phones))
      KALDI_ERR << "Invalid silence-phones string " << opts.silence_phones_str;
    silence_set.Init(silence_phones);
  }

  if (lat.NumStates() == 0) {
    KALDI_WARN << "Empty lattice provided";
    return false;
  }

  MinimumBayesRisk mbr(lat);
  const std::vector<std::vector<std::pair<int32, BaseFloat> > > &sausage_stats 
    = mbr.GetSausageStats();

  int32 num_states = lat.NumStates();
  proto_supervision->fst.DeleteStates();
  proto_supervision->fst.ReserveStates(sausage_stats.size() + 1);
  std::vector<int32> state_times;
  int32 num_frames = CompactLatticeStateTimes(lat, &state_times),
      factor = opts.frame_subsampling_factor,
    num_frames_subsampled = (num_frames + factor - 1) / factor;

  proto_supervision->allowed_phones.clear();
  proto_supervision->allowed_phones.resize(num_frames_subsampled);

  for (int32 state = 0; state < num_states; state++) {
    int32 state_time = state_times[state];
    for (fst::ArcIterator<CompactLattice> aiter(lat, state); !aiter.Done();
         aiter.Next()) {
      const CompactLatticeArc &lat_arc = aiter.Value();
      int32 next_state_time = state_time + lat_arc.weight.String().size();
      int32 phone = lat_arc.ilabel;  // It's an acceptor so ilabel == ollabel.
      if (phone == 0) {
        KALDI_WARN << "CompactLattice has epsilon arc.  Unexpected.";
        continue;
      }

      int32 left_tolerance = opts.left_tolerance;
      int32 right_tolerance = opts.right_tolerance;
      if (!opts.silence_phones_str.empty()) {
        if (silence_set.count(phone) > 0) {
          left_tolerance = opts.left_tolerance_silence;
          right_tolerance = opts.right_tolerance_silence;
        }
      }

      int32 t_begin = std::max<int32>(0, (state_time - left_tolerance)),
              t_end = std::min<int32>(num_frames,
                                      (next_state_time + right_tolerance)),
 t_begin_subsampled = (t_begin + factor - 1)/ factor,
   t_end_subsampled = (t_end + factor - 1)/ factor;
    for (int32 t_subsampled = t_begin_subsampled;
         t_subsampled < t_end_subsampled; t_subsampled++)
      proto_supervision->allowed_phones[t_subsampled].push_back(phone);
    }
    if (lat.Final(state) != CompactLatticeWeight::Zero()) {
      if (state_times[state] != num_frames) {
        KALDI_WARN << "Time of final state " << state << " in lattice is "
                   << "not equal to number of frames " << num_frames
                   << ".  Are you sure the lattice is phone-aligned? "
                   << "Rejecting it.";
        return false;
      }
    }
  }

  proto_supervision->fst.AddState();
  proto_supervision->fst.SetStart(0);
  for (int32 n = 0; n < sausage_stats.size(); n++) {
    int32 s = proto_supervision->fst.AddState();
    KALDI_ASSERT(s == n + 1);

    const std::vector<std::pair<int32, BaseFloat> > &sausage_segment = 
      sausage_stats[n];
    std::vector<std::pair<int32, BaseFloat> >::const_iterator it =
      sausage_segment.begin(), end = sausage_segment.end();

    auto max_it = std::max_element(sausage_segment.begin(), end, 
        [](const std::pair<int32, BaseFloat> &left, const std::pair<int32, BaseFloat> &right) {
        return left.second < right.second;
        });
    BaseFloat max_prob = max_it->second;

    for (; it != end; ++it) {
      int32 phone = it->first;
      BaseFloat prob = it->second;
      if (prob < opts.min_prob) continue;  // skip low-probability phone

      proto_supervision->fst.AddArc(n,
        fst::StdArc(phone, phone,
                    fst::TropicalWeight(
                      opts.arc_scale * (Log(prob) - Log(max_prob)) 
                      + opts.phone_ins_penalty),
                    n + 1));
    }
  }

  proto_supervision->fst.SetFinal(sausage_stats.size(), 
                                  fst::TropicalWeight::One());

  for (int32 t_subsampled = 0; t_subsampled < num_frames_subsampled;
       t_subsampled++) {
    KALDI_ASSERT(!proto_supervision->allowed_phones[t_subsampled].empty());
    SortAndUniq(&(proto_supervision->allowed_phones[t_subsampled]));
  }

  if (GetVerboseLevel() > 1) {
    std::cerr << "proto-supervision";
    fst::WriteFstKaldi(std::cerr, false, proto_supervision->fst);
  }

  fst::RmEpsilon(&(proto_supervision->fst));
  if (!TryDeterminizeMinimize(kSupervisionMaxStates, &(proto_supervision->fst))) {
    KALDI_WARN << "Failed to determinize sausage proto-supervision";
    return false;
  }

  return true;
}

bool PhoneLatticeToProtoSupervision(const SupervisionOptions &opts,
                                    const CompactLattice &lat,
                                    ProtoSupervision *proto_supervision) {

  if (!opts.use_mbr_decode) {
    if (!PhoneLatticeToProtoSupervisionInternalSimple(opts, lat, proto_supervision))
      return false;
    if (opts.lm_scale != 0.0)
      fst::Push(&(proto_supervision->fst),
                fst::REWEIGHT_TO_INITIAL, fst::kDelta, true);
  } else {
    if (!PhoneLatticeToProtoSupervisionInternalMbr(opts, lat, proto_supervision))
      return false;
    fst::Push(&(proto_supervision->fst),
              fst::REWEIGHT_TO_INITIAL, fst::kDelta, true);
  }
    
  return true;
}

bool TimeEnforcerFst::GetArc(StateId s, Label ilabel, fst::StdArc* oarc) {
  // the following call will do the range-check on 'ilabel'.
  int32 phone = trans_model_.TransitionIdToPhone(ilabel);
  KALDI_ASSERT(static_cast<size_t>(s) <= allowed_phones_.size());
  if (static_cast<size_t>(s) == allowed_phones_.size()) {
    // No arcs come from the final state.a
    return false;
  }
  if (std::binary_search(allowed_phones_[s].begin(),
                         allowed_phones_[s].end(), phone)) {
    // the olabel will be a pdf-id plus one, not a transition-id.
    int32 pdf_id = trans_model_.TransitionIdToPdf(ilabel);
    oarc->ilabel = ilabel;
    oarc->olabel = pdf_id + 1;
    oarc->weight = fst::TropicalWeight::One();
    oarc->nextstate = s + 1;
    return true;
  } else {
    return false;
  }
}

bool TrainingGraphToSupervisionE2e(
    const fst::StdVectorFst& training_graph,
    const TransitionModel &trans_model,
    int32 num_frames,
    Supervision *supervision) {
  using fst::VectorFst;
  using fst::StdArc;
  using fst::StdVectorFst;
  StdVectorFst trans2word_fst(training_graph);
  fst::RemoveEpsLocal(&trans2word_fst);
  fst::RmEpsilon(&trans2word_fst);
  // first change labels to pdf-id + 1
  int32 num_states = trans2word_fst.NumStates();
  for (int32 state = 0; state < num_states; state++) {
    for (fst::MutableArcIterator<StdVectorFst> aiter(&trans2word_fst, state);
         !aiter.Done(); aiter.Next()) {
      const StdArc &arc = aiter.Value();
      if (arc.ilabel == 0) {
        KALDI_WARN << "Utterance rejected due to eps on input label";
        return false;
      }
      KALDI_ASSERT(arc.ilabel != 0);
      StdArc arc2(arc);
      arc2.ilabel = arc2.olabel = trans_model.TransitionIdToPdf(arc.ilabel) + 1;
      aiter.SetValue(arc2);
    }
  }
  supervision->e2e = true;
  supervision->e2e_fsts.clear();
  supervision->e2e_fsts.resize(1);
  supervision->e2e_fsts[0] = trans2word_fst;
  supervision->weight = 1.0;
  supervision->num_sequences = 1;
  supervision->frames_per_sequence = num_frames;
  supervision->label_dim = trans_model.NumPdfs();
  return true;
}

bool ProtoSupervisionToSupervision(
    const ContextDependencyInterface &ctx_dep,
    const TransitionModel &trans_model,
    const ProtoSupervision &proto_supervision,
    Supervision *supervision) {
  using fst::VectorFst;
  using fst::StdArc;
  VectorFst<StdArc> phone_fst(proto_supervision.fst);
  int32 subsequential_symbol = trans_model.GetPhones().back() + 1;
  if (ctx_dep.CentralPosition() != ctx_dep.ContextWidth() - 1) {
    // note: this function only adds the subseq symbol to the input of what was
    // previously an acceptor, so we project, i.e. copy the ilabels to the
    // olabels
    AddSubsequentialLoop(subsequential_symbol, &phone_fst);
    fst::Project(&phone_fst, fst::PROJECT_INPUT);
  }
  std::vector<int32> disambig_syms;  // empty list of diambiguation symbols.
  fst::ContextFst<StdArc> cfst(subsequential_symbol, trans_model.GetPhones(),
                               disambig_syms, ctx_dep.ContextWidth(),
                               ctx_dep.CentralPosition());
  VectorFst<StdArc> context_dep_fst;
  fst::ComposeContextFst(cfst, phone_fst, &context_dep_fst);
  // at this point, context_dep_fst will have indexes into 'ilabels' as its
  // input symbol (representing context-dependent phones), and phones on its
  // output.  We don't need the phones, so we'll project.
  fst::Project(&context_dep_fst, fst::PROJECT_INPUT);

  std::vector<int32> disambig_syms_h; // disambiguation symbols on input side
                                      // of H -- will be empty.

  HTransducerConfig h_cfg;

  // We don't want to add any transition probabilities as they will be added
  // when we compose with the denominator graph.
  h_cfg.transition_scale = 0.0;

  VectorFst<StdArc> *h_fst = GetHTransducer(cfst.ILabelInfo(),
                                            ctx_dep,
                                            trans_model,
                                            h_cfg,
                                            &disambig_syms_h);
  KALDI_ASSERT(disambig_syms_h.empty());

  VectorFst<StdArc> transition_id_fst;
  TableCompose(*h_fst, context_dep_fst, &transition_id_fst);
  delete h_fst;

  // We don't want to add any transition probabilities as they will be added
  // when we compose with the denominator graph.
  BaseFloat self_loop_scale = 0.0;

  bool reorder = true;  // more efficient in general; won't affect results.
  // add self-loops to the FST with transition-ids as its labels.
  AddSelfLoops(trans_model, disambig_syms_h, self_loop_scale, reorder,
               &transition_id_fst);

  // at this point transition_id_fst will have transition-ids as its ilabels and
  // context-dependent phones (indexes into ILabelInfo()) as its olabels.
  // Discard the context-dependent phones by projecting on the input, keeping
  // only the transition-ids.
  fst::Project(&transition_id_fst, fst::PROJECT_INPUT);
  if (transition_id_fst.Properties(fst::kIEpsilons, true) != 0) {
    // remove epsilons, if there are any.
    fst::RmEpsilon(&transition_id_fst);
  }
  KALDI_ASSERT(transition_id_fst.NumStates() > 0);

  // The last step is to enforce that phones can only appear on the frames they
  // are 'allowed' to appear on.  This will also convert the FST to have pdf-ids
  // plus one as the labels
  TimeEnforcerFst enforcer_fst(trans_model, proto_supervision.allowed_phones);
  ComposeDeterministicOnDemand(transition_id_fst,
                               &enforcer_fst,
                               &(supervision->fst));
  fst::Connect(&(supervision->fst));
  // at this point supervision->fst will have pdf-ids plus one as the olabels,
  // but still transition-ids as the ilabels.  Copy olabels to ilabels.
  fst::Project(&(supervision->fst), fst::PROJECT_OUTPUT);

  KALDI_ASSERT(supervision->fst.Properties(fst::kIEpsilons, true) == 0);
  if (supervision->fst.NumStates() == 0) {
    KALDI_WARN << "Supervision FST is empty (too many phones for too few "
               << "frames?)";
    // possibly there were too many phones for too few frames.
    return false;
  }

  supervision->weight = 1.0;
  supervision->num_sequences = 1;
  supervision->frames_per_sequence = proto_supervision.allowed_phones.size();
  supervision->label_dim = trans_model.NumPdfs();
  SortBreadthFirstSearch(&(supervision->fst));
  return true;
}



SupervisionSplitter::SupervisionSplitter(
    const Supervision &supervision):
    supervision_(supervision),
    frame_(supervision_.fst.NumStates(), -1) {
  const fst::StdVectorFst &fst(supervision_.fst);
  // The fst in struct Supervision is supposed to be epsilon-free and
  // topologically sorted; this function relies on those properties to
  // set up the frame_ vector (which maps each state in the
  // FST to a frame-index 0 <= t < num_frames), and it checks them.
  if (supervision_.num_sequences != 1) {
    KALDI_WARN << "Splitting already-reattached sequence (only expected in "
               << "testing code)";
  }
  int32 num_states = fst.NumStates(),
      num_frames = supervision_.frames_per_sequence * supervision_.num_sequences;
  KALDI_ASSERT(num_states > 0);
  int32 start_state = fst.Start();
  // FST should be top-sorted and connected, so start-state must be 0.
  KALDI_ASSERT(start_state == 0 && "Expecting start-state to be 0");
  frame_[start_state] = 0;
  for (int32 state = 0; state < num_states; state++) {
    int32 cur_frame = frame_[state];
    if (cur_frame == -1) {
      // If this happens it means the Supervision does not have the required
      // properties, e.g. being top-sorted and connected.
      KALDI_ERR << "Error computing frame indexes for Supervision";
    }
    for (fst::ArcIterator<fst::StdVectorFst> aiter(fst, state);
         !aiter.Done(); aiter.Next()) {
      const fst::StdArc &arc = aiter.Value();
      // The FST is supposed to be an epsilon-free acceptor.
      KALDI_ASSERT(arc.ilabel == arc.olabel && arc.ilabel > 0);
      int32 nextstate = arc.nextstate;
      KALDI_ASSERT(nextstate >= 0 && nextstate < num_states);
      // all arcs go from some t to t + 1.
      int32 &next_frame = frame_[nextstate];
      if (next_frame == -1)
        next_frame = cur_frame + 1;
      else
        KALDI_ASSERT(next_frame == cur_frame + 1);
    }
  }
  // The following assert checks that the number of frames in the FST
  // matches the num_frames stored in the supervision object; it also relies
  // on the topological sorting and connectedness of the FST.
  KALDI_ASSERT(frame_.back() == num_frames);
  std::vector<int32>::iterator iter = frame_.begin(),
      end = iter + (frame_.size() - 1);
  // check that the frame-indexes of states are monotonically non-decreasing, as
  // they should be based on the top-sorting.  We rely on this property to
  // compute the frame ranges while splitting.
  while (iter != end) {
    int32 cur_t = *iter;
    ++iter;
    int32 next_t = *iter;
    KALDI_ASSERT(next_t >= cur_t);
  }
}

void SupervisionSplitter::GetFrameRange(int32 begin_frame, int32 num_frames,
                                        Supervision *out_supervision) const {
  int32 end_frame = begin_frame + num_frames;
  // Note: end_frame is not included in the range of frames that the
  // output supervision object covers; it's one past the end.
  KALDI_ASSERT(num_frames > 0 && begin_frame >= 0 &&
               begin_frame + num_frames <=
               supervision_.num_sequences * supervision_.frames_per_sequence);
  std::vector<int32>::const_iterator begin_iter =
      std::lower_bound(frame_.begin(), frame_.end(), begin_frame),
      end_iter = std::lower_bound(begin_iter, frame_.end(), end_frame);
  KALDI_ASSERT(*begin_iter == begin_frame &&
               (begin_iter == frame_.begin() || begin_iter[-1] < begin_frame));
  // even if end_frame == supervision_.num_frames, there should be a state with
  // that frame index.
  KALDI_ASSERT(end_iter[-1] < end_frame &&
               (end_iter < frame_.end() || *end_iter == end_frame));
  int32 begin_state = begin_iter - frame_.begin(),
      end_state = end_iter - frame_.begin();

  CreateRangeFst(begin_frame, end_frame,
                 begin_state, end_state, &(out_supervision->fst));

  KALDI_ASSERT(out_supervision->fst.NumStates() > 0);
  KALDI_ASSERT(supervision_.num_sequences == 1);
  out_supervision->num_sequences = 1;
  out_supervision->weight = supervision_.weight;
  out_supervision->frames_per_sequence = num_frames;
  out_supervision->label_dim = supervision_.label_dim;
}

void SupervisionSplitter::CreateRangeFst(
    int32 begin_frame, int32 end_frame,
    int32 begin_state, int32 end_state,
    fst::StdVectorFst *fst) const {
  // There will be a special pre-start state that has epsilon transitions to all
  // states whose frame equals begin_frame; we'll later do RmEpsilon to remove
  // these.  Next we will include all states begin_state <= s < end_state in the
  // output FST, plus (if end_frame != supervision_.num_frames) a special final
  // state.  All transitions to states >= end_state will be turned into
  // a transition to the special final state.  There should be no final-probs
  // on the states begin_state <= s < end_state.
  KALDI_ASSERT(end_state > begin_state);
  fst->DeleteStates();
  fst->ReserveStates(end_state - begin_state + 2);
  int32 start_state = fst->AddState();
  fst->SetStart(start_state);
  for (int32 i = begin_state; i < end_state; i++)
    fst->AddState();
  // Add the special final-state.
  int32 final_state = fst->AddState();
  fst->SetFinal(final_state, fst::TropicalWeight::One());
  for (int32 state = begin_state; state < end_state; state++) {
    int32 output_state = state - begin_state + 1;
    if (frame_[state] == begin_frame) {
      // we'd like to make this an initial state, but OpenFst doesn't allow
      // multiple initial states.  Instead we add an epsilon transition to it
      // from our actual initial state; we'll later do RmEpsilon and
      // determinize.
      fst->AddArc(start_state,
                  fst::StdArc(0, 0, fst::TropicalWeight::One(),
                              output_state));
    } else {
      KALDI_ASSERT(frame_[state] < end_frame);
    }
    typedef fst::ArcIterator<fst::StdVectorFst> IterType;
    for (IterType aiter(supervision_.fst, state); !aiter.Done(); aiter.Next()) {
      const fst::StdArc &arc(aiter.Value());
      int32 nextstate = arc.nextstate;
      if (nextstate >= end_state) {
        // A transition to any state outside the range becomes a transition to
        // our special final-state.
        fst->AddArc(output_state,
                    fst::StdArc(arc.ilabel, arc.olabel,
                                arc.weight, final_state));
      } else {
        int32 output_nextstate = arc.nextstate - begin_state + 1;
        // note: arc.ilabel should equal arc.olabel and arc.weight should equal
        // fst::TropicalWeight::One().
        fst->AddArc(output_state,
                    fst::StdArc(arc.ilabel, arc.olabel,
                                arc.weight, output_nextstate));
      }
    }
  }
}


// I couldn't figure out how to do this with OpenFST's native 'visitor' and
// queue mechanisms so I'm just coding this myself.
void SortBreadthFirstSearch(fst::StdVectorFst *fst) {
  std::vector<int32> state_order(fst->NumStates(), -1);
  std::vector<bool> seen(fst->NumStates(), false);
  int32 start_state = fst->Start();
  KALDI_ASSERT(start_state >= 0);
  std::deque<int32> queue;
  queue.push_back(start_state);
  seen[start_state] = true;
  int32 num_output = 0;
  while (!queue.empty()) {
    int32 state = queue.front();
    state_order[state] = num_output++;
    queue.pop_front();
    for (fst::ArcIterator<fst::StdVectorFst> aiter(*fst, state);
         !aiter.Done(); aiter.Next()) {
      int32 nextstate = aiter.Value().nextstate;
      if (!seen[nextstate]) {
        seen[nextstate] = true;
        queue.push_back(nextstate);
      }
    }
  }
  if (num_output != fst->NumStates())
    KALDI_ERR << "Input to SortBreadthFirstSearch must be connected.";
  fst::StateSort(fst, state_order);
}



void Supervision::Write(std::ostream &os, bool binary) const {
  WriteToken(os, binary, "<Supervision>");
  WriteToken(os, binary, "<Weight>");
  WriteBasicType(os, binary, weight);
  WriteToken(os, binary, "<NumSequences>");
  WriteBasicType(os, binary, num_sequences);
  WriteToken(os, binary, "<FramesPerSeq>");
  WriteBasicType(os, binary, frames_per_sequence);
  WriteToken(os, binary, "<LabelDim>");
  WriteBasicType(os, binary, label_dim);
  KALDI_ASSERT(frames_per_sequence > 0 && label_dim > 0 &&
               num_sequences > 0);
  WriteToken(os, binary, "<End2End>");
  WriteBasicType(os, binary, e2e);
  if (!e2e) {
    if (binary == false) {
      // In text mode, write the FST without any compactification.
      WriteFstKaldi(os, binary, fst);
    } else {
      // Write using StdAcceptorCompactFst, making use of the fact that it's an
      // acceptor.
      fst::FstWriteOptions write_options("<unknown>");
      fst::StdCompactAcceptorFst::WriteFst(
          fst, fst::AcceptorCompactor<fst::StdArc>(), os,
          write_options);
    }
  } else {
    KALDI_ASSERT(e2e_fsts.size() == num_sequences);
    WriteToken(os, binary, "<Fsts>");
    for (int i = 0; i < num_sequences; i++) {
      if (binary == false) {
        // In text mode, write the FST without any compactification.
        WriteFstKaldi(os, binary, e2e_fsts[i]);
      } else {
        // Write using StdAcceptorCompactFst, making use of the fact that it's an
        // acceptor.
        fst::FstWriteOptions write_options("<unknown>");
        fst::StdCompactAcceptorFst::WriteFst(
            e2e_fsts[i], fst::AcceptorCompactor<fst::StdArc>(), os,
            write_options);
      }
    }
    WriteToken(os, binary, "</Fsts>");
  }
  WriteToken(os, binary, "</Supervision>");
}

void Supervision::Swap(Supervision *other) {
  std::swap(weight, other->weight);
  std::swap(num_sequences, other->num_sequences);
  std::swap(frames_per_sequence, other->frames_per_sequence);
  std::swap(label_dim, other->label_dim);
  std::swap(fst, other->fst);
  std::swap(e2e, other->e2e);
  std::swap(e2e_fsts, other->e2e_fsts);
}

void Supervision::Read(std::istream &is, bool binary) {
  ExpectToken(is, binary, "<Supervision>");
  ExpectToken(is, binary, "<Weight>");
  ReadBasicType(is, binary, &weight);
  ExpectToken(is, binary, "<NumSequences>");
  ReadBasicType(is, binary, &num_sequences);
  ExpectToken(is, binary, "<FramesPerSeq>");
  ReadBasicType(is, binary, &frames_per_sequence);
  ExpectToken(is, binary, "<LabelDim>");
  ReadBasicType(is, binary, &label_dim);
  if (PeekToken(is, binary) == 'E') {
    ExpectToken(is, binary, "<End2End>");
    ReadBasicType(is, binary, &e2e);
  } else {
    e2e = false;
  }
  if (!e2e) {
    if (!binary) {
      ReadFstKaldi(is, binary, &fst);
    } else {
      fst::StdCompactAcceptorFst *compact_fst =
          fst::StdCompactAcceptorFst::Read(
              is, fst::FstReadOptions(std::string("[unknown]")));
      if (compact_fst == NULL)
        KALDI_ERR << "Error reading compact FST from disk";
      fst = *compact_fst;
      delete compact_fst;
    }
  } else {
    e2e_fsts.resize(num_sequences);
    ExpectToken(is, binary, "<Fsts>");
    for (int i = 0; i < num_sequences; i++) {
      if (!binary) {
        ReadFstKaldi(is, binary, &e2e_fsts[i]);
      } else {
        fst::StdCompactAcceptorFst *compact_fst =
            fst::StdCompactAcceptorFst::Read(
                is, fst::FstReadOptions(std::string("[unknown]")));
        if (compact_fst == NULL)
          KALDI_ERR << "Error reading compact FST from disk";
        e2e_fsts[i] = *compact_fst;
        delete compact_fst;
      }
    }
    ExpectToken(is, binary, "</Fsts>");
  }
  ExpectToken(is, binary, "</Supervision>");
}

int32 ComputeFstStateTimes(const fst::StdVectorFst &fst,
                           std::vector<int32> *state_times) {
  if (fst.Start() != 0)  // this is implied by our properties.
    KALDI_ERR << "Expecting input FST start state to be zero";
  int32 num_states = fst.NumStates();
  int32 total_length = -1;
  state_times->clear();
  state_times->resize(num_states, -1);
  (*state_times)[0] = 0;
  for (int32 state = 0; state < num_states; state++) {
    int32 next_state_time = (*state_times)[state] + 1;
    if (next_state_time <= 0)  // i.e. (*state_times)[state] < 0
      KALDI_ERR << "Input FST does not have required properties.";
    for (fst::ArcIterator<fst::StdVectorFst> aiter(fst, state);
         !aiter.Done(); aiter.Next()) {
      const fst::StdArc &arc = aiter.Value();
      KALDI_ASSERT(arc.ilabel != 0);
      int32 &next_state_ref = (*state_times)[arc.nextstate];
      if (next_state_ref == -1)
        next_state_ref = next_state_time;
      else if (next_state_ref != next_state_time)
        KALDI_ERR << "Input FST does not have required properties.";
    }
    if (fst.Final(state) != fst::TropicalWeight::Zero()) {
      if (total_length == -1)
        total_length = next_state_time - 1;
      else if (total_length != next_state_time - 1)
        KALDI_ERR << "Input FST does not have required properties.";
    }
  }
  if (total_length < 0)
    KALDI_ERR << "Input FST does not have required properties.";
  return total_length;
}

Supervision::Supervision(const Supervision &other):
    weight(other.weight), num_sequences(other.num_sequences),
    frames_per_sequence(other.frames_per_sequence),
    label_dim(other.label_dim), fst(other.fst),
    e2e(other.e2e), e2e_fsts(other.e2e_fsts) { }


// This static function is called by AppendSupervision if the supervisions
// are end2end. It simply puts all e2e FST's into 1 supervision.
void AppendSupervisionE2e(const std::vector<const Supervision*> &input,
                          bool compactify,
                          std::vector<Supervision> *output_supervision) {
  KALDI_ASSERT(!input.empty());
  KALDI_ASSERT(input[0]->e2e);
  output_supervision->clear();
  output_supervision->resize(1);
  KALDI_ASSERT(input[0]->e2e_fsts.size() == 1);
  (*output_supervision)[0] = *(input[0]);
  for (int32 i = 1; i < input.size(); i++) {
    (*output_supervision)[0].num_sequences++;
    KALDI_ASSERT(input[i]->e2e_fsts.size() == 1);
    KALDI_ASSERT(input[i]->frames_per_sequence ==
                 (*output_supervision)[0].frames_per_sequence);
    (*output_supervision)[0].e2e_fsts.push_back(input[i]->e2e_fsts[0]);
  }
}

void AppendSupervision(const std::vector<const Supervision*> &input,
                       bool compactify,
                       std::vector<Supervision> *output_supervision) {
  KALDI_ASSERT(!input.empty());
  int32 label_dim = input[0]->label_dim,
      num_inputs = input.size();
  if (num_inputs == 1) {
    output_supervision->resize(1);
    (*output_supervision)[0] = *(input[0]);
    return;
  }
  if (input[0]->e2e) {
    AppendSupervisionE2e(input, compactify, output_supervision);
    return;
  }

  std::vector<bool> output_was_merged;
  for (int32 i = 1; i < num_inputs; i++)
    KALDI_ASSERT(input[i]->label_dim == label_dim &&
                 "Trying to append incompatible Supervision objects");
  output_supervision->clear();
  output_supervision->reserve(input.size());
  for (int32 i = 0; i < input.size(); i++) {
    const Supervision &src = *(input[i]);
    if (compactify && !output_supervision->empty() &&
        output_supervision->back().weight == src.weight &&
        output_supervision->back().frames_per_sequence ==
        src.frames_per_sequence) {
      // Combine with current output
      // append src.fst to output_supervision->fst.
      fst::Concat(&output_supervision->back().fst, src.fst);
      output_supervision->back().num_sequences++;
      output_was_merged.back() = true;
    } else {
      output_supervision->resize(output_supervision->size() + 1);
      output_supervision->back() = src;
      output_was_merged.push_back(false);
    }
  }
  KALDI_ASSERT(output_was_merged.size() == output_supervision->size());
  for (size_t i = 0; i < output_supervision->size(); i++) {
    if (output_was_merged[i]) {
      fst::StdVectorFst &out_fst = (*output_supervision)[i].fst;
      // The process of concatenation will have introduced epsilons.
      fst::RmEpsilon(&out_fst);
      SortBreadthFirstSearch(&out_fst);
    }
  }
}

<<<<<<< HEAD
bool AddWeightToFst(const fst::StdVectorFst &normalization_fst,
                    fst::StdVectorFst *supervision_fst) {
  // remove epsilons before composing. 'normalization_fst' has noepsilons so
=======
// This static function is called by AddWeightToSupervisionFst if the supervision
// is end2end. It's similar to AddWeightToSupervisionFst, except we don't do
// TryDeterminizeMinimize as it's not necessary (the graphs are already small)
// and we don't do SortBreadthFirstSearch (the graph has self-loops so it can't
// be sorted).
bool AddWeightToSupervisionFstE2e(const fst::StdVectorFst &normalization_fst,
                                  Supervision *supervision) {
    KALDI_ASSERT(supervision->e2e);
    KALDI_ASSERT(supervision->num_sequences == 1);
    KALDI_ASSERT(supervision->e2e_fsts.size() == 1);
    // Remove epsilons before composing.  'normalization_fst' has no epsilons so
    // the composed result will be epsilon free.
    fst::StdVectorFst supervision_fst_noeps(supervision->e2e_fsts[0]);
    fst::RmEpsilon(&supervision_fst_noeps);

    // Note: by default, 'Compose' will call 'Connect', so if the
    // resulting FST is not connected, it will end up empty.
    fst::StdVectorFst composed_fst;
    fst::Compose(supervision_fst_noeps, normalization_fst,
                 &composed_fst);
    if (composed_fst.NumStates() == 0)
      return false;
    // Projection should not be necessary, as both FSTs are acceptors.

    supervision->e2e_fsts[0] = composed_fst;
    KALDI_ASSERT(supervision->fst.Properties(fst::kAcceptor, true) == fst::kAcceptor);
    KALDI_ASSERT(supervision->fst.Properties(fst::kIEpsilons, true) == 0);
    return true;
}

bool AddWeightToSupervisionFst(const fst::StdVectorFst &normalization_fst,
                               Supervision *supervision) {
  if (supervision->e2e)
    return AddWeightToSupervisionFstE2e(normalization_fst, supervision);

  // remove epsilons before composing.  'normalization_fst' has noepsilons so
>>>>>>> 1f024bdc
  // the composed result will be epsilon free.
  fst::StdVectorFst supervision_fst_noeps(*supervision_fst);
  fst::RmEpsilon(&supervision_fst_noeps);
  if (!TryDeterminizeMinimize(kSupervisionMaxStates,
                              &supervision_fst_noeps)) {
    KALDI_WARN << "Failed to determinize supervision fst";
    return false;
  }

  // note: by default, 'Compose' will call 'Connect', so if the
  // resulting FST is not connected, it will end up empty.
  fst::StdVectorFst composed_fst;
  fst::Compose(supervision_fst_noeps, normalization_fst,
               &composed_fst);
  if (composed_fst.NumStates() == 0)
    return false;
  // projection should not be necessary, as both FSTs are acceptors.
  // determinize and minimize to make it as compact as possible.

  if (!TryDeterminizeMinimize(kSupervisionMaxStates,
                              &composed_fst)) {
    KALDI_WARN << "Failed to determinize normalized supervision fst";
    return false;
  }
  *supervision_fst = composed_fst;
  // Make sure the states are numbered in increasing order of time.
  SortBreadthFirstSearch(supervision_fst);
  KALDI_ASSERT(supervision_fst->Properties(fst::kAcceptor, true) == fst::kAcceptor);
  KALDI_ASSERT(supervision_fst->Properties(fst::kIEpsilons, true) == 0);
  return true;
}

bool AddWeightToSupervisionFst(const fst::StdVectorFst &normalization_fst,
                               Supervision *supervision) {
  return AddWeightToFst(normalization_fst, &(supervision->fst));
}

void SplitIntoRanges(int32 num_frames,
                     int32 frames_per_range,
                     std::vector<int32> *range_starts) {
  if (frames_per_range > num_frames) {
    range_starts->clear();
    return;  // there is no room for even one range.
  }
  int32 num_ranges = num_frames  / frames_per_range,
      extra_frames = num_frames % frames_per_range;
  // this is a kind of heuristic.  If the number of frames we'd
  // be skipping is less than 1/4 of the frames_per_range, then
  // skip frames; otherwise, duplicate frames.
  // it's important that this is <=, not <, so that if
  // extra_frames == 0 and frames_per_range is < 4, we
  // don't insert an extra range.
  if (extra_frames <= frames_per_range / 4) {
    // skip frames.  we do this at start or end, or between ranges.
    std::vector<int32> num_skips(num_ranges + 1, 0);
    for (int32 i = 0; i < extra_frames; i++)
      num_skips[RandInt(0, num_ranges)]++;
    range_starts->resize(num_ranges);
    int32 cur_start = num_skips[0];
    for (int32 i = 0; i < num_ranges; i++) {
      (*range_starts)[i] = cur_start;
      cur_start += frames_per_range;
      cur_start += num_skips[i + 1];
    }
    KALDI_ASSERT(cur_start == num_frames);
  } else {
    // duplicate frames.
    num_ranges++;
    int32 num_duplicated_frames = frames_per_range - extra_frames;
    // the way we handle the 'extra_frames' frames of output is that we
    // backtrack zero or more frames between outputting each pair of ranges, and
    // the total of these backtracks equals 'extra_frames'.
    std::vector<int32> num_backtracks(num_ranges, 0);
    for (int32 i = 0; i < num_duplicated_frames; i++) {
      // num_ranges - 2 below is not a bug.  we only want to backtrack
      // between ranges, not past the end of the last range (i.e. at
      // position num_ranges - 1).  we make the vector one longer to
      // simplify the loop below.
      num_backtracks[RandInt(0, num_ranges - 2)]++;
    }
    range_starts->resize(num_ranges);
    int32 cur_start = 0;
    for (int32 i = 0; i < num_ranges; i++) {
      (*range_starts)[i] = cur_start;
      cur_start += frames_per_range;
      cur_start -= num_backtracks[i];
    }
    KALDI_ASSERT(cur_start == num_frames);
  }
}

bool Supervision::operator == (const Supervision &other) const {
  return weight == other.weight && num_sequences == other.num_sequences &&
      frames_per_sequence == other.frames_per_sequence &&
      label_dim == other.label_dim && fst::Equal(fst, other.fst);
}

void Supervision::Check(const TransitionModel &trans_mdl) const {
  if (weight <= 0.0)
    KALDI_ERR << "Weight should be positive.";
  if (frames_per_sequence <= 0)
    KALDI_ERR << "Invalid frames_per_sequence: " << frames_per_sequence;
  if (num_sequences <= 0)
    KALDI_ERR << "Invalid num_sequences: " << num_sequences;
  if (label_dim != trans_mdl.NumPdfs())
    KALDI_ERR << "Invalid label-dim: " << label_dim
              << ", expected " << trans_mdl.NumPdfs();
  std::vector<int32> state_times;
  if (frames_per_sequence * num_sequences !=
      ComputeFstStateTimes(fst, &state_times))
    KALDI_ERR << "Num-frames does not match fst.";
}

void GetWeightsForRanges(int32 range_length,
                         const std::vector<int32> &range_starts,
                         std::vector<Vector<BaseFloat> > *weights) {
  KALDI_ASSERT(range_length > 0);
  int32 num_ranges = range_starts.size();
  weights->resize(num_ranges);
  for (int32 i = 0; i < num_ranges; i++) {
    (*weights)[i].Resize(range_length);
    (*weights)[i].Set(1.0);
  }
  for (int32 i = 0; i + 1 < num_ranges; i++) {
    int32 j = i + 1;
    int32 i_start = range_starts[i], i_end = i_start + range_length,
          j_start = range_starts[j];
    KALDI_ASSERT(j_start > i_start);
    if (i_end > j_start) {
      Vector<BaseFloat> &i_weights = (*weights)[i], &j_weights = (*weights)[j];

      int32 overlap_length = i_end - j_start;
      // divide the overlapping piece of the 2 ranges into 3 regions of
      // approximately equal size, called the left, middle and right region.
      int32 left_length = overlap_length / 3,
          middle_length = (overlap_length - left_length) / 2,
           right_length = overlap_length - left_length - middle_length;
      KALDI_ASSERT(left_length >= 0 && middle_length >= 0 && right_length >= 0 &&
                   left_length + middle_length + right_length == overlap_length);
      // set the weight of the left region to be zero for the right (j) range.
      for (int32 k = 0; k < left_length; k++)
        j_weights(k) = 0.0;
      // set the weight of the right region to be zero for the left (i) range.
      for (int32 k = 0; k < right_length; k++)
        i_weights(range_length - 1 - k) = 0.0;
      // for the middle range, linearly interpolate between the 0's and 1's.
      // note: we multiply with existing weights instead of set in order to get
      // more accurate behavior in the unexpected case where things triply
      // overlap.
      for (int32 k = 0; k < middle_length; k++) {
        BaseFloat weight = (0.5 + k) / middle_length;
        j_weights(left_length + k) = weight;
        i_weights(range_length - 1 - right_length - k) = weight;
      }
    }
  }
}

}  // namespace chain
}  // namespace kaldi<|MERGE_RESOLUTION|>--- conflicted
+++ resolved
@@ -951,11 +951,6 @@
   }
 }
 
-<<<<<<< HEAD
-bool AddWeightToFst(const fst::StdVectorFst &normalization_fst,
-                    fst::StdVectorFst *supervision_fst) {
-  // remove epsilons before composing. 'normalization_fst' has noepsilons so
-=======
 // This static function is called by AddWeightToSupervisionFst if the supervision
 // is end2end. It's similar to AddWeightToSupervisionFst, except we don't do
 // TryDeterminizeMinimize as it's not necessary (the graphs are already small)
@@ -986,13 +981,10 @@
     return true;
 }
 
-bool AddWeightToSupervisionFst(const fst::StdVectorFst &normalization_fst,
-                               Supervision *supervision) {
-  if (supervision->e2e)
-    return AddWeightToSupervisionFstE2e(normalization_fst, supervision);
-
+
+bool AddWeightToFst(const fst::StdVectorFst &normalization_fst,
+                    fst::StdVectorFst *supervision_fst) {
   // remove epsilons before composing.  'normalization_fst' has noepsilons so
->>>>>>> 1f024bdc
   // the composed result will be epsilon free.
   fst::StdVectorFst supervision_fst_noeps(*supervision_fst);
   fst::RmEpsilon(&supervision_fst_noeps);
@@ -1025,10 +1017,14 @@
   return true;
 }
 
+
 bool AddWeightToSupervisionFst(const fst::StdVectorFst &normalization_fst,
                                Supervision *supervision) {
+  if (supervision->e2e)
+    return AddWeightToSupervisionFstE2e(normalization_fst, supervision);
   return AddWeightToFst(normalization_fst, &(supervision->fst));
 }
+
 
 void SplitIntoRanges(int32 num_frames,
                      int32 frames_per_range,
