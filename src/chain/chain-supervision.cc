--- conflicted
+++ resolved
@@ -609,15 +609,13 @@
     }
     WriteToken(os, binary, "</Fsts>");
   }
-<<<<<<< HEAD
   if (numerator_post_targets.NumRows() > 0) {
     WriteToken(os, binary, "<NumPost>");
     numerator_post_targets.Write(os, binary);
-=======
+  }
   if (!alignment_pdfs.empty()) {
     WriteToken(os, binary, "<AlignmentPdfs>");
     WriteIntegerVector(os, binary, alignment_pdfs);
->>>>>>> 6564ff19
   }
   WriteToken(os, binary, "</Supervision>");
 }
@@ -629,11 +627,8 @@
   std::swap(label_dim, other->label_dim);
   std::swap(fst, other->fst);
   std::swap(e2e_fsts, other->e2e_fsts);
-<<<<<<< HEAD
   std::swap(numerator_post_targets, other->numerator_post_targets);
-=======
   std::swap(alignment_pdfs, other->alignment_pdfs);
->>>>>>> 6564ff19
 }
 
 void Supervision::Read(std::istream &is, bool binary) {
@@ -679,20 +674,16 @@
     }
     ExpectToken(is, binary, "</Fsts>");
   }
-<<<<<<< HEAD
   if (PeekToken(is, binary) == 'N') {
     ExpectToken(is, binary, "<NumPost>");
     numerator_post_targets.Read(is, binary);
   }
-
-=======
   if (PeekToken(is, binary) == 'A') {
     ExpectToken(is, binary, "<AlignmentPdfs>");
     ReadIntegerVector(is, binary, &alignment_pdfs);
   } else {
     alignment_pdfs.clear();
   }
->>>>>>> 6564ff19
   ExpectToken(is, binary, "</Supervision>");
 }
 
@@ -746,12 +737,43 @@
     weight(other.weight), num_sequences(other.num_sequences),
     frames_per_sequence(other.frames_per_sequence),
     label_dim(other.label_dim), fst(other.fst),
-<<<<<<< HEAD
-    e2e(other.e2e), e2e_fsts(other.e2e_fsts),
+    e2e_fsts(other.e2e_fsts), alignment_pdfs(other.alignment_pdfs),
     numerator_post_targets(other.numerator_post_targets) { }
-=======
-    e2e_fsts(other.e2e_fsts), alignment_pdfs(other.alignment_pdfs) { }
->>>>>>> 6564ff19
+
+
+// This static function merges the numerator posterior targets in
+// input supervision objects and puts it in output supervision.
+// This will be called only when the input supervision has
+// numerator posterior targets.
+void AppendSupervisionPost(const std::vector<const Supervision*> &input,
+                           Supervision *output_supervision) {
+  KALDI_ASSERT(!input.empty());
+  int32 label_dim = input[0]->label_dim,
+      num_inputs = input.size();
+  KALDI_ASSERT(num_inputs > 1);
+  KALDI_ASSERT(input[0]->numerator_post_targets.NumRows() > 0);
+
+  KALDI_ASSERT(output_supervision->num_sequences == num_inputs);
+
+  std::vector<GeneralMatrix const*> output_targets(num_inputs);
+  output_targets[0] = &(input[0]->numerator_post_targets);
+
+  for (int32 i = 1; i < num_inputs; i++) {
+    output_targets[i] = &(input[i]->numerator_post_targets);
+    KALDI_ASSERT(output_targets[i]->NumRows() > 0);
+    KALDI_ASSERT(output_targets[i]->NumCols() == label_dim);
+    KALDI_ASSERT(input[i]->frames_per_sequence ==
+        output_supervision->frames_per_sequence);
+  }
+
+  AppendGeneralMatrixRows(
+      output_targets, &(output_supervision->numerator_post_targets),
+      true);    // sort by t
+  KALDI_ASSERT(output_supervision->numerator_post_targets.NumRows()
+      == output_supervision->frames_per_sequence
+      * output_supervision->num_sequences);
+  KALDI_ASSERT(output_supervision->frames_per_sequence * output_supervision->num_sequences == output_supervision->numerator_post_targets.NumRows());
+}
 
 
 // This static function is called by MergeSupervision if the supervisions
@@ -774,45 +796,19 @@
   output_supervision->alignment_pdfs.clear();
   // The program nnet3-chain-acc-lda-stats works on un-merged egs,
   // and there is no need to support merging of 'alignment_pdfs'
-}
-
-<<<<<<< HEAD
-void AppendSupervisionPost(const std::vector<const Supervision*> &input,
-                           Supervision *output_supervision) {
-  KALDI_ASSERT(!input.empty());
-  int32 label_dim = input[0]->label_dim,
-      num_inputs = input.size();
-  KALDI_ASSERT(num_inputs > 1);
-  KALDI_ASSERT(input[0]->numerator_post_targets.NumRows() > 0);
-
-  KALDI_ASSERT(output_supervision->num_sequences == num_inputs);
-
-  std::vector<GeneralMatrix const*> output_targets(num_inputs);
-  output_targets[0] = &(input[0]->numerator_post_targets);
-
-  for (int32 i = 1; i < num_inputs; i++) {
-    output_targets[i] = &(input[i]->numerator_post_targets);
-    KALDI_ASSERT(output_targets[i]->NumRows() > 0);
-    KALDI_ASSERT(output_targets[i]->NumCols() == label_dim);
-    KALDI_ASSERT(input[i]->frames_per_sequence ==
-        output_supervision->frames_per_sequence);
-  }
-
-  AppendGeneralMatrixRows(
-      output_targets, &(output_supervision->numerator_post_targets),
-      true);    // sort by t
-  KALDI_ASSERT(output_supervision->numerator_post_targets.NumRows()
-      == output_supervision->frames_per_sequence
-      * output_supervision->num_sequences);
-  KALDI_ASSERT(output_supervision->frames_per_sequence * output_supervision->num_sequences == output_supervision->numerator_post_targets.NumRows());
-}
-
-void AppendSupervision(const std::vector<const Supervision*> &input,
-                       Supervision *output_supervision) {
-=======
+
+  if (input[0]->numerator_post_targets.NumRows() > 0) {
+    AppendSupervisionPost(input, output_supervision);
+    KALDI_VLOG(2) << output_supervision->frames_per_sequence << " * "
+              << output_supervision->num_sequences << " == "
+              << output_supervision->numerator_post_targets.NumRows();
+
+    KALDI_ASSERT(output_supervision->frames_per_sequence * output_supervision->num_sequences == output_supervision->numerator_post_targets.NumRows());
+  }
+}
+
 void MergeSupervision(const std::vector<const Supervision*> &input,
                       Supervision *output_supervision) {
->>>>>>> 6564ff19
   KALDI_ASSERT(!input.empty());
   int32 label_dim = input[0]->label_dim,
       num_inputs = input.size();
@@ -821,14 +817,8 @@
     *output_supervision = *(input[0]);
     return;
   }
-<<<<<<< HEAD
-
-  if (input[0]->e2e) {
-    AppendSupervisionE2e(input, output_supervision);
-=======
   if (!input[0]->e2e_fsts.empty()) {
     MergeSupervisionE2e(input, output_supervision);
->>>>>>> 6564ff19
     return;
   }
 
@@ -897,14 +887,6 @@
     return true;
 }
 
-<<<<<<< HEAD
-=======
-bool AddWeightToSupervisionFst(const fst::StdVectorFst &normalization_fst,
-                               Supervision *supervision) {
-  if (!supervision->e2e_fsts.empty())
-    return AddWeightToSupervisionFstE2e(normalization_fst, supervision);
->>>>>>> 6564ff19
-
 bool AddWeightToFst(const fst::StdVectorFst &normalization_fst,
                     fst::StdVectorFst *supervision_fst) {
   // remove epsilons before composing.  'normalization_fst' has noepsilons so
@@ -943,7 +925,7 @@
 
 bool AddWeightToSupervisionFst(const fst::StdVectorFst &normalization_fst,
                                Supervision *supervision) {
-  if (supervision->e2e)
+  if (!supervision->e2e_fsts.empty())
     return AddWeightToSupervisionFstE2e(normalization_fst, supervision);
   return AddWeightToFst(normalization_fst, &(supervision->fst));
 }
@@ -1072,8 +1054,6 @@
   }
 }
 
-<<<<<<< HEAD
-=======
 bool ConvertSupervisionToUnconstrained(
     const TransitionModel &trans_mdl,
     Supervision *supervision) {
@@ -1227,6 +1207,5 @@
 }
 
 
->>>>>>> 6564ff19
 }  // namespace chain
 }  // namespace kaldi