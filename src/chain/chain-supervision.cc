--- conflicted
+++ resolved
@@ -866,13 +866,8 @@
                               &composed_fst)) {
     KALDI_WARN << "Failed to determinize normalized supervision fst";
     return false;
-<<<<<<< HEAD
-  }
-  supervision->fst = composed_fst;
-
-=======
+  }
   *supervision_fst = composed_fst;
->>>>>>> 40fa1541
   // Make sure the states are numbered in increasing order of time.
   SortBreadthFirstSearch(supervision_fst);
   KALDI_ASSERT(supervision_fst->Properties(fst::kAcceptor, true) == fst::kAcceptor);
