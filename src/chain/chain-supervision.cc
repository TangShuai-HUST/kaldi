--- conflicted
+++ resolved
@@ -852,10 +852,7 @@
       fst::Concat(src.fst, &output_supervision->fst);
       output_supervision->num_sequences++;
     } else {
-<<<<<<< HEAD
-      output_supervision->resize(output_supervision->size() + 1);
-      output_supervision->back() = src;
-      output_was_merged.push_back(false);
+      KALDI_ERR << "Mismatch weight or frames_per_sequence  between inputs";
     }
   }
 
@@ -868,29 +865,18 @@
       fst::RmEpsilon(&out_fst);
       if (input[0]->numerator_post_targets.NumRows() > 0 && out_fst.Start() >= 0)
         SortBreadthFirstSearch(&out_fst);
-=======
-      KALDI_ERR << "Mismatch weight or frames_per_sequence  between inputs";
->>>>>>> b596a4c4
-    }
-
-  }
-<<<<<<< HEAD
+    }
+
+  }
 
   if (input[0]->numerator_post_targets.NumRows() > 0) {
-    KALDI_LOG << "Appending numerator post ";
     AppendSupervisionPost(input, output_supervision);
-    KALDI_LOG << (*output_supervision)[0].frames_per_sequence << " * "
+    KALDI_VLOG(2) << (*output_supervision)[0].frames_per_sequence << " * "
               << (*output_supervision)[0].num_sequences << " == "
               << (*output_supervision)[0].numerator_post_targets.NumRows();
 
     KALDI_ASSERT((*output_supervision)[0].frames_per_sequence * (*output_supervision)[0].num_sequences == (*output_supervision)[0].numerator_post_targets.NumRows());
   }
-=======
-  fst::StdVectorFst &out_fst = output_supervision->fst;
-  // The process of concatenation will have introduced epsilons.
-  fst::RmEpsilon(&out_fst);
-  SortBreadthFirstSearch(&out_fst);
->>>>>>> b596a4c4
 }
 
 // This static function is called by AddWeightToSupervisionFst if the supervision
