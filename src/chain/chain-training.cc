--- conflicted
+++ resolved
@@ -29,23 +29,6 @@
 namespace kaldi {
 namespace chain {
 
-<<<<<<< HEAD
-void ComputeKLObjfAndDeriv(const ChainTrainingOptions &opts,
-                           const DenominatorGraph &den_graph,
-                           const GeneralMatrix &supervision, BaseFloat supervision_weight,
-                           const CuMatrixBase<BaseFloat> &nnet_output,
-                           int32 num_sequences, int32 frames_per_sequence,
-                           BaseFloat *objf,
-                           BaseFloat *l2_term,
-                           BaseFloat *weight,
-                           CuMatrixBase<BaseFloat> *nnet_output_deriv,
-                           CuMatrix<BaseFloat> *xent_output_deriv) {
-  KALDI_ASSERT(nnet_output.NumRows() == num_sequences * frames_per_sequence);
-
-  BaseFloat den_logprob_weighted;
-  bool ok = true;
-=======
-
 
 void ComputeChainObjfAndDerivE2e(const ChainTrainingOptions &opts,
                                  const DenominatorGraph &den_graph,
@@ -62,7 +45,6 @@
   *weight = supervision.weight * supervision.num_sequences *
       supervision.frames_per_sequence;
 
->>>>>>> 1f024bdc
   if (nnet_output_deriv != NULL)
     nnet_output_deriv->SetZero();
 
@@ -70,21 +52,12 @@
     // memory use, as we can set 'xent_deriv' to nonempty after
     // we've freed the memory in this object.
     DenominatorComputation denominator(opts, den_graph,
-<<<<<<< HEAD
-                                       num_sequences,
-                                       nnet_output);
-
-    den_logprob_weighted = supervision_weight * denominator.Forward();
-    if (nnet_output_deriv)
-      ok = denominator.Backward(-supervision_weight,
-=======
                                        supervision.num_sequences,
                                        nnet_output);
 
     den_logprob_weighted = supervision.weight * denominator.Forward();
     if (nnet_output_deriv)
       denominator_ok = denominator.Backward(-supervision.weight,
->>>>>>> 1f024bdc
                                 nnet_output_deriv);
   }
 
@@ -96,21 +69,6 @@
     // shape).
     xent_output_deriv->Resize(nnet_output.NumRows(), nnet_output.NumCols(),
                               kSetZero, kStrideEqualNumCols);
-<<<<<<< HEAD
-    supervision.CopyToMat(xent_output_deriv);
-    xent_output_deriv->Scale(supervision_weight);
-    if (nnet_output_deriv)
-      nnet_output_deriv->AddMat(1.0, *xent_output_deriv);
-  } else if (nnet_output_deriv) {
-    CuMatrix<BaseFloat> numerator_post(nnet_output.NumRows(), nnet_output.NumCols());
-    supervision.CopyToMat(&numerator_post);
-    nnet_output_deriv->AddMat(supervision_weight, numerator_post);
-  }
-
-  *objf = -den_logprob_weighted;
-  *weight = supervision_weight * num_sequences * frames_per_sequence;
-  if (!((*objf) - (*objf) == 0) || !ok) {
-=======
   }
 
 
@@ -140,7 +98,6 @@
 
   *objf = num_logprob_weighted - den_logprob_weighted;
   if (!((*objf) - (*objf) == 0) || !denominator_ok || !numerator_ok) {
->>>>>>> 1f024bdc
     // inf or NaN detected, or denominator computation returned false.
     if (nnet_output_deriv)
       nnet_output_deriv->SetZero();
@@ -149,13 +106,9 @@
     BaseFloat default_objf = -10;
     KALDI_WARN << "Objective function is " << (*objf)
                << " and denominator computation (if done) returned "
-<<<<<<< HEAD
-               << std::boolalpha << ok
-=======
                << std::boolalpha << denominator_ok
                << " and numerator computation returned "
                << std::boolalpha << numerator_ok
->>>>>>> 1f024bdc
                << ", setting objective function to " << default_objf
                << " per frame.";
     *objf  = default_objf * *weight;
@@ -166,13 +119,9 @@
   // smaller towards the edges of the sequences (due to the penalization
   // of 'incorrect' pdf-ids.
   if (GetVerboseLevel() >= 1 && nnet_output_deriv != NULL && RandInt(0, 10) == 0) {
-<<<<<<< HEAD
-    int32 tot_frames = nnet_output_deriv->NumRows();
-=======
     int32 tot_frames = nnet_output_deriv->NumRows(),
  frames_per_sequence = supervision.frames_per_sequence,
        num_sequences = supervision.num_sequences;
->>>>>>> 1f024bdc
     CuVector<BaseFloat> row_products(tot_frames);
     row_products.AddDiagMat2(1.0, *nnet_output_deriv, kNoTrans, 0.0);
     Vector<BaseFloat> row_products_cpu(row_products);
@@ -182,28 +131,108 @@
     KALDI_LOG << "Derivs per frame are " << row_products_per_frame;
   }
 
-<<<<<<< HEAD
+  *l2_term = 0.0;
+  if (opts.l2_regularize != 0.0 && numerator_ok) {  // we should have some derivs to include a L2 term
+    // compute the l2 penalty term and its derivative
+    BaseFloat scale = supervision.weight * opts.l2_regularize;
+    *l2_term = -0.5 * scale * TraceMatMat(nnet_output, nnet_output, kTrans);
+    if (nnet_output_deriv)
+      nnet_output_deriv->AddMat(-1.0 * scale, nnet_output);
+  }
+}
+
+void ComputeKLObjfAndDeriv(const ChainTrainingOptions &opts,
+                           const DenominatorGraph &den_graph,
+                           const GeneralMatrix &supervision, BaseFloat supervision_weight,
+                           const CuMatrixBase<BaseFloat> &nnet_output,
+                           int32 num_sequences, int32 frames_per_sequence,
+                           BaseFloat *objf,
+                           BaseFloat *l2_term,
+                           BaseFloat *weight,
+                           CuMatrixBase<BaseFloat> *nnet_output_deriv,
+                           CuMatrix<BaseFloat> *xent_output_deriv) {
+  KALDI_ASSERT(nnet_output.NumRows() == num_sequences * frames_per_sequence);
+
+  BaseFloat den_logprob_weighted;
+  bool ok = true;
+  if (nnet_output_deriv != NULL)
+    nnet_output_deriv->SetZero();
+
+  { // Doing the denominator first helps to reduce the maximum
+    // memory use, as we can set 'xent_deriv' to nonempty after
+    // we've freed the memory in this object.
+    DenominatorComputation denominator(opts, den_graph,
+                                       num_sequences,
+                                       nnet_output);
+
+    den_logprob_weighted = supervision_weight * denominator.Forward();
+    if (nnet_output_deriv)
+      ok = denominator.Backward(-supervision_weight,
+                                nnet_output_deriv);
+  }
+
+  if (xent_output_deriv != NULL) {
+    // the reason for kStrideEqualNumCols is so that we can share the memory
+    // block with the memory that was used for exp_nnet_output_transposed_ from
+    // chain-denominator.cc, which has just been freed; it also uses the
+    // kStrideEqualNumCols arg (its shape is the transpose of this matrix's
+    // shape).
+    xent_output_deriv->Resize(nnet_output.NumRows(), nnet_output.NumCols(),
+                              kSetZero, kStrideEqualNumCols);
+    supervision.CopyToMat(xent_output_deriv);
+    xent_output_deriv->Scale(supervision_weight);
+    if (nnet_output_deriv)
+      nnet_output_deriv->AddMat(1.0, *xent_output_deriv);
+  } else if (nnet_output_deriv) {
+    CuMatrix<BaseFloat> numerator_post(nnet_output.NumRows(), nnet_output.NumCols());
+    supervision.CopyToMat(&numerator_post);
+    nnet_output_deriv->AddMat(supervision_weight, numerator_post);
+  }
+
+  *objf = -den_logprob_weighted;
+  *weight = supervision_weight * num_sequences * frames_per_sequence;
+  if (!((*objf) - (*objf) == 0) || !ok) {
+    // inf or NaN detected, or denominator computation returned false.
+    if (nnet_output_deriv)
+      nnet_output_deriv->SetZero();
+    if (xent_output_deriv)
+      xent_output_deriv->SetZero();
+    BaseFloat default_objf = -10;
+    KALDI_WARN << "Objective function is " << (*objf)
+               << " and denominator computation (if done) returned "
+               << std::boolalpha << ok
+               << ", setting objective function to " << default_objf
+               << " per frame.";
+    *objf  = default_objf * *weight;
+  }
+
+  // This code helps us see how big the derivatives are, on average,
+  // for different frames of the sequences.  As expected, they are
+  // smaller towards the edges of the sequences (due to the penalization
+  // of 'incorrect' pdf-ids.
+  if (GetVerboseLevel() >= 1 && nnet_output_deriv != NULL && RandInt(0, 10) == 0) {
+    int32 tot_frames = nnet_output_deriv->NumRows();
+    CuVector<BaseFloat> row_products(tot_frames);
+    row_products.AddDiagMat2(1.0, *nnet_output_deriv, kNoTrans, 0.0);
+    Vector<BaseFloat> row_products_cpu(row_products);
+    Vector<BaseFloat> row_products_per_frame(frames_per_sequence);
+    for (int32 i = 0; i < tot_frames; i++)
+      row_products_per_frame(i / num_sequences) += row_products_cpu(i);
+    KALDI_LOG << "Derivs per frame are " << row_products_per_frame;
+  }
+
   if (opts.l2_regularize == 0.0) {
     *l2_term = 0.0;
   } else {
     // compute the l2 penalty term and its derivative
     BaseFloat scale = supervision_weight * opts.l2_regularize;
-=======
-  *l2_term = 0.0;
-  if (opts.l2_regularize != 0.0 && numerator_ok) {  // we should have some derivs to include a L2 term
-    // compute the l2 penalty term and its derivative
-    BaseFloat scale = supervision.weight * opts.l2_regularize;
->>>>>>> 1f024bdc
     *l2_term = -0.5 * scale * TraceMatMat(nnet_output, nnet_output, kTrans);
     if (nnet_output_deriv)
       nnet_output_deriv->AddMat(-1.0 * scale, nnet_output);
   }
 }
 
-<<<<<<< HEAD
-=======
-
->>>>>>> 1f024bdc
+
 void ComputeChainObjfAndDeriv(const ChainTrainingOptions &opts,
                               const DenominatorGraph &den_graph,
                               const Supervision &supervision,
