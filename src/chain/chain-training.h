--- conflicted
+++ resolved
@@ -68,24 +68,16 @@
   std::string silence_pdfs_str;
 
   BaseFloat mmi_factor;
-<<<<<<< HEAD
-  BaseFloat smbr_factor;
-=======
   BaseFloat ml_factor;
   BaseFloat smbr_factor;
   BaseFloat smbr_threshold;
->>>>>>> 6437c044
 
   bool norm_regularize;
 
   ChainTrainingOptions(): l2_regularize(0.0), leaky_hmm_coefficient(1.0e-05),
                           xent_regularize(0.0), use_smbr_objective(false),
                           exclude_silence(false), one_silence_class(false),
-<<<<<<< HEAD
-                          mmi_factor(0.0), smbr_factor(1.0), 
-=======
                           mmi_factor(1.0), ml_factor(0.0), smbr_factor(0.0), smbr_threshold(0.0),
->>>>>>> 6437c044
                           norm_regularize(false) { }
 
   void Register(OptionsItf *opts) {
@@ -115,12 +107,9 @@
     opts->Register("mmi-factor", &mmi_factor,
                    "When using smbr objective, interpolate mmi objective "
                    "with this weight");
-<<<<<<< HEAD
-=======
     opts->Register("ml-factor", &ml_factor,
                    "When using smbr objective, interpolate ml objective "
                    "with this weight");
->>>>>>> 6437c044
     opts->Register("smbr-factor", &smbr_factor,
                    "When using smbr objective, interpolate smbr objective "
                    "with this weight");
@@ -133,11 +122,8 @@
                    "Treat all silence pdfs as a single class for accuracy "
                    "computation in smBR training. --silence-pdfs is required "
                    "if this options is true.");
-<<<<<<< HEAD
-=======
     opts->Register("smbr-threshold", &smbr_threshold,
                    "Posterior below this value is considered 0");
->>>>>>> 6437c044
   }
 };
 
