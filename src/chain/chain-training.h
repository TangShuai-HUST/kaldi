--- conflicted
+++ resolved
@@ -73,16 +73,10 @@
   bool norm_regularize;
 
   ChainTrainingOptions(): l2_regularize(0.0), leaky_hmm_coefficient(1.0e-05),
-<<<<<<< HEAD
                           xent_regularize(0.0), use_smbr_objective(false),
                           exclude_silence(false), one_silence_class(false),
                           mmi_factor(0.0), smbr_factor(1.0), 
                           norm_regularize(false) { }
-  
-=======
-                          xent_regularize(0.0) { }
-
->>>>>>> 40fa1541
   void Register(OptionsItf *opts) {
     opts->Register("l2-regularize", &l2_regularize, "l2 regularization "
                    "constant for 'chain' training, applied to the output "
@@ -165,7 +159,6 @@
                               BaseFloat *weight,
                               CuMatrixBase<BaseFloat> *nnet_output_deriv,
                               CuMatrixBase<BaseFloat> *xent_output_deriv = NULL);
-<<<<<<< HEAD
                               
 /**
    This function does both the numerator and denominator parts of the 'chain'
@@ -209,7 +202,6 @@
     CuMatrixBase<BaseFloat> *xent_output_deriv = NULL,
     const CuArray<MatrixIndexT> *sil_indices = NULL);
 
-=======
 /**
   This function uses supervision as numerator and does denominator computation.
   It can be uses, where numerator is fixed e.g. TS learning.
@@ -224,7 +216,6 @@
                          BaseFloat *weight,
                          CuMatrixBase<BaseFloat> *nnet_output_deriv,
                          CuMatrixBase<BaseFloat> *xent_output_deriv = NULL);
->>>>>>> 40fa1541
 
 }  // namespace chain
 }  // namespace kaldi
