--- conflicted
+++ resolved
@@ -52,32 +52,19 @@
   int32 frame_subsampling_factor;
   BaseFloat weight;
   BaseFloat lm_scale;
-<<<<<<< HEAD
   BaseFloat phone_ins_penalty;
   int32 left_tolerance_silence;
   int32 right_tolerance_silence;
   std::string silence_phones_str;
-  bool use_mbr_decode;
-  BaseFloat min_prob;
-  BaseFloat arc_scale;
-=======
->>>>>>> e8b4f50d
 
   SupervisionOptions(): left_tolerance(5),
                         right_tolerance(5),
                         frame_subsampling_factor(1),
                         weight(1.0),
-<<<<<<< HEAD
                         lm_scale(0.0),
                         phone_ins_penalty(0.0),
                         left_tolerance_silence(0),
-                        right_tolerance_silence(0),
-                        use_mbr_decode(false),
-                        min_prob(0.01),
-                        arc_scale(1.0) { }
-=======
-                        lm_scale(0.0) { }
->>>>>>> e8b4f50d
+                        right_tolerance_silence(0) { }
 
   void Register(OptionsItf *opts) {
     opts->Register("left-tolerance", &left_tolerance, "Left tolerance for "
@@ -90,11 +77,12 @@
                    "left-tolerance and right-tolerance are applied (so they are "
                    "in terms of the original num-frames.");
     opts->Register("weight", &weight,
-<<<<<<< HEAD
-                   "Use this to set the supervision weight for training");
+                   "Use this to set the supervision weight for training. "
+                   "This can be used to assign different weights to "
+                   "different data sources.");
     opts->Register("lm-scale", &lm_scale, "The scale with which the graph/lm "
-                    "weights from the phone lattice are included in the "
-                    "supervision fst.");
+                   "weights from the phone lattice are included in the "
+                   "supervision fst.");
     opts->Register("phone-ins-penalty", &phone_ins_penalty,
                    "The penalty to penalize longer paths");
     opts->Register("left-tolerance-silence", &left_tolerance_silence, "Left tolerance for "
@@ -103,22 +91,6 @@
                    "shift in silence phone position relative to the alignment");
     opts->Register("silence-phones", &silence_phones_str,
                    "A comma separated list of silence phones");
-    opts->Register("use-mbr-decode", &use_mbr_decode,
-                   "Use MBR decoding to convert phone lattice to "
-                   "proto-supervision");
-    opts->Register("min-prob", &min_prob,
-                   "Minimum probability of sausage arc to keep. "
-                   "Applicable only when --use-mbr-decode is true.");
-    opts->Register("arc-scale", &arc_scale,
-                   "Arc scale for sausage arcs");
-=======
-                   "Use this to set the supervision weight for training. "
-                   "This can be used to assign different weights to "
-                   "different data sources.");
-    opts->Register("lm-scale", &lm_scale, "The scale with which the graph/lm "
-                   "weights from the phone lattice are included in the "
-                   "supervision fst.");
->>>>>>> e8b4f50d
   }
   void Check() const;
 };
