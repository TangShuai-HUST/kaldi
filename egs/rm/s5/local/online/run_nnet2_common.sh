#!/bin/bash
# This script extracts mfcc features using mfcc_config and trains ubm model and
# ivector extractor and extracts ivector for train and test.
<<<<<<< HEAD
. cmd.sh
=======
. ./cmd.sh
>>>>>>> 7cf434ce


stage=1
nnet_affix=_online
extractor=exp/nnet2${nnet_affix}/extractor
ivector_dim=50
mfcc_config=conf/mfcc_hires.conf
use_ivector=true # If false, it skips training ivector extractor and
                 # ivector extraction stages.
<<<<<<< HEAD
. cmd.sh
=======
. ./cmd.sh
>>>>>>> 7cf434ce
. ./path.sh
. ./utils/parse_options.sh

if $use_gpu; then
  if ! cuda-compiled; then
    cat <<EOF && exit 1
This script is intended to be used with GPUs but you have not compiled Kaldi with CUDA
If you want to use GPUs (and have them), go to src/, and configure and make on a machine
where "nvcc" is installed.  Otherwise, call this script with --use-gpu false
EOF
  fi
  parallel_opts="--gpu 1"
  num_threads=1
  minibatch_size=512
else
  # Use 4 nnet jobs just like run_4d_gpu.sh so the results should be
  # almost the same, but this may be a little bit slow.
  num_threads=16
  minibatch_size=128
  parallel_opts="--num-threads $num_threads"
  dir=exp/nnet2${nnet_affix}/nnet
fi

train_set=train
if [ $stage -le 0 ]; then
  echo "$0: creating high-resolution MFCC features."
  mfccdir=data/${train_set}_hires/data

  for datadir in $train_set test; do
    utils/copy_data_dir.sh data/$datadir data/${datadir}_hires

    steps/make_mfcc.sh --nj 30 --mfcc-config $mfcc_config \
      --cmd "$train_cmd" data/${datadir}_hires || exit 1;
    steps/compute_cmvn_stats.sh data/${datadir}_hires
    utils/fix_data_dir.sh data/${datadir}_hires
  done
fi

train_set=${train_set}_hires
if [ ! -f $extractor/final.ie ] && [ $ivector_dim -gt 0 ]; then
  if [ $stage -le 1 ]; then
    mkdir -p exp/nnet2${nnet_affix}
    steps/online/nnet2/train_diag_ubm.sh --cmd "$train_cmd" --nj 40 --num-frames 200000 \
      data/${train_set} 256 exp/tri3b exp/nnet2${nnet_affix}/diag_ubm
  fi

  if [ $stage -le 2 ]; then
    # use a smaller iVector dim (50) than the default (100) because RM has a very
    # small amount of data.
    steps/online/nnet2/train_ivector_extractor.sh --cmd "$train_cmd" --nj 40 \
      --ivector-dim $ivector_dim \
     data/${train_set} exp/nnet2${nnet_affix}/diag_ubm $extractor || exit 1;
  fi
fi

if [ $stage -le 3 ] && [ $ivector_dim -gt 0 ]; then
  # having a larger number of speakers is helpful for generalization, and to
  # handle per-utterance decoding well (iVector starts at zero).
  steps/online/nnet2/copy_data_dir.sh --utts-per-spk-max 2 data/${train_set} data/${train_set}_max2

  steps/online/nnet2/extract_ivectors_online.sh --cmd "$train_cmd" --nj 40 \
    data/${train_set}_max2 $extractor exp/nnet2${nnet_affix}/ivectors || exit 1;

  steps/online/nnet2/extract_ivectors_online.sh --cmd "$train_cmd" --nj 10 \
    data/test_hires $extractor exp/nnet2${nnet_affix}/ivectors_test || exit 1;
fi<|MERGE_RESOLUTION|>--- conflicted
+++ resolved
@@ -1,12 +1,6 @@
 #!/bin/bash
 # This script extracts mfcc features using mfcc_config and trains ubm model and
 # ivector extractor and extracts ivector for train and test.
-<<<<<<< HEAD
-. cmd.sh
-=======
-. ./cmd.sh
->>>>>>> 7cf434ce
-
 
 stage=1
 nnet_affix=_online
@@ -15,11 +9,8 @@
 mfcc_config=conf/mfcc_hires.conf
 use_ivector=true # If false, it skips training ivector extractor and
                  # ivector extraction stages.
-<<<<<<< HEAD
-. cmd.sh
-=======
+
 . ./cmd.sh
->>>>>>> 7cf434ce
 . ./path.sh
 . ./utils/parse_options.sh
 
