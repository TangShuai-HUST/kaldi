#!/bin/bash

#  ASpIRE submission, based on Fisher-english GMM-HMM system
# (March 2015)

# It's best to run the commands in this one by one.

. ./cmd.sh
. ./path.sh

mfccdir=`pwd`/mfcc
<<<<<<< HEAD
aspire_data=/export/corpora/LDC/LDC2017S21/IARPA-ASpIRE-Dev-Sets-v2.0/data
=======

>>>>>>> 8b500766
set -e

# Set this to somewhere where you want to put your aspire data, or where
# someone else has already put it.  You'll want to change this
# if you're not on the CLSP grid.
aspire_data=/export/corpora/LDC/LDC2017S21/IARPA-ASpIRE-Dev-Sets-v2.0/data  # JHU

# the next command produces the data in local/train_all
local/fisher_data_prep.sh /export/corpora3/LDC/LDC2004T19 /export/corpora3/LDC/LDC2005T19 \
   /export/corpora3/LDC/LDC2004S13 /export/corpora3/LDC/LDC2005S13

local/fisher_prepare_dict.sh

utils/prepare_lang.sh data/local/dict "<unk>" data/local/lang data/lang

local/fisher_train_lms.sh  || exit 1;
local/fisher_create_test_lang.sh || exit 1;

# Use the first 4k sentences as dev set.  Note: when we trained the LM, we used
# the 1st 10k sentences as dev set, so the 1st 4k won't have been used in the
# LM training data.   However, they will be in the lexicon, plus speakers
# may overlap, so it's still not quite equivalent to a test set.

utils/fix_data_dir.sh data/train_all

steps/make_mfcc.sh --nj 20 --cmd "$train_cmd" data/train_all exp/make_mfcc/train_all $mfccdir || exit 1;

utils/fix_data_dir.sh data/train_all
utils/validate_data_dir.sh data/train_all

# The dev and test sets are each about 3.3 hours long.  These are not carefully
# done; there may be some speaker overlap with each other and with the training
# set.  Note: in our LM-training setup we excluded the first 10k utterances (they
# were used for tuning but not for training), so the LM was not (directly) trained
# on either the dev or test sets.
utils/subset_data_dir.sh --first data/train_all 10000 data/dev_and_test
utils/subset_data_dir.sh --first data/dev_and_test 5000 data/dev
utils/subset_data_dir.sh --last data/dev_and_test 5000 data/test
rm -r data/dev_and_test

steps/compute_cmvn_stats.sh data/dev exp/make_mfcc/dev $mfccdir
steps/compute_cmvn_stats.sh data/test exp/make_mfcc/test $mfccdir

n=$[`cat data/train_all/segments | wc -l` - 10000]
utils/subset_data_dir.sh --last data/train_all $n data/train
steps/compute_cmvn_stats.sh data/train exp/make_mfcc/train $mfccdir


# Now-- there are 1.6 million utterances, and we want to start the monophone training
# on relatively short utterances (easier to align), but not only the very shortest
# ones (mostly uh-huh).  So take the 100k shortest ones, and then take 10k random
# utterances from those.

utils/subset_data_dir.sh --shortest data/train 100000 data/train_100kshort
utils/subset_data_dir.sh  data/train_100kshort 10000 data/train_10k
utils/data/remove_dup_utts.sh 100 data/train_10k data/train_10k_nodup
utils/subset_data_dir.sh --speakers data/train 30000 data/train_30k
utils/subset_data_dir.sh --speakers data/train 100000 data/train_100k


# The next commands are not necessary for the scripts to run, but increase
# efficiency of data access by putting the mfcc's of the subset
# in a contiguous place in a file.
( . ./path.sh;
  # make sure mfccdir is defined as above..
  cp data/train_10k_nodup/feats.scp{,.bak}
  copy-feats scp:data/train_10k_nodup/feats.scp  ark,scp:$mfccdir/kaldi_fish_10k_nodup.ark,$mfccdir/kaldi_fish_10k_nodup.scp \
  && cp $mfccdir/kaldi_fish_10k_nodup.scp data/train_10k_nodup/feats.scp
)
( . ./path.sh;
  # make sure mfccdir is defined as above..
  cp data/train_30k/feats.scp{,.bak}
  copy-feats scp:data/train_30k/feats.scp  ark,scp:$mfccdir/kaldi_fish_30k.ark,$mfccdir/kaldi_fish_30k.scp \
  && cp $mfccdir/kaldi_fish_30k.scp data/train_30k/feats.scp
)
( . ./path.sh;
  # make sure mfccdir is defined as above..
  cp data/train_100k/feats.scp{,.bak}
  copy-feats scp:data/train_100k/feats.scp  ark,scp:$mfccdir/kaldi_fish_100k.ark,$mfccdir/kaldi_fish_100k.scp \
  && cp $mfccdir/kaldi_fish_100k.scp data/train_100k/feats.scp
)

steps/train_mono.sh --nj 10 --cmd "$train_cmd" \
  data/train_10k_nodup data/lang exp/mono0a

steps/align_si.sh --nj 30 --cmd "$train_cmd" \
   data/train_30k data/lang exp/mono0a exp/mono0a_ali || exit 1;

steps/train_deltas.sh --cmd "$train_cmd" \
    2500 20000 data/train_30k data/lang exp/mono0a_ali exp/tri1 || exit 1;


(utils/mkgraph.sh data/lang_test exp/tri1 exp/tri1/graph
 steps/decode.sh --nj 25 --cmd "$decode_cmd" --config conf/decode.config \
   exp/tri1/graph data/dev exp/tri1/decode_dev)&

steps/align_si.sh --nj 30 --cmd "$train_cmd" \
   data/train_30k data/lang exp/tri1 exp/tri1_ali || exit 1;

steps/train_deltas.sh --cmd "$train_cmd" \
    2500 20000 data/train_30k data/lang exp/tri1_ali exp/tri2 || exit 1;

(
  utils/mkgraph.sh data/lang_test exp/tri2 exp/tri2/graph || exit 1;
  steps/decode.sh --nj 25 --cmd "$decode_cmd" --config conf/decode.config \
   exp/tri2/graph data/dev exp/tri2/decode_dev || exit 1;
)&


steps/align_si.sh --nj 30 --cmd "$train_cmd" \
  data/train_100k data/lang exp/tri2 exp/tri2_ali || exit 1;

# Train tri3a, which is LDA+MLLT, on 100k data.
steps/train_lda_mllt.sh --cmd "$train_cmd" \
   --splice-opts "--left-context=3 --right-context=3" \
   5000 40000 data/train_100k data/lang exp/tri2_ali exp/tri3a || exit 1;
(
  utils/mkgraph.sh data/lang_test exp/tri3a exp/tri3a/graph || exit 1;
  steps/decode.sh --nj 25 --cmd "$decode_cmd" --config conf/decode.config \
   exp/tri3a/graph data/dev exp/tri3a/decode_dev || exit 1;
)&


# Next we'll use fMLLR and train with SAT (i.e. on
# fMLLR features)

steps/align_fmllr.sh --nj 30 --cmd "$train_cmd" \
  data/train_100k data/lang exp/tri3a exp/tri3a_ali || exit 1;

steps/train_sat.sh  --cmd "$train_cmd" \
  5000 100000 data/train_100k data/lang exp/tri3a_ali  exp/tri4a || exit 1;

(
  utils/mkgraph.sh data/lang_test exp/tri4a exp/tri4a/graph
  steps/decode_fmllr.sh --nj 25 --cmd "$decode_cmd" --config conf/decode.config \
   exp/tri4a/graph data/dev exp/tri4a/decode_dev
)&


steps/align_fmllr.sh --nj 30 --cmd "$train_cmd" \
  data/train data/lang exp/tri4a exp/tri4a_ali || exit 1;


steps/train_sat.sh  --cmd "$train_cmd" \
  10000 300000 data/train data/lang exp/tri4a_ali  exp/tri5a || exit 1;

(
  utils/mkgraph.sh data/lang_test exp/tri5a exp/tri5a/graph
  steps/decode_fmllr.sh --nj 25 --cmd "$decode_cmd" --config conf/decode.config \
    exp/tri5a/graph data/dev exp/tri5a/decode_dev
)&

# build silprob lang directory
local/build_silprob.sh

<<<<<<< HEAD
# train the neural network model
local/multi_condition/run_nnet2_ms.sh --aspire-data $aspire_data

 local/multi_condition/prep_test_aspire.sh --stage 1 --decode-num-jobs 200 \
   --sub-speaker-frames 6000 --window 10 --overlap 5 --max-count 75 --pass2-decode-opts "--min-active 1000" \
   --ivector-scale 0.75 --affix v6 --tune-hyper true dev_aspire data/lang exp/nnet2_multicondition/nnet_ms_a
# %WER 30.8 | 2120 27213 | 75.3 16.2 8.4 6.2 30.8 78.8 | -0.724 | exp/nnet2_multicondition/nnet_ms_a/decode_dev_aspire_whole_uniformsegmented_win10_over5_v6_iterfinal_pp_fg/score_13/penalty_0.0/ctm.filt.filt.sys
=======
local/multi_condition/aspire_data_prep.sh --aspire-data $aspire_data
>>>>>>> 8b500766

# see local/{chain,nnet3}/* for nnet3 scripts

# train the neural network model
local/chain/run_tdnn.sh

local/chain/run_tdnn_lstm.sh
# %WER 22.9 | 2083 25834 | 81.6 12.0 6.4 4.5 22.9 70.7 | -0.546 | exp/chain/tdnn_lstm_1a/decode_dev_aspire_uniformsegmented_pp_fg/score_8/penalty_0.0/ctm.filt.filt.sys
# %WER 24.0 | 2083 25820 | 79.9 12.0 8.1 4.0 24.0 71.8 | -0.444 | exp/chain/tdnn_lstm_1a_online/decode_dev_aspire_uniformsegmented_v9_pp_fg/score_10/penalty_0.0/ctm.filt.filt.sys

# Train speech activity detection system using TDNN+Stats
local/run_asr_segmentation.sh

sad_nnet_dir=exp/segmentation_1a/tdnn_stats_asr_sad_1a
chain_dir=exp/chain/tdnn_lstm_1a

# %WER 22.9 | 2083 25821 | 81.9 11.1 7.0 4.9 22.9 71.8 | -0.488 | exp/chain/tdnn_lstm_1a/decode_dev_aspire_asr_sad_1a_pp_fg/score_10/penalty_0.25/ctm.filt.filt.sys
local/nnet3/segment_and_decode.sh --stage 1 --decode-num-jobs 30 --affix "" \
  --acwt 1.0 --post-decode-acwt 10.0 --frames-per-chunk 160 \
  --extra-left-context 50 --extra-right-context 0 \
  --extra-left-context-initial 0 --extra-right-context-final 0 \
  --sub-speaker-frames 6000 --max-count 75 \
  --decode-opts '--min-active 1000' \
  --sad-affix asr_sad_1a \
  --sad-opts "--extra-left-context 79 --extra-right-context 21 --frames-per-chunk 150 --extra-left-context-initial 0 --extra-right-context-final 0 --acwt 0.3" \
  --sad-graph-opts "--min-silence-duration=0.03 --min-speech-duration=0.3 --max-speech-duration=10.0" \
  --sad-priors-opts "--sil-scale=0.1" \
  dev_aspire $sad_nnet_dir $sad_nnet_dir \
  data/lang $chain_dir/graph_pp $chain_dir

# Old nnet2-based systems are in the comments below. The results here are
# not applicable to the latest dev set from LDC.

# local/multi_condition/run_nnet2_ms.sh
# 
# local/multi_condition/prep_test_aspire.sh --stage 1 --decode-num-jobs 200 \
#  --sub-speaker-frames 6000 --window 10 --overlap 5 --max-count 75 --pass2-decode-opts "--min-active 1000" \
#  --ivector-scale 0.75 --affix v6 --tune-hyper true dev_aspire data/lang exp/nnet2_multicondition/nnet_ms_a
# 
# local/multi_condition/prep_test_aspire.sh --stage 1 --decode-num-jobs 200 \
#  --sub-speaker-frames 6000 --window 10 --overlap 5 --max-count 75 --pass2-decode-opts "--min-active 1000" \
#  --ivector-scale 0.75 --affix v6 --tune-hyper true test_aspire data/lang exp/nnet2_multicondition/nnet_ms_a
# # 72.3 on leaderboard
# 
# # discriminative training. Helped on dev, but not on dev_test
# local/multi_condition/run_nnet2_ms_disc.sh
# local/multi_condition/prep_test_aspire.sh --stage 1 --decode-num-jobs 200 \
#  --sub-speaker-frames 6000 --window 10 --overlap 5 --max-count 75 --pass2-decode-opts "--min-active 1000" \
#  --ivector-scale 0.75 --affix v6 --tune-hyper true dev_aspire data/lang exp/nnet2_multicondition/nnet_ms_a_smbr_0.00015_nj12
# #%WER 29.1 | 2120 27208 | 77.6 15.4 7.0 6.7 29.1 77.1 | -1.357 | exp/nnet2_multicondition/nnet_ms_c_prior_adjusted_smbr_0.00015_nj12/decode_dev_aspire_whole_uniformsegmented_win10_over5_v6_iterepoch2_pp_fg/score_16/penalty_1.0/ctm.filt.filt.sys
# 
# local/multi_condition/prep_test_aspire.sh --stage 1 --decode-num-jobs 200 \
#  --sub-speaker-frames 6000 --window 10 --overlap 5 --max-count 75 --pass2-decode-opts "--min-active 1000" \
#  --ivector-scale 0.75 --affix v6 --tune-hyper true test_aspire data/lang exp/nnet2_multicondition/nnet_ms_a_smbr_0.00015_nj12
# # around 71.5, as models changed after server closed<|MERGE_RESOLUTION|>--- conflicted
+++ resolved
@@ -9,17 +9,14 @@
 . ./path.sh
 
 mfccdir=`pwd`/mfcc
-<<<<<<< HEAD
-aspire_data=/export/corpora/LDC/LDC2017S21/IARPA-ASpIRE-Dev-Sets-v2.0/data
-=======
-
->>>>>>> 8b500766
+
 set -e
 
 # Set this to somewhere where you want to put your aspire data, or where
 # someone else has already put it.  You'll want to change this
 # if you're not on the CLSP grid.
-aspire_data=/export/corpora/LDC/LDC2017S21/IARPA-ASpIRE-Dev-Sets-v2.0/data  # JHU
+# aspire_data=/export/corpora/LDC/LDC2017S21/IARPA-ASpIRE-Dev-Sets-v2.0/data  # JHU
+aspire_data=/export/common/data/corpora/LDC/LDC2017S21  # COE
 
 # the next command produces the data in local/train_all
 local/fisher_data_prep.sh /export/corpora3/LDC/LDC2004T19 /export/corpora3/LDC/LDC2005T19 \
@@ -169,17 +166,7 @@
 # build silprob lang directory
 local/build_silprob.sh
 
-<<<<<<< HEAD
-# train the neural network model
-local/multi_condition/run_nnet2_ms.sh --aspire-data $aspire_data
-
- local/multi_condition/prep_test_aspire.sh --stage 1 --decode-num-jobs 200 \
-   --sub-speaker-frames 6000 --window 10 --overlap 5 --max-count 75 --pass2-decode-opts "--min-active 1000" \
-   --ivector-scale 0.75 --affix v6 --tune-hyper true dev_aspire data/lang exp/nnet2_multicondition/nnet_ms_a
-# %WER 30.8 | 2120 27213 | 75.3 16.2 8.4 6.2 30.8 78.8 | -0.724 | exp/nnet2_multicondition/nnet_ms_a/decode_dev_aspire_whole_uniformsegmented_win10_over5_v6_iterfinal_pp_fg/score_13/penalty_0.0/ctm.filt.filt.sys
-=======
 local/multi_condition/aspire_data_prep.sh --aspire-data $aspire_data
->>>>>>> 8b500766
 
 # see local/{chain,nnet3}/* for nnet3 scripts
 
