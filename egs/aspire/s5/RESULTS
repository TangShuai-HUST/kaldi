--- conflicted
+++ resolved
@@ -53,9 +53,6 @@
 %WER 24.6 | 2120 27224 | 82.0 11.5 6.5 6.7 24.6 74.6 | -0.976 | exp/chain/blstm_7b/decode_dev_aspire_whole_uniformsegmented_win10_over5_v7_iterfinal_pp_fg/score_8/penalty_0.75/ctm.filt.filt.sys
 
 # local/chain/run_tdnn_lstm_1a.sh
-<<<<<<< HEAD
-%WER 23.6 | 2120 27219 | 82.8 11.5 5.7 6.5 23.6 73.8 | -0.675 | exp/chain/tdnn_lstm_1a/decode_dev_aspire_whole_uniformsegmented_win10_over5_v8_iterfinal_pp_fg/score_9/penalty_0.0/ctm.filt.filt.sys
-=======
 %WER 23.6 | 2120 27219 | 82.8 11.5 5.7 6.5 23.6 73.8 | -0.675 | exp/chain/tdnn_lstm_1a/decode_dev_aspire_whole_uniformsegmented_v9_pp_fg/score_9/penalty_0.0/ctm.filt.filt.sys
 
 # The following results use the new ASpIRE dev sets from LDC.
@@ -70,5 +67,4 @@
 %WER 23.0 | 2083 25830 | 81.5 12.1 6.4 4.5 23.0 70.4 | -0.522 | exp/chain/tdnn_lstm_1a/decode_dev_aspire_fg/score_8/penalty_0.0/ctm.filt.filt.sys
 
 # Result using speech activity detection for segmentation
-%WER 22.9 | 2083 25821 | 81.9 11.1 7.0 4.9 22.9 71.8 | -0.488 | exp/chain/tdnn_lstm_1a/decode_dev_aspire_asr_sad_1a_pp_fg/score_10/penalty_0.25/ctm.filt.filt.sys
->>>>>>> 8b500766
+%WER 22.9 | 2083 25821 | 81.9 11.1 7.0 4.9 22.9 71.8 | -0.488 | exp/chain/tdnn_lstm_1a/decode_dev_aspire_asr_sad_1a_pp_fg/score_10/penalty_0.25/ctm.filt.filt.sys