--- conflicted
+++ resolved
@@ -58,12 +58,6 @@
       --source-sampling-rate 8000 \
       data/${data_dir} data/${data_dir}_rvb
   done
-<<<<<<< HEAD
-
-  # create the aspire dev, test sets
-  local/multi_condition/aspire_data_prep.sh
-=======
->>>>>>> 8b500766
 fi
 
 
