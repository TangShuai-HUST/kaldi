--- conflicted
+++ resolved
@@ -60,11 +60,7 @@
 
 segmented_data_set=${data_set}_uniformsegmented_win${window}_over${overlap}
 if [ $stage -le 3 ]; then
-<<<<<<< HEAD
-  echo "$0 : Generating uniform segments with length $window and overlap $overlap."
-=======
   echo "$0: Generating uniform segments with length $window and overlap $overlap."
->>>>>>> 8b500766
   [ -d data/${segmented_data_set}_hires ] && rm -r data/${segmented_data_set}_hires
   if [ ! -f data/${data_set}_hires/segments ]; then
     utils/data/get_segments_for_data.sh data/${data_set}_hires > \
