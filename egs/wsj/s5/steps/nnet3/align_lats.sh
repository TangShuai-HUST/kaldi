#!/bin/bash
# Copyright 2012  Brno University of Technology (Author: Karel Vesely)
#           2013  Johns Hopkins University (Author: Daniel Povey)
#           2015  Vijayaditya Peddinti
#           2016  Vimal Manohar
#           2017  Pegah Ghahremani
# Apache 2.0

# Computes training alignments using nnet3 DNN, with output to lattices.

# Begin configuration section.
nj=4
cmd=run.pl
stage=-1
# Begin configuration.
scale_opts="--transition-scale=1.0 --self-loop-scale=0.1"
acoustic_scale=0.1
beam=20
iter=final
frames_per_chunk=50
extra_left_context=0
extra_right_context=0
extra_left_context_initial=-1
extra_right_context_final=-1
online_ivector_dir=
graphs_scp=
generate_ali_from_lats=false  # If true, alingments generated from lattices.
# End configuration options.

echo "$0 $@"  # Print the command line for logging

[ -f path.sh ] && . ./path.sh # source the path.
. parse_options.sh || exit 1;

if [ $# != 4 ]; then
   echo "Usage: $0 <data-dir> <lang-dir> <src-dir> <align-dir>"
   echo "e.g.: $0 data/train data/lang exp/nnet4 exp/nnet4_ali"
   echo "main options (for others, see top of script file)"
   echo "  --config <config-file>                           # config containing options"
   echo "  --nj <nj>                                        # number of parallel jobs"
   echo "  --cmd (utils/run.pl|utils/queue.pl <queue opts>) # how to run jobs."
   exit 1;
fi

data=$1
lang=$2
srcdir=$3
dir=$4

oov=`cat $lang/oov.int` || exit 1;
mkdir -p $dir/log
echo $nj > $dir/num_jobs
<<<<<<< HEAD
sdata=$data/split${nj}
=======
touch $dir/per_utt
sdata=$data/split${nj}utt
>>>>>>> 6564ff19
[[ -d $sdata && $data/feats.scp -ot $sdata ]] || \
   split_data.sh $data $nj || exit 1;

extra_files=
if [ ! -z "$online_ivector_dir" ]; then
  steps/nnet2/check_ivectors_compatible.sh $srcdir $online_ivector_dir || exit 1
  extra_files="$online_ivector_dir/ivector_online.scp $online_ivector_dir/ivector_period"
fi

for f in $srcdir/tree $srcdir/${iter}.mdl $data/feats.scp $lang/L.fst $extra_files; do
  [ ! -f $f ] && echo "$0: no such file $f" && exit 1;
done

cp $srcdir/{tree,${iter}.mdl} $dir || exit 1;

utils/lang/check_phones_compatible.sh $lang/phones.txt $srcdir/phones.txt || exit 1;
cp $lang/phones.txt $dir || exit 1;
## Set up features.  Note: these are different from the normal features
## because we have one rspecifier that has the features for the entire
## training set, not separate ones for each batch.
echo "$0: feature type is raw"

cmvn_opts=`cat $srcdir/cmvn_opts 2>/dev/null`
cp $srcdir/cmvn_opts $dir 2>/dev/null

feats="ark,s,cs:apply-cmvn $cmvn_opts --utt2spk=ark:$sdata/JOB/utt2spk scp:$sdata/JOB/cmvn.scp scp:$sdata/JOB/feats.scp ark:- |"

ivector_opts=
if [ ! -z "$online_ivector_dir" ]; then
  ivector_period=$(cat $online_ivector_dir/ivector_period) || exit 1;
  ivector_opts="--online-ivectors=scp:$online_ivector_dir/ivector_online.scp --online-ivector-period=$ivector_period"
fi

echo "$0: aligning data in $data using model from $srcdir, putting alignments in $dir"

frame_subsampling_opt=
if [ -f $srcdir/frame_subsampling_factor ]; then
  # e.g. for 'chain' systems
  frame_subsampling_factor=$(cat $srcdir/frame_subsampling_factor)
  frame_subsampling_opt="--frame-subsampling-factor=$frame_subsampling_factor"
  cp $srcdir/frame_subsampling_factor $dir
  if [ "$frame_subsampling_factor" -gt 1 ] && \
     [ "$scale_opts" == "--transition-scale=1.0 --self-loop-scale=0.1" ]; then
    echo "$0: frame-subsampling-factor is not 1 (so likely a chain system),"
    echo "...  but the scale opts are the defaults.  You probably want"
    echo "--scale-opts '--transition-scale=1.0 --self-loop-scale=1.0'"
    sleep 1
  fi
fi

if [ ! -z "$graphs_scp" ]; then
  if [ ! -f $graphs_scp ]; then
    echo "Could not find graphs $graphs_scp" && exit 1
  fi
  tra="scp:utils/filter_scp.pl $sdata/JOB/utt2spk $graphs_scp |"
  prog=compile-train-graphs-fsts
else
  tra="ark:utils/sym2int.pl --map-oov $oov -f 2- $lang/words.txt $sdata/JOB/text|";
  prog=compile-train-graphs
fi

if [ $stage -le 0 ]; then
  ## because nnet3-latgen-faster doesn't support adding the transition-probs to the
  ## graph itself, we need to bake them into the compiled graphs.  This means we can't reuse previously compiled graphs,
  ## because the other scripts write them without transition probs.
  $cmd JOB=1:$nj $dir/log/compile_graphs.JOB.log \
    $prog --read-disambig-syms=$lang/phones/disambig.int \
    $scale_opts \
    $dir/tree $srcdir/${iter}.mdl  $lang/L.fst "$tra" \
    "ark:|gzip -c >$dir/fsts.JOB.gz" || exit 1
fi

if [ $stage -le 1 ]; then
  # Warning: nnet3-latgen-faster doesn't support a retry-beam so you may get more
  # alignment errors (however, it does have a default min-active=200 so this
  # will tend to reduce alignment errors).
  # --allow_partial=false makes sure we reach the end of the decoding graph.
  # --word-determinize=false makes sure we retain the alternative pronunciations of
  #   words (including alternatives regarding optional silences).
  #  --lattice-beam=$beam keeps all the alternatives that were within the beam,
  #    it means we do no pruning of the lattice (lattices from a training transcription
  #    will be small anyway).
  $cmd JOB=1:$nj $dir/log/generate_lattices.JOB.log \
    nnet3-latgen-faster --acoustic-scale=$acoustic_scale $ivector_opts $frame_subsampling_opt \
    --frames-per-chunk=$frames_per_chunk \
    --extra-left-context=$extra_left_context \
    --extra-right-context=$extra_right_context \
    --extra-left-context-initial=$extra_left_context_initial \
    --extra-right-context-final=$extra_right_context_final \
    --beam=$beam --lattice-beam=$beam \
    --allow-partial=false --word-determinize=false \
    $srcdir/${iter}.mdl "ark:gunzip -c $dir/fsts.JOB.gz |" \
    "$feats" "ark:|gzip -c >$dir/lat.JOB.gz" || exit 1;
fi

if [ $stage -le 2 ] && $generate_ali_from_lats; then
  # If generate_alignments is true, ali.*.gz is generated in lats dir
  $cmd JOB=1:$nj $dir/log/generate_alignments.JOB.log \
    lattice-best-path --acoustic-scale=$acoustic_scale "ark:gunzip -c $dir/lat.JOB.gz |" \
    ark:/dev/null "ark:|gzip -c >$dir/ali.JOB.gz" || exit 1;
fi
echo "$0: done generating lattices from training transcripts."<|MERGE_RESOLUTION|>--- conflicted
+++ resolved
@@ -50,14 +50,10 @@
 oov=`cat $lang/oov.int` || exit 1;
 mkdir -p $dir/log
 echo $nj > $dir/num_jobs
-<<<<<<< HEAD
-sdata=$data/split${nj}
-=======
 touch $dir/per_utt
 sdata=$data/split${nj}utt
->>>>>>> 6564ff19
 [[ -d $sdata && $data/feats.scp -ot $sdata ]] || \
-   split_data.sh $data $nj || exit 1;
+   split_data.sh --per-utt $data $nj || exit 1;
 
 extra_files=
 if [ ! -z "$online_ivector_dir" ]; then
