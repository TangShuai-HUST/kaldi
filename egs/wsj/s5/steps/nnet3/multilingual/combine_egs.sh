--- conflicted
+++ resolved
@@ -19,34 +19,11 @@
 #
 # Begin configuration section.
 cmd=run.pl
-<<<<<<< HEAD
-minibatch_size=512      # it is the number of consecutive egs that we take from 
-                        # each source, and it only affects the locality of disk 
-                        # access. This does not have to be the actual minibatch size;
-num_jobs=10             # helps for better randomness across languages
-                        # per archive.
-frames_per_iter=400000 # this is the target number of egs in each archive of egs
-                        # (prior to merging egs).  We probably should have called
-                        # it egs_per_iter. This is just a guideline; it will pick
-                        # a number that divides the number of samples in the
-                        # entire data.
-lang2weight=            # comma-separated list of weights one per 
-                        # input languge to scale example's output
-=======
 block_size=256          # This is the number of consecutive egs that we take from
                         # each source, and it only affects the locality of disk
                         # access.
 lang2weight=            # array of weights one per input languge to scale example's output
->>>>>>> e8b4f50d
                         # w.r.t its input language during training.
-lang2num_copies=        # comma-separated list of number of copies per 
-                        # input language 
-                        # This is another way to scale the effect of 
-                        # a langauge especially when the language has 
-                        # relatively very little data.
-
-allocate_opts=
-egs_prefix=egs.
 stage=0
 
 echo "$0 $@"  # Print the command line for logging
@@ -55,10 +32,6 @@
 . parse_options.sh || exit 1;
 
 if [ $# -lt 3 ]; then
-<<<<<<< HEAD
-  echo "Usage:$0 [opts] <num-input-langs,N> <lang1-egs-dir> ...<langN-egs-dir> <multilingual-egs-dir>"
-  echo "Usage:$0 [opts] 2 exp/lang1/egs exp/lang2/egs exp/multi/egs"
-=======
   cat <<EOF
   This script generates examples for multilingual training of neural network
   using separate input egs dir per language as input.
@@ -73,7 +46,6 @@
                                   # each source, and it only affects the locality of disk 
                                   # access. This does not have to be the actual minibatch size
 EOF
->>>>>>> e8b4f50d
   exit 1;
 fi
 
@@ -91,17 +63,7 @@
   exit 1;
 fi
 
-num_copies_per_lang=
-if [ ! -z "$lang2num_copies" ]; then
-  IFS=, read -r -a num_copies_per_lang <<< $lang2num_copies
-  if [ ${#num_copies_per_lang[@]} -ne $num_langs ]; then
-    echo "$0: --lang2num-copies must be an array of num-langs=$num_langs integers"
-    exit 1
-  fi
-fi
-
-required="${egs_prefix}scp combine.scp train_diagnostic.scp valid_diagnostic.scp"
-frames_per_eg_list=
+required="egs.scp combine.scp train_diagnostic.scp valid_diagnostic.scp"
 train_scp_list=
 train_diagnostic_scp_list=
 valid_diagnostic_scp_list=
@@ -109,25 +71,13 @@
 
 # read paramter from $egs_dir[0]/info and cmvn_opts
 # to write in multilingual egs_dir.
-<<<<<<< HEAD
-check_params="info/feat_dim info/ivector_dim info/left_context info/right_context info/left_context_initial info/right_context_final cmvn_opts"
-ivec_dim=`cat ${args[0]}/info/ivector_dim`
-if [ $ivec_dim -ne 0 ];then check_params="$check_params info/final.ie.id"; fi
-
-for param in $check_params; do
-=======
 check_params="info/feat_dim info/ivector_dim info/left_context info/right_context cmvn_opts"
 ivec_dim=`cat ${args[0]}/info/ivector_dim`
 if [ $ivec_dim -ne 0 ];then check_params="$check_params info/final.ie.id"; fi
 
 for param in $check_params info/frames_per_eg; do
->>>>>>> e8b4f50d
   cat ${args[0]}/$param > $megs_dir/$param || exit 1;
 done
-cat ${args[0]}/cmvn_opts > $megs_dir/cmvn_opts || exit 1; # caution: the top-level nnet training
-cp ${args[0]}/info/frames_per_eg $megs_dir/info/frames_per_eg || exit 1;
-
-declare -a multi_egs_dir
 
 tot_num_archives=0
 for lang in $(seq 0 $[$num_langs-1]);do
@@ -137,63 +87,12 @@
       echo "$0: no such file ${multi_egs_dir[$lang]}/$f." && exit 1;
     fi
   done
-<<<<<<< HEAD
-
-  if [ -z "$lang2num_copies" ] || [ ${num_copies_per_lang[$lang]} -eq 1 ]; then
-    train_scp_list="$train_scp_list ${multi_egs_dir[$lang]}/${egs_prefix}scp"
-    train_diagnostic_scp_list="$train_diagnostic_scp_list ${multi_egs_dir[$lang]}/train_diagnostic.scp"
-    valid_diagnostic_scp_list="$valid_diagnostic_scp_list ${multi_egs_dir[$lang]}/valid_diagnostic.scp"
-    combine_scp_list="$combine_scp_list ${multi_egs_dir[$lang]}/combine.scp"
-  else
-    rm -f $megs_dir/lang${lang}_${egs_prefix}scp $megs_dir/lang${lang}_train_diagnostic.scp \
-      $megs_dir/lang${lang}_valid_diagnostic.scp $megs_dir/lang${lang}_combine.scp
-
-    if [ $(perl -e "{print int(${num_copies_per_lang[$lang]})}") != ${num_copies_per_lang[$lang]} ]; then
-      echo "$0: Expected --lang2num-copies to have only integers; "
-      echo "$0: got ${num_copies_per_lang[$lang]} for language $lang"
-      exit 1
-    fi
-
-    for i in `seq ${num_copies_per_lang[$lang]}`; do
-      awk -v i=$i '{print $1"-"i" "$2}' ${multi_egs_dir[$lang]}/${egs_prefix}scp >> \
-        $megs_dir/lang${lang}_${egs_prefix}scp
-      awk -v i=$i '{print $1"-"i" "$2}' ${multi_egs_dir[$lang]}/train_diagnostic.scp >> \
-        $megs_dir/lang${lang}_train_diagnostic.scp
-      awk -v i=$i '{print $1"-"i" "$2}' ${multi_egs_dir[$lang]}/valid_diagnostic.scp >> \
-        $megs_dir/lang${lang}_valid_diagnostic.scp
-      awk -v i=$i '{print $1"-"i" "$2}' ${multi_egs_dir[$lang]}/combine.scp >> \
-        $megs_dir/lang${lang}_combine.scp
-    done 
-
-    if [ $(head -n1 $megs_dir/lang${lang}_${egs_prefix}scp | wc -w) -ne 2 ]; then
-      echo "$0: Incorrect format in $megs_dir/lang${lang}_${egs_prefix}scp; something went wrong!"
-      exit 1
-    fi
-
-    train_scp_list="$train_scp_list $megs_dir/lang${lang}_${egs_prefix}scp"
-    train_diagnostic_scp_list="$train_diagnostic_scp_list $megs_dir/lang${lang}_train_diagnostic.scp"
-    valid_diagnostic_scp_list="$valid_diagnostic_scp_list $megs_dir/lang${lang}_valid_diagnostic.scp"
-    combine_scp_list="$combine_scp_list $megs_dir/lang${lang}_combine.scp"
-  fi
-  
-  this_frames_per_eg=$(cat ${args[$lang]}/info/frames_per_eg | \
-    awk -F, '{for (i=1; i<=NF; i++) sum += $i;} END{print int(sum / NF)}')  # use average frames-per-eg
-
-  # frames_per_eg_list stores the average frames-per-eg for each language. 
-  # The average does not have to be exact.
-  if [ $lang -eq 0 ]; then
-    frames_per_eg_list="$this_frames_per_eg"
-  else
-    frames_per_eg_list="$frames_per_eg_list,$this_frames_per_eg"
-  fi
-=======
   num_archives=$(cat ${multi_egs_dir[$lang]}/info/num_archives)
   tot_num_archives=$[tot_num_archives+num_archives]
   train_scp_list="$train_scp_list ${args[$lang]}/egs.scp"
   train_diagnostic_scp_list="$train_diagnostic_scp_list ${args[$lang]}/train_diagnostic.scp"
   valid_diagnostic_scp_list="$valid_diagnostic_scp_list ${args[$lang]}/valid_diagnostic.scp"
   combine_scp_list="$combine_scp_list ${args[$lang]}/combine.scp"
->>>>>>> e8b4f50d
 
   # check parameter dimension to be the same in all egs dirs
   for f in $check_params; do
@@ -216,20 +115,11 @@
 
 if [ $stage -le 0 ]; then
   echo "$0: allocating multilingual examples for training."
-<<<<<<< HEAD
-  # Generate ${egs_prefix}*.scp for multilingual setup.
-  $cmd $megs_dir/log/allocate_multilingual_examples_train.log \
-  steps/nnet3/multilingual/allocate_multilingual_examples.py $egs_opt \
-      ${allocate_opts} --minibatch-size $minibatch_size \
-      --frames-per-iter $frames_per_iter --frames-per-eg-list $frames_per_eg_list \
-      --egs-prefix "$egs_prefix" \
-=======
   # Generate egs.*.scp for multilingual setup.
   $cmd $megs_dir/log/allocate_multilingual_examples_train.log \
     steps/nnet3/multilingual/allocate_multilingual_examples.py $egs_opt \
       --num-archives $tot_num_archives \
       --block-size $block_size \
->>>>>>> e8b4f50d
       $train_scp_list $megs_dir || exit 1;
 fi
 
@@ -237,32 +127,18 @@
   echo "$0: combine combine.scp examples from all langs in $megs_dir/combine.scp."
   # Generate combine.scp for multilingual setup.
   $cmd $megs_dir/log/allocate_multilingual_examples_combine.log \
-<<<<<<< HEAD
-  steps/nnet3/multilingual/allocate_multilingual_examples.py $egs_opt \
-      --random-lang false --max-archives 1 --num-jobs 1 \
-      --frames-per-eg-list $frames_per_eg_list \
-      ${allocate_opts} --minibatch-size $minibatch_size \
-=======
     steps/nnet3/multilingual/allocate_multilingual_examples.py $egs_opt \
       --num-archives 1 \
       --block-size $block_size \
->>>>>>> e8b4f50d
       --egs-prefix "combine." \
       $combine_scp_list $megs_dir || exit 1;
 
   echo "$0: combine train_diagnostic.scp examples from all langs in $megs_dir/train_diagnostic.scp."
   # Generate train_diagnostic.scp for multilingual setup.
   $cmd $megs_dir/log/allocate_multilingual_examples_train_diagnostic.log \
-<<<<<<< HEAD
-  steps/nnet3/multilingual/allocate_multilingual_examples.py $egs_opt \
-      --random-lang false --max-archives 1 --num-jobs 1 \
-      --frames-per-eg-list $frames_per_eg_list \
-      ${allocate_opts} --minibatch-size $minibatch_size \
-=======
     steps/nnet3/multilingual/allocate_multilingual_examples.py $egs_opt \
       --num-archives 1 \
       --block-size $block_size \
->>>>>>> e8b4f50d
       --egs-prefix "train_diagnostic." \
       $train_diagnostic_scp_list $megs_dir || exit 1;
 
@@ -270,16 +146,9 @@
   echo "$0: combine valid_diagnostic.scp examples from all langs in $megs_dir/valid_diagnostic.scp."
   # Generate valid_diagnostic.scp for multilingual setup.
   $cmd $megs_dir/log/allocate_multilingual_examples_valid_diagnostic.log \
-<<<<<<< HEAD
-  steps/nnet3/multilingual/allocate_multilingual_examples.py $egs_opt \
-      --random-lang false --max-archives 1 --num-jobs 1\
-      --frames-per-eg-list $frames_per_eg_list \
-      ${allocate_opts} --minibatch-size $minibatch_size \
-=======
     steps/nnet3/multilingual/allocate_multilingual_examples.py $egs_opt \
       --num-archives 1 \
       --block-size $block_size \
->>>>>>> e8b4f50d
       --egs-prefix "valid_diagnostic." \
       $valid_diagnostic_scp_list $megs_dir || exit 1;
 
@@ -289,6 +158,6 @@
   mv $megs_dir/${egs_type}.weight.1.ark $megs_dir/${egs_type}.weight.ark || exit 1;
   mv $megs_dir/${egs_type}.1.scp $megs_dir/${egs_type}.scp || exit 1;
 done
-mv $megs_dir/info/${egs_prefix}num_archives $megs_dir/info/num_archives || exit 1;
-mv $megs_dir/info/${egs_prefix}num_tasks $megs_dir/info/num_tasks || exit 1;
+mv $megs_dir/info/egs.num_archives $megs_dir/info/num_archives || exit 1;
+mv $megs_dir/info/egs.num_tasks $megs_dir/info/num_tasks || exit 1;
 echo "$0: Finished preparing multilingual training example."