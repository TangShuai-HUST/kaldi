#!/usr/bin/env python

# Copyright 2017 Pegah Ghahremani
#
# Apache 2.0.

""" This script generates examples for multilingual training of neural network.
    This scripts produces 3 sets of files --
    egs.*.scp, egs.output.*.ark, egs.weight.*.ark

    egs.*.scp are the SCP files of the training examples.
    egs.weight.*.ark map from the key of the example to the language-specific
    weight of that example.
    egs.output.*.ark map from the key of the example to the name of
    the output-node in the neural net for that specific language, e.g.
    'output-2'.

    This script additionally produces temporary files -- egs.ranges.*.txt,
    which are consumed by this script itself.
    There is one egs.ranges.*.txt file for each of the egs.*.scp files.
    Each line in egs.ranges.*.txt corresponds to ranges of examples
    selected from one of the input languages's scp files as:
    <lang> <local-scp-line> <num-examples>

    That can be interpreted as selecting <num-example> examples starting from
    <local-scp-line> line from {lang}_th 'egs' file in "egs_scp_list".
    (note that <local-scp-line> is the zero-based line number.)

    Example lines might look like:
    0 0 256
    2 1024 256

    egs.*.scp is generated using egs.ranges.*.txt as following:
    "<num-examples>" consecutive examples starting from line "<local-scp-line>"
    from {lang}_th input scp-file is copied to egs.*.scp.

    --egs-prefix option can be used to generate train and diagnostics egs files.
    If --egs-prefix=train_diagnostics. is passed, then the files produced by the
    script will be named with the prefix as "train_diagnostics."
    instead of "egs."
    i.e. the files produced are -- train_diagnostics.*.scp,
    train_diagnostics.output.*.ark, train_diagnostics.weight.*.ark and
    train_diagnostics.ranges.*.txt.
    The other egs-prefix options used in the recipes are "valid_diagnositics."
    for validation examples and "combine." for examples used for model
    combination.

    You can call this script as (e.g.):

    allocate_multilingual_examples.py [opts] example-scp-lists
        multilingual-egs-dir

    allocate_multilingual_examples.py --minibatch-size 128
        --lang2weight  "0.2,0.8" exp/lang1/egs.scp exp/lang2/egs.scp
        exp/multi/egs

    To avoid loading whole scp files from all languages in memory,
    input egs.scp files are processed line by line using readline() for input
    languages. To have more randomization across different archives,
    "num-jobs * num-archives" temporary scp.<job>.<archive_index> files are created
    in egs/temp dir and all "num_jobs" scp.*.<archive_index> combined into
    egs.<archive_index>.scp.
"""

from __future__ import print_function
import os, argparse, sys, random
import logging
import traceback

sys.path.insert(0, 'steps')
import libs.common as common_lib

logger = logging.getLogger('libs')
logger.setLevel(logging.INFO)
handler = logging.StreamHandler()
handler.setLevel(logging.INFO)
formatter = logging.Formatter("%(asctime)s [%(pathname)s:%(lineno)s - "
                              "%(funcName)s - %(levelname)s ] %(message)s")
handler.setFormatter(formatter)
logger.addHandler(handler)
logger.info('Start generating multilingual examples')


def get_args():

    parser = argparse.ArgumentParser(
        description=""" This script generates examples for multilingual training
        of neural network by producing 3 sets of primary files
        as egs.*.scp, egs.output.*.ark, egs.weight.*.ark.
        egs.*.scp are the SCP files of the training examples.
        egs.weight.*.ark map from the key of the example to the language-specific
        weight of that example.
        egs.output.*.ark map from the key of the example to the name of
        the output-node in the neural net for that specific language, e.g.
        'output-2'.""",
        epilog="Called by steps/nnet3/multilingual/combine_egs.sh")

    parser.add_argument("--samples-per-iter", type=int, default=40000,
                        help="The target number of egs in each archive of egs, "
                        "(prior to merging egs). ")
    parser.add_argument("--frames-per-iter", type=int, default=400000,
                        help="The target number of frames in each archive of "
                        "egs")
    parser.add_argument("--frames-per-eg-list", type=str, default=None,
                        action=common_lib.NullstrToNoneAction,
                        help="Number of frames per eg for each input language "
                        "as a comma separated list")
    parser.add_argument("--num-jobs", type=int, default=20,
                        help="This can be used for better randomization in distributing "
                        "examples for different languages across egs.*.scp files, "
                        "where egs.<job>.*.scp are generated "
                        "randomly and combined across all jobs in egs.*.scp files.")
    parser.add_argument("--random-lang", type=str, action=common_lib.StrToBoolAction,
                        help="If true, egs.ranges.*.txt are generated "
                        "randomly w.r.t distribution of remaining examples in "
                        "each language, otherwise it is generated sequentially.",
                        default=True, choices=["false", "true"])
    parser.add_argument("--max-archives", type=int, default=1000,
                        help="max number of archives used to generate egs.*.scp")
    parser.add_argument("--seed", type=int, default=1,
                        help="Seed for random number generator")
    parser.add_argument("--minibatch-size", type=int, default=512,
                        help="It is the number of consecutive egs that is taken "
                        "from each input scp source, and it only affects locality "
                        "of disk access. This does not have to be actual minibatch size.")
    parser.add_argument("--egs-prefix", type=str, default="egs.",
                        help="option can be used to generated example scp, weight "
                        "and output files for training and diagnostics."
                        "If --egs-prefix=combine. , then files produced "
                        "by the sript will be named with this prefix as "
                        "combine.output.*.ark, combine.weight.*.ark, combine.*.scp, "
                        "combine.ranges.*.ark.")
    parser.add_argument("--lang2weight", type=str,
                        help="comma-separated list of weights, one per language."
                        "The language order is as egs_scp_lists.")
# now the positional arguments
    parser.add_argument("egs_scp_lists", nargs='+',
                        help="list of egs.scp files per input language."
                        "e.g. exp/lang1/egs/egs.scp exp/lang2/egs/egs.scp")
    parser.add_argument("egs_dir",
                        help="Name of egs directory e.g. exp/tdnn_multilingual_sp/egs")


    print(sys.argv, file=sys.stderr)
    args = parser.parse_args()

    return args


def select_random_lang(lang_len, tot_egs, random_selection):
    """ Returns a random language index w.r.t
        amount of examples in each language.
        It works based on sampling from a
        discrete distribution, where it returns i
        with prob(i) = (num_egs in lang(i)/ tot_egs).
        tot_egs is sum of lang_len.
    """
    assert(tot_egs > 0)
    rand_int = random.randint(0, tot_egs - 1)
    count = 0
    for l in range(len(lang_len)):
        if random_selection:
            if rand_int <= (count + lang_len[l]):
                return l
            else:
                count += lang_len[l]
        else:
            if (lang_len[l] > 0):
                return l
    return -1


def process_multilingual_egs(args):
    args = get_args()
    random.seed(args.seed)
    rand_select = args.random_lang

    # read egs.scp for input languages
    scp_lists = args.egs_scp_lists
    num_langs = len(scp_lists)

    frames_per_eg = ([1 for x in scp_lists]
                     if args.frames_per_eg_list is None
                     else [int(x) for x in args.frames_per_eg_list.split(',')])

    scp_files = [open(scp_lists[lang], 'r') for lang in range(num_langs)]

    lang2len = [0] * num_langs
    for lang in range(num_langs):
        lang2len[lang] = sum(1 for line in open(scp_lists[lang]))
        logger.info("Number of examples for language {0} "
                    "is {1}.".format(lang, lang2len[lang]))

    # If weights are not provided, the weights are 1.0.
    if args.lang2weight is None:
        lang2weight = [1.0] * num_langs
    else:
        lang2weight = args.lang2weight.split(",")
        assert(len(lang2weight) == num_langs)

    if not os.path.exists("{0}/temp".format(args.egs_dir)):
        os.makedirs("{0}/temp".format(args.egs_dir))
    num_lang_file = open("{0}/info/{1}num_tasks".format(args.egs_dir, args.egs_prefix), "w")
    print("{0}".format(num_langs), file=num_lang_file)

    # Each element of all_egs (one per num_archive * num_jobs) is
    # an array of 3-tuples (lang-id, local-start-egs-line, num-egs)
    all_egs = []
    num_frames_in_lang = [frames_per_eg[i] * lang2len[i]
                          for i in range(num_langs)]
    for lang in range(num_langs):
        logger.info("Number of frames for language {0} "
                    "is {1}.".format(lang, num_frames_in_lang[lang]))

    # total num of frames in all languages
    tot_num_frames = sum(num_frames_in_lang[i] for i in range(num_langs))
    num_archives = max(1, min(args.max_archives,
<<<<<<< HEAD
                              tot_num_frames / args.frames_per_iter))
=======
                              tot_num_frames // args.frames_per_iter))
>>>>>>> 94dc65af

    num_arch_file = open("{0}/info/{1}num_archives".format(
                            args.egs_dir,
                            args.egs_prefix),
                         "w")
    print("{0}".format(num_archives), file=num_arch_file)
    num_arch_file.close()
<<<<<<< HEAD
    this_num_frames_per_archive = tot_num_frames / (num_archives * args.num_jobs)
=======
    this_num_frames_per_archive = tot_num_frames // (num_archives * args.num_jobs)
>>>>>>> 94dc65af

    logger.info("Generating {0}scp.<job>.<archive_index> temporary files used to "
                "generate {0}<archive_index>.scp.".format(args.egs_prefix))
    for job in range(args.num_jobs):
        for archive_index in range(num_archives):
            archfile = open("{0}/temp/{1}scp.{2}.{3}"
                            "".format(args.egs_dir, args.egs_prefix,
                                      job + 1, archive_index + 1),
                            "w")
            # this will be array of 2-tuples (lang-id start-frame num-frames)
            this_egs = []

            num_egs = 0
            num_frames = 0
            while num_frames <= this_num_frames_per_archive:
                num_frames_left = sum(num_frames_in_lang)
                if num_frames_left > 0:
                    lang_id = select_random_lang(num_frames_in_lang,
                                                 num_frames_left, rand_select)
                    start_egs = (
                        lang2len[lang_id]
                        - num_frames_in_lang[lang_id] / frames_per_eg[lang_id])
                    this_egs.append((lang_id, start_egs, args.minibatch_size))
                    for scpline in range(args.minibatch_size):
                        scp_key = scp_files[lang_id].readline().splitlines()[0]
                        print("{0} {1}".format(scp_key, lang_id),
                              file=archfile)

                    num_frames_in_lang[lang_id] -= (
                        args.minibatch_size * frames_per_eg[lang_id])
                    num_egs += args.minibatch_size
                    num_frames += args.minibatch_size * frames_per_eg[lang_id]
                    # If num of remaining egs in each lang is less than minibatch_size,
                    # they are discarded.
                    if (num_frames_in_lang[lang_id]
                            < args.minibatch_size * frames_per_eg[lang_id]):
                        num_frames_in_lang[lang_id] = 0
                        logger.info("Done processing data for language {0}"
                                    "".format(lang_id))
                else:
                    logger.info("Done processing data for all languages.")
                    break
            all_egs.append(this_egs)
            archfile.close()

    logger.info("combining egs.<job>.*.scp across all jobs into egs.*.scp file.")
    for archive in range(num_archives):
        logger.info("Combine {0}job.{1}.scp across all jobs into "
                    "{0}{1}.scp.".format(args.egs_prefix, archive))
        this_ranges = []
        f = open("{0}/temp/{1}ranges.{2}.txt".format(
                    args.egs_dir, args.egs_prefix, archive + 1),
                 'w')
        o = open("{0}/{1}output.{2}.ark".format(
                    args.egs_dir, args.egs_prefix, archive + 1),
                 'w')
        w = open("{0}/{1}weight.{2}.ark".format(
                    args.egs_dir, args.egs_prefix, archive + 1),
                 'w')
        scp_per_archive_file = open("{0}/{1}{2}.scp"
                                    "".format(args.egs_dir,
                                              args.egs_prefix, archive + 1),
                                    'w')

        # check files before writing.
        if f is None:
            raise Exception("Error opening file {0}".format(f))
        if o is None:
            raise Exception("Error opening file {0}".format(o))
        if w is None:
            raise Exception("Error opening file {0}".format(w))
        if scp_per_archive_file is None:
            raise Exception("Error opening file {0}".format(scp_per_archive_file))

        for job in range(args.num_jobs):
            scp = ("{0}/temp/{1}scp.{2}.{3}".format(args.egs_dir, args.egs_prefix,
                                                    job + 1, archive + 1))
            with open(scp, "r") as scpfile:
                for line in scpfile:
                    scp_line = line.splitlines()[0].split()
                    print("{0} {1}".format(scp_line[0], scp_line[1]),
                          file=scp_per_archive_file)
                    print("{0} output-{1}".format(scp_line[0], scp_line[2]),
                          file=o)
                    print("{0} {1}".format(
                            scp_line[0],
                            lang2weight[int(scp_line[2])]),
                          file=w)
            os.remove(scp)

        for (lang_id, start_eg_line, num_egs) in all_egs[num_archives * job + archive]:
            this_ranges.append((lang_id, start_eg_line, num_egs))

        # write egs.ranges.*.txt
        for (lang_id, start_eg_line, num_egs) in this_ranges:
            print("{0} {1} {2}".format(lang_id, start_eg_line, num_egs), file=f)

        f.close()
        o.close()
        w.close()
        scp_per_archive_file.close()
    logger.info("finished generating {0}*.scp, {0}output.*.ark "
                "and {0}weight.*.ark files.".format(args.egs_prefix))


def main():
    try:
        args = get_args()
        process_multilingual_egs(args)
    except Exception as e:
        traceback.print_exc()
        sys.exit(1)


if __name__ == "__main__":
    main()<|MERGE_RESOLUTION|>--- conflicted
+++ resolved
@@ -215,11 +215,7 @@
     # total num of frames in all languages
     tot_num_frames = sum(num_frames_in_lang[i] for i in range(num_langs))
     num_archives = max(1, min(args.max_archives,
-<<<<<<< HEAD
-                              tot_num_frames / args.frames_per_iter))
-=======
                               tot_num_frames // args.frames_per_iter))
->>>>>>> 94dc65af
 
     num_arch_file = open("{0}/info/{1}num_archives".format(
                             args.egs_dir,
@@ -227,11 +223,7 @@
                          "w")
     print("{0}".format(num_archives), file=num_arch_file)
     num_arch_file.close()
-<<<<<<< HEAD
-    this_num_frames_per_archive = tot_num_frames / (num_archives * args.num_jobs)
-=======
     this_num_frames_per_archive = tot_num_frames // (num_archives * args.num_jobs)
->>>>>>> 94dc65af
 
     logger.info("Generating {0}scp.<job>.<archive_index> temporary files used to "
                 "generate {0}<archive_index>.scp.".format(args.egs_prefix))
