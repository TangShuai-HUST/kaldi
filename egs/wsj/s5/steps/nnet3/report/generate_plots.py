--- conflicted
+++ resolved
@@ -701,7 +701,6 @@
                 key='log-probability', file_basename='log_probability',
                 comparison_dir=comparison_dir, start_iter=start_iter,
                 latex_report=latex_report, output_name=output_name)
-<<<<<<< HEAD
         elif objective_type == "chain-smbr":
             generate_acc_logprob_plots(
                 exp_dir, output_dir, g_plot,
@@ -714,7 +713,6 @@
                 comparison_dir=comparison_dir, start_iter=start_iter,
                 latex_report=latex_report, output_name=output_name,
                 get_smbr_objf=True)
-=======
         elif objective_type == "rnnlm_objective":
             logger.info("Generating RNNLM objective plots")
             generate_acc_logprob_plots(
@@ -722,7 +720,6 @@
                 file_basename='objective', comparison_dir=comparison_dir,
                 start_iter=start_iter,
                 latex_report=latex_report, output_name=output_name)
->>>>>>> 1f024bdc
         else:
             logger.info("Generating " + objective_type + " objective plots")
             generate_acc_logprob_plots(
@@ -767,12 +764,9 @@
             output_nodes.append(tuple(parts))
     elif args.is_chain:
         output_nodes.append(('output', 'chain'))
-<<<<<<< HEAD
         output_nodes.append(('output-xent', 'chain'))
-=======
     elif args.is_rnnlm:
         output_nodes.append(('output', 'rnnlm_objective'))
->>>>>>> 1f024bdc
     else:
         output_nodes.append(('output', 'linear'))
 
