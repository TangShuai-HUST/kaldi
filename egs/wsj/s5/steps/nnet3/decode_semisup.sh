--- conflicted
+++ resolved
@@ -125,7 +125,6 @@
   frame_subsampling_opt="--frame-subsampling-factor=$(cat $srcdir/frame_subsampling_factor)"
 fi
 
-<<<<<<< HEAD
 # if this job is interrupted by the user, we want any background jobs to be
 # killed too.
 cleanup() {
@@ -133,10 +132,9 @@
   [ -n "$pids" ] && kill $pids
 }
 trap "cleanup" INT QUIT TERM EXIT
-=======
+
 # Copy the model as it is required when generating egs
 cp $model $dir/  || exit 1
->>>>>>> e0140518
 
 if [ $stage -le 1 ]; then
   if [ $sub_split -eq 1 ]; then
@@ -218,13 +216,10 @@
   fi
 fi
 
-<<<<<<< HEAD
 if $keep_subsplit; then
   echo $sub_split > $dir/sub_split
 fi
 
-=======
->>>>>>> e0140518
 if [ $stage -le 2 ]; then
   if ! $skip_diagnostics ; then
     [ ! -z $iter ] && iter_opt="--iter $iter"
