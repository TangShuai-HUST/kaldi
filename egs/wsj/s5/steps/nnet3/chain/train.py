--- conflicted
+++ resolved
@@ -652,37 +652,6 @@
         if args.do_final_combination:
             logger.info("Doing final combination to produce final.mdl")
 
-<<<<<<< HEAD
-=======
-            xent_regularize = args.xent_regularize
-            l2_regularize = args.l2_regularize
-            smbr_opt = ""
-            smbr_factor = 0.0
-            if args.smbr_factor_schedule is not None:
-                smbr_factor = common_train_lib.get_schedule_value(
-                    args.smbr_factor_schedule, 1.0)
-
-                smbr_opt += " --smbr-factor={0}".format(smbr_factor)
-
-            if smbr_factor > 0.0:
-                use_smbr=True
-                xent_regularize = (args.smbr_xent_regularize
-                                   if args.smbr_xent_regularize is not None
-                                   else args.xent_regularize)
-                l2_regularize = (args.smbr_l2_regularize
-                                 if args.smbr_l2_regularize is not None
-                                 else args.l2_regularize)
-                smbr_opt += " --use-smbr-objective"
-                if silence_pdfs is not None:
-                    smbr_opt += " --silence-pdfs=" + silence_pdfs
-
-            if args.mmi_factor_schedule is not None:
-                mmi_factor = common_train_lib.get_schedule_value(
-                    args.mmi_factor_schedule, 1.0)
-
-                smbr_opt += " --mmi-factor={0}".format(mmi_factor)
-
->>>>>>> 40dc5e49
             chain_lib.combine_models(
                 dir=args.dir, num_iters=num_iters,
                 models_to_combine=models_to_combine,
