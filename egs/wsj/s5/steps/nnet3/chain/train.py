#!/usr/bin/env python

# Copyright 2016    Vijayaditya Peddinti.
#           2016    Vimal Manohar
# Apache 2.0.

""" This script is based on steps/nnet3/chain/train.sh
"""

import argparse
import logging
import os
import pprint
import shutil
import sys
import traceback

sys.path.insert(0, 'steps')
import libs.nnet3.train.common as common_train_lib
import libs.common as common_lib
import libs.nnet3.train.chain_objf.acoustic_model as chain_lib
import libs.nnet3.report.log_parse as nnet3_log_parse


logger = logging.getLogger('libs')
logger.setLevel(logging.INFO)
handler = logging.StreamHandler()
handler.setLevel(logging.INFO)
formatter = logging.Formatter("%(asctime)s [%(pathname)s:%(lineno)s - "
                              "%(funcName)s - %(levelname)s ] %(message)s")
handler.setFormatter(formatter)
logger.addHandler(handler)
logger.info('Starting chain model trainer (train.py)')


def get_args():
    """ Get args from stdin.

    We add compulsary arguments as named arguments for readability

    The common options are defined in the object
    libs.nnet3.train.common.CommonParser.parser.
    See steps/libs/nnet3/train/common.py
    """

    parser = argparse.ArgumentParser(
        description="""Trains RNN and DNN acoustic models using the 'chain'
        objective function.""",
        formatter_class=argparse.ArgumentDefaultsHelpFormatter,
        conflict_handler='resolve',
        parents=[common_train_lib.CommonParser().parser])

    # egs extraction options
    parser.add_argument("--egs.chunk-width", type=str, dest='chunk_width',
                        default="20",
                        help="""Number of frames per chunk in the examples
                        used to train the RNN.   Caution: if you double this you
                        should halve --trainer.samples-per-iter.  May be
                        a comma-separated list of alternatives: first width
                        is the 'principal' chunk-width, used preferentially""")

    # chain options
    parser.add_argument("--chain.lm-opts", type=str, dest='lm_opts',
                        default=None, action=common_lib.NullstrToNoneAction,
                        help="options to be be passed to chain-est-phone-lm")
    parser.add_argument("--chain.l2-regularize", type=float,
                        dest='l2_regularize', default=0.0,
                        help="""Weight of regularization function which is the
                        l2-norm of the output of the network. It should be used
                        without the log-softmax layer for the outputs.  As
                        l2-norm of the log-softmax outputs can dominate the
                        objective function.""")
    parser.add_argument("--chain.xent-regularize", type=float,
                        dest='xent_regularize', default=0.0,
                        help="Weight of regularization function which is the "
                        "cross-entropy cost the outputs.")
    parser.add_argument("--chain.right-tolerance", type=int,
                        dest='right_tolerance', default=5, help="")
    parser.add_argument("--chain.left-tolerance", type=int,
                        dest='left_tolerance', default=5, help="")
    parser.add_argument("--chain.leaky-hmm-coefficient", type=float,
                        dest='leaky_hmm_coefficient', default=0.00001,
                        help="")
    parser.add_argument("--chain.apply-deriv-weights", type=str,
                        dest='apply_deriv_weights', default=True,
                        action=common_lib.StrToBoolAction,
                        choices=["true", "false"],
                        help="")
    parser.add_argument("--chain.frame-subsampling-factor", type=int,
                        dest='frame_subsampling_factor', default=3,
                        help="ratio of frames-per-second of features we "
                        "train on, to chain model's output")
    parser.add_argument("--chain.alignment-subsampling-factor", type=int,
                        dest='alignment_subsampling_factor',
                        default=3,
                        help="ratio of frames-per-second of input "
                        "alignments to chain model's output")
    parser.add_argument("--chain.left-deriv-truncate", type=int,
                        dest='left_deriv_truncate',
                        default=None,
                        help="Deprecated. Kept for back compatibility")

    # trainer options
    parser.add_argument("--trainer.num-epochs", type=float, dest='num_epochs',
                        default=10.0,
                        help="Number of epochs to train the model")
    parser.add_argument("--trainer.frames-per-iter", type=int,
                        dest='frames_per_iter', default=800000,
                        help="""Each iteration of training, see this many
                        [input] frames per job.  This option is passed to
                        get_egs.sh.  Aim for about a minute of training
                        time""")

    parser.add_argument("--trainer.num-chunk-per-minibatch", type=str,
                        dest='num_chunk_per_minibatch', default='128',
                        help="""Number of sequences to be processed in
                        parallel every minibatch.  May be a more general
                        rule as accepted by the --minibatch-size option of
                        nnet3-merge-egs; run that program without args to see
                        the format.""")

    # Parameters for the optimization
    parser.add_argument("--trainer.optimization.initial-effective-lrate",
                        type=float, dest='initial_effective_lrate',
                        default=0.0002,
                        help="Learning rate used during the initial iteration")
    parser.add_argument("--trainer.optimization.final-effective-lrate",
                        type=float, dest='final_effective_lrate',
                        default=0.00002,
                        help="Learning rate used during the final iteration")
    parser.add_argument("--trainer.optimization.shrink-value", type=float,
                        dest='shrink_value', default=1.0,
                        help="""Scaling factor used for scaling the parameter
                        matrices when the derivative averages are below the
                        shrink-threshold at the non-linearities.  E.g. 0.99.
                        Only applicable when the neural net contains sigmoid or
                        tanh units.""")
    parser.add_argument("--trainer.optimization.shrink-saturation-threshold",
                        type=float,
                        dest='shrink_saturation_threshold', default=0.40,
                        help="""Threshold that controls when we apply the
                        'shrinkage' (i.e. scaling by shrink-value).  If the
                        saturation of the sigmoid and tanh nonlinearities in
                        the neural net (as measured by
                        steps/nnet3/get_saturation.pl) exceeds this threshold
                        we scale the parameter matrices with the
                        shrink-value.""")
    # RNN-specific training options
    parser.add_argument("--trainer.deriv-truncate-margin", type=int,
                        dest='deriv_truncate_margin', default=None,
                        help="""(Relevant only for recurrent models). If
                        specified, gives the margin (in input frames) around
                        the 'required' part of each chunk that the derivatives
                        are backpropagated to. If unset, the derivatives are
                        backpropagated all the way to the boundaries of the
                        input data. E.g. 8 is a reasonable setting. Note: the
                        'required' part of the chunk is defined by the model's
                        {left,right}-context.""")

    # General options
    parser.add_argument("--feat-dir", type=str, required=True,
                        help="Directory with features used for training "
                        "the neural network.")
    parser.add_argument("--tree-dir", type=str, required=True,
                        help="""Directory containing the tree to use for this
                        model (we also expect final.mdl and ali.*.gz in that
                        directory""")
    parser.add_argument("--lat-dir", type=str, required=True,
                        help="Directory with numerator lattices "
                        "used for training the neural network.")
    parser.add_argument("--dir", type=str, required=True,
                        help="Directory to store the models and "
                        "all other files.")

    print(' '.join(sys.argv))
    print(sys.argv)

    args = parser.parse_args()

    [args, run_opts] = process_args(args)

    return [args, run_opts]


def process_args(args):
    """ Process the options got from get_args()
    """

    if not common_train_lib.validate_chunk_width(args.chunk_width):
        raise Exception("--egs.chunk-width has an invalid value");

    if not common_train_lib.validate_minibatch_size_str(args.num_chunk_per_minibatch):
        raise Exception("--trainer.num-chunk-per-minibatch has an invalid value");

    if args.chunk_left_context < 0:
        raise Exception("--egs.chunk-left-context should be non-negative")

    if args.chunk_right_context < 0:
        raise Exception("--egs.chunk-right-context should be non-negative")

    if args.left_deriv_truncate is not None:
        args.deriv_truncate_margin = -args.left_deriv_truncate
        logger.warning(
            "--chain.left-deriv-truncate (deprecated) is set by user, and "
            "--trainer.deriv-truncate-margin is set to negative of that "
            "value={0}. We recommend using the option "
            "--trainer.deriv-truncate-margin.".format(
                args.deriv_truncate_margin))

    if (not os.path.exists(args.dir)
            or not os.path.exists(args.dir+"/configs")):
        raise Exception("This scripts expects {0} to exist and have a configs "
                        "directory which is the output of "
                        "make_configs.py script".format(
                        args.dir))

    if args.transform_dir is None:
        args.transform_dir = args.lat_dir
    # set the options corresponding to args.use_gpu
    run_opts = common_train_lib.RunOpts()
    if args.use_gpu:
        if not common_lib.check_if_cuda_compiled():
            logger.warning(
                """You are running with one thread but you have not compiled
                   for CUDA.  You may be running a setup optimized for GPUs.
                   If you have GPUs and have nvcc installed, go to src/ and do
                   ./configure; make""")

        run_opts.train_queue_opt = "--gpu 1"
        run_opts.parallel_train_opts = ""
        run_opts.combine_queue_opt = "--gpu 1"

    else:
        logger.warning("Without using a GPU this will be very slow. "
                       "nnet3 does not yet support multiple threads.")

        run_opts.train_queue_opt = ""
        run_opts.parallel_train_opts = "--use-gpu=no"
        run_opts.combine_queue_opt = ""

    run_opts.command = args.command
    run_opts.egs_command = (args.egs_command
                            if args.egs_command is not None else
                            args.command)

    return [args, run_opts]


def train(args, run_opts):
    """ The main function for training.

    Args:
        args: a Namespace object with the required parameters
            obtained from the function process_args()
        run_opts: RunOpts object obtained from the process_args()
    """

    arg_string = pprint.pformat(vars(args))
    logger.info("Arguments for the experiment\n{0}".format(arg_string))

    # Check files
    chain_lib.check_for_required_files(args.feat_dir, args.tree_dir,
                                       args.lat_dir)

    # Set some variables.
    num_jobs = common_lib.get_number_of_jobs(args.tree_dir)
    feat_dim = common_lib.get_feat_dim(args.feat_dir)
    ivector_dim = common_lib.get_ivector_dim(args.online_ivector_dir)
    ivector_id = common_lib.get_ivector_extractor_id(args.online_ivector_dir)

    # split the training data into parts for individual jobs
    # we will use the same number of jobs as that used for alignment
    common_lib.execute_command("utils/split_data.sh {0} {1}".format(
            args.feat_dir, num_jobs))
    shutil.copy('{0}/tree'.format(args.tree_dir), args.dir)
    with open('{0}/num_jobs'.format(args.dir), 'w') as f:
        f.write(str(num_jobs))

    config_dir = '{0}/configs'.format(args.dir)
    var_file = '{0}/vars'.format(config_dir)

    variables = common_train_lib.parse_generic_config_vars_file(var_file)

    # Set some variables.
    try:
        model_left_context = variables['model_left_context']
        model_right_context = variables['model_right_context']
    except KeyError as e:
        raise Exception("KeyError {0}: Variables need to be defined in "
                        "{1}".format(str(e), '{0}/configs'.format(args.dir)))

    left_context = args.chunk_left_context + model_left_context
    right_context = args.chunk_right_context + model_right_context
    left_context_initial = (args.chunk_left_context_initial + model_left_context if
                            args.chunk_left_context_initial >= 0 else -1)
    right_context_final = (args.chunk_right_context_final + model_right_context if
                           args.chunk_right_context_final >= 0 else -1)

    # Initialize as "raw" nnet, prior to training the LDA-like preconditioning
    # matrix.  This first config just does any initial splicing that we do;
    # we do this as it's a convenient way to get the stats for the 'lda-like'
    # transform.
    if (args.stage <= -6):
        logger.info("Creating phone language-model")
        chain_lib.create_phone_lm(args.dir, args.tree_dir, run_opts,
                                  lm_opts=args.lm_opts)

    if (args.stage <= -5):
        logger.info("Creating denominator FST")
        chain_lib.create_denominator_fst(args.dir, args.tree_dir, run_opts)

    if (args.stage <= -4) and os.path.exists(args.dir+"/configs/init.config"):
        logger.info("Initializing a basic network for estimating "
                    "preconditioning matrix")
        common_lib.execute_command(
            """{command} {dir}/log/nnet_init.log \
                    nnet3-init --srand=-2 {dir}/configs/init.config \
                    {dir}/init.raw""".format(command=run_opts.command,
                                             dir=args.dir))

    egs_left_context = left_context + args.frame_subsampling_factor / 2
    egs_right_context = right_context + args.frame_subsampling_factor / 2
    # note: the '+ args.frame_subsampling_factor / 2' is to allow for the
    # fact that we'll be shifting the data slightly during training to give
    # variety to the training data.
    egs_left_context_initial = (left_context_initial + args.frame_subsampling_factor / 2 if
                                left_context_initial >= 0 else -1)
    egs_right_context_final = (right_context_final + args.frame_subsampling_factor / 2 if
                               right_context_final >= 0 else -1)

    default_egs_dir = '{0}/egs'.format(args.dir)
    if (args.stage <= -3) and args.egs_dir is None:
        logger.info("Generating egs")
        # this is where get_egs.sh is called.
        chain_lib.generate_chain_egs(
            dir=args.dir, data=args.feat_dir,
            lat_dir=args.lat_dir, egs_dir=default_egs_dir,
            left_context=egs_left_context,
            right_context=egs_right_context,
            left_context_initial=egs_left_context_initial,
            right_context_final=egs_right_context_final,
            run_opts=run_opts,
            left_tolerance=args.left_tolerance,
            right_tolerance=args.right_tolerance,
            frame_subsampling_factor=args.frame_subsampling_factor,
            alignment_subsampling_factor=args.alignment_subsampling_factor,
            frames_per_eg_str=args.chunk_width,
            srand=args.srand,
            egs_opts=args.egs_opts,
            cmvn_opts=args.cmvn_opts,
            online_ivector_dir=args.online_ivector_dir,
            frames_per_iter=args.frames_per_iter,
            transform_dir=args.transform_dir,
            stage=args.egs_stage)

    if args.egs_dir is None:
        egs_dir = default_egs_dir
    else:
        egs_dir = args.egs_dir

    [egs_left_context, egs_right_context,
     frames_per_eg_str, num_archives] = (
        common_train_lib.verify_egs_dir(egs_dir, feat_dim,
                                        ivector_dim, ivector_id,
                                        egs_left_context, egs_right_context,
                                        egs_left_context_initial,
                                        egs_right_context_final))
    assert(args.chunk_width == frames_per_eg_str)
    num_archives_expanded = num_archives * args.frame_subsampling_factor

    if (args.num_jobs_final > num_archives_expanded):
        raise Exception('num_jobs_final cannot exceed the '
                        'expanded number of archives')

    # copy the properties of the egs to dir for
    # use during decoding
    logger.info("Copying the properties from {0} to {1}".format(egs_dir, args.dir))
    common_train_lib.copy_egs_properties_to_exp_dir(egs_dir, args.dir)

    if not os.path.exists('{0}/valid_diagnostic.cegs'.format(egs_dir)):
        if (not os.path.exists('{0}/valid_diagnostic.scp'.format(egs_dir))):
            raise Exception('neither {0}/valid_diagnostic.cegs nor '
                            '{0}/valid_diagnostic.scp exist.'
                            'This script expects one of them.'.format(egs_dir))
        use_multitask_egs = True
    else:
        use_multitask_egs = False

    if (args.stage <= -2) and os.path.exists(args.dir+"/configs/init.config"):
        logger.info('Computing the preconditioning matrix for input features')

        chain_lib.compute_preconditioning_matrix(
            args.dir, egs_dir, num_archives, run_opts,
            max_lda_jobs=args.max_lda_jobs,
            rand_prune=args.rand_prune,
            use_multitask_egs=use_multitask_egs)

    if (args.stage <= -1):
        logger.info("Preparing the initial acoustic model.")
        chain_lib.prepare_initial_acoustic_model(args.dir, run_opts)

    with open("{0}/frame_subsampling_factor".format(args.dir), "w") as f:
        f.write(str(args.frame_subsampling_factor))

    # set num_iters so that as close as possible, we process the data
    # $num_epochs times, i.e. $num_iters*$avg_num_jobs) ==
    # $num_epochs*$num_archives, where
    # avg_num_jobs=(num_jobs_initial+num_jobs_final)/2.
    num_archives_to_process = int(args.num_epochs * num_archives_expanded)
    num_archives_processed = 0
    num_iters = ((num_archives_to_process * 2)
                 / (args.num_jobs_initial + args.num_jobs_final))

    # If do_final_combination is True, compute the set of models_to_combine.
    # Otherwise, models_to_combine will be none.
    if args.do_final_combination:
        models_to_combine = common_train_lib.get_model_combine_iters(
            num_iters, args.num_epochs,
            num_archives_expanded, args.max_models_combine,
            args.num_jobs_final)
    else:
        models_to_combine = None

    min_deriv_time = None
    max_deriv_time_relative = None
    if args.deriv_truncate_margin is not None:
        min_deriv_time = -args.deriv_truncate_margin - model_left_context
        max_deriv_time_relative = \
           args.deriv_truncate_margin + model_right_context

    logger.info("Training will run for {0} epochs = "
                "{1} iterations".format(args.num_epochs, num_iters))

    for iter in range(num_iters):
        if (args.exit_stage is not None) and (iter == args.exit_stage):
            logger.info("Exiting early due to --exit-stage {0}".format(iter))
            return
        current_num_jobs = int(0.5 + args.num_jobs_initial
                               + (args.num_jobs_final - args.num_jobs_initial)
                               * float(iter) / num_iters)

        if args.stage <= iter:
            model_file = "{dir}/{iter}.mdl".format(dir=args.dir, iter=iter)

            lrate = common_train_lib.get_learning_rate(iter, current_num_jobs,
                                                       num_iters,
                                                       num_archives_processed,
                                                       num_archives_to_process,
                                                       args.initial_effective_lrate,
                                                       args.final_effective_lrate)
            shrinkage_value = 1.0 - (args.proportional_shrink * lrate)
            if shrinkage_value <= 0.5:
                raise Exception("proportional-shrink={0} is too large, it gives "
                                "shrink-value={1}".format(args.proportional_shrink,
                                                          shrinkage_value))
            if args.shrink_value < shrinkage_value:
                shrinkage_value = (args.shrink_value
                                   if common_train_lib.should_do_shrinkage(
                                        iter, model_file,
                                        args.shrink_saturation_threshold)
                                   else shrinkage_value)

            chain_lib.train_one_iteration(
                dir=args.dir,
                iter=iter,
                srand=args.srand,
                egs_dir=egs_dir,
                num_jobs=current_num_jobs,
                num_archives_processed=num_archives_processed,
                num_archives=num_archives,
                learning_rate=lrate,
                dropout_edit_string=common_train_lib.get_dropout_edit_string(
                    args.dropout_schedule,
                    float(num_archives_processed) / num_archives_to_process,
                    iter),
                shrinkage_value=shrinkage_value,
                num_chunk_per_minibatch_str=args.num_chunk_per_minibatch,
                apply_deriv_weights=args.apply_deriv_weights,
                min_deriv_time=min_deriv_time,
                max_deriv_time_relative=max_deriv_time_relative,
                l2_regularize=args.l2_regularize,
                xent_regularize=args.xent_regularize,
                leaky_hmm_coefficient=args.leaky_hmm_coefficient,
                momentum=args.momentum,
                max_param_change=args.max_param_change,
                shuffle_buffer_size=args.shuffle_buffer_size,
                frame_subsampling_factor=args.frame_subsampling_factor,
                run_opts=run_opts,
<<<<<<< HEAD
                use_multitask_egs=use_multitask_egs)
=======
                backstitch_training_scale=args.backstitch_training_scale,
                backstitch_training_interval=args.backstitch_training_interval)
>>>>>>> 87b55e10

            if args.cleanup:
                # do a clean up everythin but the last 2 models, under certain
                # conditions
                common_train_lib.remove_model(
                    args.dir, iter-2, num_iters, models_to_combine,
                    args.preserve_model_interval)

            if args.email is not None:
                reporting_iter_interval = num_iters * args.reporting_interval
                if iter % reporting_iter_interval == 0:
                    # lets do some reporting
                    [report, times, data] = (
                        nnet3_log_parse.generate_acc_logprob_report(
                            args.dir, "log-probability"))
                    message = report
                    subject = ("Update : Expt {dir} : "
                               "Iter {iter}".format(dir=args.dir, iter=iter))
                    common_lib.send_mail(message, subject, args.email)

        num_archives_processed = num_archives_processed + current_num_jobs

    if args.stage <= num_iters:
<<<<<<< HEAD
        logger.info("Doing final combination to produce final.mdl")
        chain_lib.combine_models(
            dir=args.dir, num_iters=num_iters,
            models_to_combine=models_to_combine,
            num_chunk_per_minibatch_str=args.num_chunk_per_minibatch,
            egs_dir=egs_dir,
            leaky_hmm_coefficient=args.leaky_hmm_coefficient,
            l2_regularize=args.l2_regularize,
            xent_regularize=args.xent_regularize,
            run_opts=run_opts,
            sum_to_one_penalty=args.combine_sum_to_one_penalty,
            use_multitask_egs=use_multitask_egs)

=======
        if args.do_final_combination:
            logger.info("Doing final combination to produce final.mdl")
            chain_lib.combine_models(
                dir=args.dir, num_iters=num_iters,
                models_to_combine=models_to_combine,
                num_chunk_per_minibatch_str=args.num_chunk_per_minibatch,
                egs_dir=egs_dir,
                leaky_hmm_coefficient=args.leaky_hmm_coefficient,
                l2_regularize=args.l2_regularize,
                xent_regularize=args.xent_regularize,
                run_opts=run_opts,
                sum_to_one_penalty=args.combine_sum_to_one_penalty)
        else:
            logger.info("Copying the last-numbered model to final.mdl")
            common_lib.force_symlink("{0}.mdl".format(num_iters),
                                     "{0}/final.mdl".format(args.dir))
            common_lib.force_symlink("compute_prob_valid.{iter}.log".format(
                                         iter=num_iters-1),
                                     "{dir}/log/compute_prob_valid.final.log".format(
                                         dir=args.dir))
>>>>>>> 87b55e10

    if args.cleanup:
        logger.info("Cleaning up the experiment directory "
                    "{0}".format(args.dir))
        remove_egs = args.remove_egs
        if args.egs_dir is not None:
            # this egs_dir was not created by this experiment so we will not
            # delete it
            remove_egs = False

        common_train_lib.clean_nnet_dir(
            args.dir, num_iters, egs_dir,
            preserve_model_interval=args.preserve_model_interval,
            remove_egs=remove_egs)

    # do some reporting
    [report, times, data] = nnet3_log_parse.generate_acc_logprob_report(
        args.dir, "log-probability")
    if args.email is not None:
        common_lib.send_mail(report, "Update : Expt {0} : "
                                     "complete".format(args.dir), args.email)

    with open("{dir}/accuracy.report".format(dir=args.dir), "w") as f:
        f.write(report)

    common_lib.execute_command("steps/info/nnet3_dir_info.pl "
                               "{0}".format(args.dir))


def main():
    [args, run_opts] = get_args()
    try:
        train(args, run_opts)
        common_lib.wait_for_background_commands()
    except BaseException as e:
        # look for BaseException so we catch KeyboardInterrupt, which is
        # what we get when a background thread dies.
        if args.email is not None:
            message = ("Training session for experiment {dir} "
                       "died due to an error.".format(dir=args.dir))
            common_lib.send_mail(message, message, args.email)
        if not isinstance(e, KeyboardInterrupt):
            traceback.print_exc()
        sys.exit(1)

if __name__ == "__main__":
    main()<|MERGE_RESOLUTION|>--- conflicted
+++ resolved
@@ -486,12 +486,9 @@
                 shuffle_buffer_size=args.shuffle_buffer_size,
                 frame_subsampling_factor=args.frame_subsampling_factor,
                 run_opts=run_opts,
-<<<<<<< HEAD
+                backstitch_training_scale=args.backstitch_training_scale,
+                backstitch_training_interval=args.backstitch_training_interval,
                 use_multitask_egs=use_multitask_egs)
-=======
-                backstitch_training_scale=args.backstitch_training_scale,
-                backstitch_training_interval=args.backstitch_training_interval)
->>>>>>> 87b55e10
 
             if args.cleanup:
                 # do a clean up everythin but the last 2 models, under certain
@@ -515,21 +512,6 @@
         num_archives_processed = num_archives_processed + current_num_jobs
 
     if args.stage <= num_iters:
-<<<<<<< HEAD
-        logger.info("Doing final combination to produce final.mdl")
-        chain_lib.combine_models(
-            dir=args.dir, num_iters=num_iters,
-            models_to_combine=models_to_combine,
-            num_chunk_per_minibatch_str=args.num_chunk_per_minibatch,
-            egs_dir=egs_dir,
-            leaky_hmm_coefficient=args.leaky_hmm_coefficient,
-            l2_regularize=args.l2_regularize,
-            xent_regularize=args.xent_regularize,
-            run_opts=run_opts,
-            sum_to_one_penalty=args.combine_sum_to_one_penalty,
-            use_multitask_egs=use_multitask_egs)
-
-=======
         if args.do_final_combination:
             logger.info("Doing final combination to produce final.mdl")
             chain_lib.combine_models(
@@ -541,7 +523,8 @@
                 l2_regularize=args.l2_regularize,
                 xent_regularize=args.xent_regularize,
                 run_opts=run_opts,
-                sum_to_one_penalty=args.combine_sum_to_one_penalty)
+                sum_to_one_penalty=args.combine_sum_to_one_penalty,
+                use_multitask_egs=use_multitask_egs)
         else:
             logger.info("Copying the last-numbered model to final.mdl")
             common_lib.force_symlink("{0}.mdl".format(num_iters),
@@ -550,7 +533,6 @@
                                          iter=num_iters-1),
                                      "{dir}/log/compute_prob_valid.final.log".format(
                                          dir=args.dir))
->>>>>>> 87b55e10
 
     if args.cleanup:
         logger.info("Cleaning up the experiment directory "
