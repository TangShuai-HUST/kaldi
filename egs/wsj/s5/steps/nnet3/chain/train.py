--- conflicted
+++ resolved
@@ -465,7 +465,6 @@
     logger.info("Copying the properties from {0} to {1}".format(egs_dir, args.dir))
     common_train_lib.copy_egs_properties_to_exp_dir(egs_dir, args.dir)
 
-<<<<<<< HEAD
     if not os.path.exists('{0}/valid_diagnostic.cegs'.format(egs_dir)):
         if (not os.path.exists('{0}/valid_diagnostic.scp'.format(egs_dir))):
             raise Exception('neither {0}/valid_diagnostic.cegs nor '
@@ -475,8 +474,6 @@
     else:
         use_multitask_egs = False
 
-=======
->>>>>>> 7cf434ce
     if ((args.stage <= -2) and (os.path.exists(args.dir+"/configs/init.config"))
             and (args.input_model is None)):
         logger.info('Computing the preconditioning matrix for input features')
@@ -698,18 +695,13 @@
                 l2_regularize=l2_regularize,
                 xent_regularize=xent_regularize,
                 run_opts=run_opts,
-<<<<<<< HEAD
-                sum_to_one_penalty=args.combine_sum_to_one_penalty,
+                max_objective_evaluations=args.max_objective_evaluations,
                 use_multitask_egs=use_multitask_egs,
                 objective_opts=objective_opts)
-=======
-                max_objective_evaluations=args.max_objective_evaluations)
->>>>>>> 7cf434ce
         else:
             logger.info("Copying the last-numbered model to final.mdl")
             common_lib.force_symlink("{0}.mdl".format(num_iters),
                                      "{0}/final.mdl".format(args.dir))
-<<<<<<< HEAD
             chain_lib.compute_train_cv_probabilities(
                 dir=args.dir, iter=num_iters, egs_dir=egs_dir,
                 l2_regularize=l2_regularize, xent_regularize=xent_regularize,
@@ -717,8 +709,6 @@
                 run_opts=run_opts,
                 use_multitask_egs=use_multitask_egs,
                 objective_opts=objective_opts)
-=======
->>>>>>> 7cf434ce
             common_lib.force_symlink("compute_prob_valid.{iter}.log"
                                      "".format(iter=num_iters-1),
                                      "{dir}/log/compute_prob_valid.final.log".format(
