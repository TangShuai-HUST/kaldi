--- conflicted
+++ resolved
@@ -491,11 +491,7 @@
 
     if not os.path.exists('{0}/valid_diagnostic.cegs'.format(egs_dir)):
         if (not os.path.exists('{0}/valid_diagnostic.scp'.format(egs_dir))):
-<<<<<<< HEAD
-            raise Exception('neither {0}/valid_diagnostic.cegs nor '
-=======
             raise Exception('Neither {0}/valid_diagnostic.cegs nor '
->>>>>>> e8b4f50d
                             '{0}/valid_diagnostic.scp exist.'
                             'This script expects one of them.'.format(egs_dir))
         use_multitask_egs = True
@@ -674,12 +670,8 @@
                 run_opts=run_opts,
                 backstitch_training_scale=args.backstitch_training_scale,
                 backstitch_training_interval=args.backstitch_training_interval,
-<<<<<<< HEAD
                 use_multitask_egs=use_multitask_egs,
                 objective_opts=objective_opts)
-=======
-                use_multitask_egs=use_multitask_egs)
->>>>>>> e8b4f50d
 
             if args.cleanup:
                 # do a clean up everything but the last 2 models, under certain
@@ -768,12 +760,8 @@
                 xent_regularize=xent_regularize,
                 run_opts=run_opts,
                 max_objective_evaluations=args.max_objective_evaluations,
-<<<<<<< HEAD
                 use_multitask_egs=use_multitask_egs,
                 objective_opts=objective_opts)
-=======
-                use_multitask_egs=use_multitask_egs)
->>>>>>> e8b4f50d
         else:
             logger.info("Copying the last-numbered model to final.mdl")
             common_lib.force_symlink("{0}.mdl".format(num_iters),
@@ -781,15 +769,9 @@
             chain_lib.compute_train_cv_probabilities(
                 dir=args.dir, iter=num_iters, egs_dir=egs_dir,
                 l2_regularize=l2_regularize, xent_regularize=xent_regularize,
-<<<<<<< HEAD
                 run_opts=run_opts,
                 use_multitask_egs=use_multitask_egs,
                 objective_opts=objective_opts)
-=======
-                leaky_hmm_coefficient=args.leaky_hmm_coefficient,
-                run_opts=run_opts,
-                use_multitask_egs=use_multitask_egs)
->>>>>>> e8b4f50d
             common_lib.force_symlink("compute_prob_valid.{iter}.log"
                                      "".format(iter=num_iters),
                                      "{dir}/log/compute_prob_valid.final.log".format(
