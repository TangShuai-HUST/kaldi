#!/bin/bash

# Copyright 2012-2015 Johns Hopkins University (Author: Daniel Povey).  Apache 2.0.
#
# This script, which will generally be called from other neural-net training
# scripts, extracts the training examples used to train the 'chain' system
# (and also the validation examples used for diagnostics), and puts them in
# separate archives.
#
# This script dumps egs with many frames of labels, controlled by the
# frames_per_eg config variable (default: 25), plus left and right context.
# Because CTC training involves alignment of data, we can't meaningfully train
# frame by frame.   The supervision approach involves the time alignment, though--
# it is just applied in a loose way, where each symbol can appear in the
# frame-range that it was in in the alignment, extended by a certain margin.
#


# Begin configuration section.
cmd=run.pl
frames_per_eg=25   # number of feature frames example (not counting added context).
                   # more->less disk space and less time preparing egs, but more
                   # I/O during training.
frames_overlap_per_eg=0  # number of supervised frames of overlap that we aim for per eg.
                  # can be useful to avoid wasted data if you're using --left-deriv-truncate
                  # and --right-deriv-truncate.
frame_subsampling_factor=3 # frames-per-second of features we train on divided
                           # by frames-per-second at output of chain model
alignment_subsampling_factor=3 # frames-per-second of input alignments divided
                               # by frames-per-second at output of chain model
left_context=4    # amount of left-context per eg (i.e. extra frames of input features
                  # not present in the output supervision).
right_context=4   # amount of right-context per eg.
left_context_initial=-1    # if >=0, left-context for first chunk of an utterance
right_context_final=-1     # if >=0, right-context for last chunk of an utterance
compress=true   # set this to false to disable compression (e.g. if you want to see whether
                # results are affected).

num_utts_subset=300     # number of utterances in validation and training
                        # subsets used for shrinkage and diagnostics.
num_valid_egs_combine=0  # #validation examples for combination weights at the very end.
num_train_egs_combine=1000 # number of train examples for the above.
num_egs_diagnostic=400 # number of frames for "compute_prob" jobs
frames_per_iter=400000 # each iteration of training, see this many frames per
                       # job, measured at the sampling rate of the features
                       # used.  This is just a guideline; it will pick a number
                       # that divides the number of samples in the entire data.

right_tolerance=  # chain right tolerance == max label delay.
left_tolerance=

right_tolerance_silence=  # Tolerances for silence phones
left_tolerance_silence=

transform_dir=     # If supplied, overrides latdir as the place to find fMLLR transforms

stage=0
max_jobs_run=15         # This should be set to the maximum number of nnet3-chain-get-egs jobs you are
                        # comfortable to run in parallel; you can increase it if your disk
                        # speed is greater and you have more machines.
max_shuffle_jobs_run=50  # the shuffle jobs now include the nnet3-chain-normalize-egs command,
                         # which is fairly CPU intensive, so we can run quite a few at once
                         # without overloading the disks.
srand=0     # rand seed for nnet3-chain-get-egs, nnet3-chain-copy-egs and nnet3-chain-shuffle-egs
online_ivector_dir=  # can be used if we are including speaker information as iVectors.
cmvn_opts=  # can be used for specifying CMVN options, if feature type is not lda (if lda,
            # it doesn't make sense to use different options than were used as input to the
            # LDA transform).  This is used to turn off CMVN in the online-nnet experiments.
lattice_lm_scale=     # If supplied, the graph/lm weight of the lattices will be
                      # used (with this scale) in generating supervisions
                      # This is 0 by default for conventional supervised training, 
                      # but may be close to 1 for the unsupervised part of the data 
                      # in semi-supervised training. The optimum is usually 
                      # 0.5 for unsupervised data.
lattice_prune_beam=         # If supplied, the lattices will be pruned to this beam,
                            # before being used to get supervisions.
acwt=0.1   # For pruning
deriv_weights_scp=
generate_egs_scp=false
no_chunking=false

echo "$0 $@"  # Print the command line for logging

if [ -f path.sh ]; then . ./path.sh; fi
. parse_options.sh || exit 1;


if [ $# != 4 ]; then
  echo "Usage: $0 [opts] <data> <chain-dir> <lattice-dir> <egs-dir>"
  echo " e.g.: $0 data/train exp/tri4_nnet exp/tri3_lats exp/tri4_nnet/egs"
  echo ""
  echo "From <chain-dir>, 0.trans_mdl (the transition-model), tree (the tree)"
  echo "and normalization.fst (the normalization FST, derived from the denominator FST)"
  echo "are read."
  echo ""
  echo "Main options (for others, see top of script file)"
  echo "  --config <config-file>                           # config file containing options"
  echo "  --max-jobs-run <max-jobs-run>                    # The maximum number of jobs you want to run in"
  echo "                                                   # parallel (increase this only if you have good disk and"
  echo "                                                   # network speed).  default=6"
  echo "  --cmd (utils/run.pl;utils/queue.pl <queue opts>) # how to run jobs."
  echo "  --frames-per-iter <#samples;400000>              # Number of frames of data to process per iteration, per"
  echo "                                                   # process."
  echo "  --frame-subsampling-factor <factor;3>            # factor by which num-frames at nnet output is reduced "
  echo "  --frames-per-eg <frames;25>                      # number of supervised frames per eg on disk"
  echo "  --frames-overlap-per-eg <frames;25>              # number of supervised frames of overlap between egs"
  echo "  --left-context <int;4>                           # Number of frames on left side to append for feature input"
  echo "  --right-context <int;4>                          # Number of frames on right side to append for feature input"
  echo "  --left-context-initial <int;-1>                  # If >= 0, left-context for first chunk of an utterance"
  echo "  --right-context-final <int;-1>                   # If >= 0, right-context for last chunk of an utterance"
  echo "  --num-egs-diagnostic <#frames;4000>              # Number of egs used in computing (train,valid) diagnostics"
  echo "  --num-valid-egs-combine <#frames;10000>          # Number of egs used in getting combination weights at the"
  echo "                                                   # very end."
  echo "  --lattice-lm-scale <float>                       # If supplied, the graph/lm weight of the lattices will be "
  echo "                                                   # used (with this scale) in generating supervisions"
  echo "  --lattice-prune-beam <float>                     # If supplied, the lattices will be pruned to this beam, "
  echo "                                                   # before being used to get supervisions."
  echo "  --acwt <float;0.1>                               # Acoustic scale -- affects pruning"
  echo "  --deriv-weights-scp <str>                        # If supplied, adds per-frame weights to the supervision."
  echo "  --generate-egs-scp <bool;false>                  # Generates scp files -- Required if the egs will be "
  echo "                                                   # used for multilingual/multitask training."
  echo "  --stage <stage|0>                                # Used to run a partially-completed training process from somewhere in"
  echo "                                                   # the middle."

  exit 1;
fi

data=$1
chaindir=$2
latdir=$3
dir=$4

# Check some files.
[ ! -z "$online_ivector_dir" ] && \
  extra_files="$online_ivector_dir/ivector_online.scp $online_ivector_dir/ivector_period"

$no_chunking && extra_files="$extra_files $data/allowed_lengths.txt"

for f in $data/feats.scp $latdir/lat.1.gz $latdir/final.mdl \
         $chaindir/{0.trans_mdl,tree,normalization.fst} $extra_files; do
  [ ! -f $f ] && echo "$0: no such file $f" && exit 1;
done

nj=$(cat $latdir/num_jobs) || exit 1

sdata=$data/split$nj
utils/split_data.sh $data $nj

mkdir -p $dir/log $dir/info

# Get list of validation utterances.

frame_shift=$(utils/data/get_frame_shift.sh $data) || exit 1
utils/data/get_utt2dur.sh $data

if $no_chunking; then
  frames_per_eg=$(cat $data/allowed_lengths.txt | tr '\n' , | sed 's/,$//')

  cut -d ' ' -f 1 $data/utt2spk | \
    utils/shuffle_list.pl | head -$num_utts_subset > $dir/valid_uttlist || exit 1;
else
  if [ -z "$frames_per_eg" ]; then
    echo "$0: --frames-per-eg is expected if --no-chunking is false"
    exit 1
  fi

  cat $data/utt2dur | \
    awk -v min_len=$frames_per_eg -v fs=$frame_shift '{if ($2 * 1/fs >= min_len) print $1}' | \
    utils/shuffle_list.pl | head -$num_utts_subset > $dir/valid_uttlist || exit 1;
fi

len_uttlist=`wc -l $dir/valid_uttlist | awk '{print $1}'`
if [ $len_uttlist -lt $num_utts_subset ]; then
  echo "Number of utterances which have length at least $frames_per_eg is really low. Please check your data." && exit 1;
fi

if [ -f $data/utt2uniq ]; then  # this matters if you use data augmentation.
  # because of this stage we can again have utts with lengths less than
  # frames_per_eg
  echo "File $data/utt2uniq exists, so augmenting valid_uttlist to"
  echo "include all perturbed versions of the same 'real' utterances."
  mv $dir/valid_uttlist $dir/valid_uttlist.tmp
  utils/utt2spk_to_spk2utt.pl $data/utt2uniq > $dir/uniq2utt
  cat $dir/valid_uttlist.tmp | utils/apply_map.pl $data/utt2uniq | \
    sort | uniq | utils/apply_map.pl $dir/uniq2utt | \
    awk '{for(n=1;n<=NF;n++) print $n;}' | sort  > $dir/valid_uttlist
  rm $dir/uniq2utt $dir/valid_uttlist.tmp
fi

echo "$0: creating egs.  To ensure they are not deleted later you can do:  touch $dir/.nodelete"

if $no_chunking; then
  cut -d ' ' -f 1 $data/utt2spk | \
   utils/filter_scp.pl --exclude $dir/valid_uttlist | \
   utils/shuffle_list.pl | head -$num_utts_subset > $dir/train_subset_uttlist || exit 1;
else
  cat $data/utt2dur | \
    awk -v min_len=$frames_per_eg -v fs=$frame_shift '{if ($2 * 1/fs >= min_len) print $1}' | \
     utils/filter_scp.pl --exclude $dir/valid_uttlist | \
     utils/shuffle_list.pl | head -$num_utts_subset > $dir/train_subset_uttlist || exit 1;
fi

len_uttlist=`wc -l $dir/train_subset_uttlist | awk '{print $1}'`
if [ $len_uttlist -lt $num_utts_subset ]; then
  echo "Number of utterances which have length at least $frames_per_eg is really low. Please check your data." && exit 1;
fi

[ -z "$transform_dir" ] && transform_dir=$latdir

# because we'll need the features with a different number of jobs than $latdir,
# copy to ark,scp.
if [ -f $transform_dir/raw_trans.1 ]; then
  echo "$0: using raw transforms from $transform_dir"
  if [ $stage -le 0 ]; then
    $cmd $dir/log/copy_transforms.log \
      copy-feats "ark:cat $transform_dir/raw_trans.* |" "ark,scp:$dir/trans.ark,$dir/trans.scp"
  fi
fi

## Set up features.
echo "$0: feature type is raw"
feats="ark,s,cs:utils/filter_scp.pl --exclude $dir/valid_uttlist $sdata/JOB/feats.scp | apply-cmvn $cmvn_opts --utt2spk=ark:$sdata/JOB/utt2spk scp:$sdata/JOB/cmvn.scp scp:- ark:- |"
valid_feats="ark,s,cs:utils/filter_scp.pl $dir/valid_uttlist $data/feats.scp | apply-cmvn $cmvn_opts --utt2spk=ark:$data/utt2spk scp:$data/cmvn.scp scp:- ark:- |"
train_subset_feats="ark,s,cs:utils/filter_scp.pl $dir/train_subset_uttlist $data/feats.scp | apply-cmvn $cmvn_opts --utt2spk=ark:$data/utt2spk scp:$data/cmvn.scp scp:- ark:- |"
echo $cmvn_opts >$dir/cmvn_opts # caution: the top-level nnet training script should copy this to its own dir now.

if [ -f $dir/trans.scp ]; then
  feats="$feats transform-feats --utt2spk=ark:$sdata/JOB/utt2spk scp:$dir/trans.scp ark:- ark:- |"
  valid_feats="$valid_feats transform-feats --utt2spk=ark:$data/utt2spk scp:$dir/trans.scp ark:- ark:- |"
  train_subset_feats="$train_subset_feats transform-feats --utt2spk=ark:$data/utt2spk scp:$dir/trans.scp ark:- ark:- |"
fi

tree-info $chaindir/tree | grep num-pdfs | awk '{print $2}' > $dir/info/num_pdfs || exit 1

if [ ! -z "$online_ivector_dir" ]; then
  ivector_dim=$(feat-to-dim scp:$online_ivector_dir/ivector_online.scp -) || exit 1;
  echo $ivector_dim > $dir/info/ivector_dim
  steps/nnet2/get_ivector_id.sh $online_ivector_dir > $dir/info/final.ie.id || exit 1
  ivector_period=$(cat $online_ivector_dir/ivector_period) || exit 1;
  ivector_opts="--online-ivectors=scp:$online_ivector_dir/ivector_online.scp --online-ivector-period=$ivector_period"
else
  ivector_opts=""
  echo 0 >$dir/info/ivector_dim
fi

if [ $stage -le 1 ]; then
  echo "$0: working out number of frames of training data"
  num_frames=$(steps/nnet2/get_num_frames.sh $data)
  echo $num_frames > $dir/info/num_frames
  echo "$0: working out feature dim"
  feats_one="$(echo $feats | sed s/JOB/1/g)"
  if ! feat_dim=$(feat-to-dim "$feats_one" - 2>/dev/null); then
    echo "Command failed (getting feature dim): feat-to-dim \"$feats_one\""
    exit 1
  fi
  echo $feat_dim > $dir/info/feat_dim
else
  num_frames=$(cat $dir/info/num_frames) || exit 1;
  feat_dim=$(cat $dir/info/feat_dim) || exit 1;
fi

# the + 1 is to round up, not down... we assume it doesn't divide exactly.
num_archives=$[$num_frames/$frames_per_iter+1]

# We may have to first create a smaller number of larger archives, with number
# $num_archives_intermediate, if $num_archives is more than the maximum number
# of open filehandles that the system allows per process (ulimit -n).
# This sometimes gives a misleading answer as GridEngine sometimes changes the
# limit, so we limit it to 512.
max_open_filehandles=$(ulimit -n) || exit 1
[ $max_open_filehandles -gt 512 ] && max_open_filehandles=512
num_archives_intermediate=$num_archives
archives_multiple=1
while [ $[$num_archives_intermediate+4] -gt $max_open_filehandles ]; do
  archives_multiple=$[$archives_multiple+1]
  num_archives_intermediate=$[$num_archives/$archives_multiple] || exit 1;
done
# now make sure num_archives is an exact multiple of archives_multiple.
num_archives=$[$archives_multiple*$num_archives_intermediate] || exit 1;

echo $num_archives >$dir/info/num_archives
echo $frames_per_eg >$dir/info/frames_per_eg
# Work out the number of egs per archive
egs_per_archive=$[$num_frames/($frames_per_eg*$num_archives)] || exit 1;
! [ $egs_per_archive -le $frames_per_iter ] && \
  echo "$0: script error: egs_per_archive=$egs_per_archive not <= frames_per_iter=$frames_per_iter" \
  && exit 1;

echo $egs_per_archive > $dir/info/egs_per_archive

echo "$0: creating $num_archives archives, each with $egs_per_archive egs, with"
echo "$0:   $frames_per_eg labels per example, and (left,right) context = ($left_context,$right_context)"
if [ $left_context_initial -ge 0 ] || [ $right_context_final -ge 0 ]; then
  echo "$0:   ... and (left-context-initial,right-context-final) = ($left_context_initial,$right_context_final)"
fi


if [ -e $dir/storage ]; then
  # Make soft links to storage directories, if distributing this way..  See
  # utils/create_split_dir.pl.
  echo "$0: creating data links"
  utils/create_data_link.pl $(for x in $(seq $num_archives); do echo $dir/cegs.$x.ark; done)
  for x in $(seq $num_archives_intermediate); do
    utils/create_data_link.pl $(for y in $(seq $nj); do echo $dir/cegs_orig.$y.$x.ark; done)
  done
fi

egs_opts="--left-context=$left_context --right-context=$right_context --num-frames=$frames_per_eg --frame-subsampling-factor=$frame_subsampling_factor --compress=$compress"
[ $left_context_initial -ge 0 ] && egs_opts="$egs_opts --left-context-initial=$left_context_initial"
[ $right_context_final -ge 0 ] && egs_opts="$egs_opts --right-context-final=$right_context_final"
$no_chunking && egs_opts="$egs_opts --no-chunking"

[ ! -z "$deriv_weights_scp" ] && egs_opts="$egs_opts --deriv-weights-rspecifier=scp:$deriv_weights_scp"

chain_supervision_all_opts="--lattice-input=true --frame-subsampling-factor=$alignment_subsampling_factor"
[ ! -z $right_tolerance ] && \
  chain_supervision_all_opts="$chain_supervision_all_opts --right-tolerance=$right_tolerance"

[ ! -z $left_tolerance ] && \
  chain_supervision_all_opts="$chain_supervision_all_opts --left-tolerance=$left_tolerance"

lats_rspecifier="ark:gunzip -c $latdir/lat.JOB.gz |"
if [ ! -z $lattice_prune_beam ]; then
  if [ "$lattice_prune_beam" == "0" ] || [ "$lattice_prune_beam" == "0.0" ]; then
    lats_rspecifier="$lats_rspecifier lattice-1best --acoustic-scale=$acwt ark:- ark:- |"
  else
    lats_rspecifier="$lats_rspecifier lattice-prune --acoustic-scale=$acwt --beam=$lattice_prune_beam ark:- ark:- |"
  fi
fi

<<<<<<< HEAD
normalization_scale=1.0
=======
normalization_fst_scale=1.0
>>>>>>> b596a4c4

if [ ! -z "$lattice_lm_scale" ]; then
  chain_supervision_all_opts="$chain_supervision_all_opts --lm-scale=$lattice_lm_scale"

  normalization_fst_scale=$(perl -e "
  if ($lattice_lm_scale >= 1.0 || $lattice_lm_scale < 0) {
    print STDERR \"Invalid --lattice-lm-scale $lattice_lm_scale\";
    exit(1);
  }
  print (1.0 - $lattice_lm_scale);") || exit 1
fi

echo $left_context > $dir/info/left_context
echo $right_context > $dir/info/right_context
echo $left_context_initial > $dir/info/left_context_initial
echo $right_context_final > $dir/info/right_context_final

if [ $stage -le 2 ]; then
  echo "$0: Getting validation and training subset examples in background."
  rm $dir/.error 2>/dev/null

  (
<<<<<<< HEAD
  $cmd --max-jobs-run 6 JOB=1:$nj $dir/log/lattice_copy.JOB.log \
    lattice-copy --include="cat $dir/valid_uttlist $dir/train_subset_uttlist |" --ignore-missing \
      "$lats_rspecifier" \
      ark,scp:$dir/lat_special.JOB.ark,$dir/lat_special.JOB.scp || exit 1

  for id in $(seq $nj); do cat $dir/lat_special.$id.scp; done > $dir/lat_special.scp

  $cmd $dir/log/create_valid_subset.log \
    utils/filter_scp.pl $dir/valid_uttlist $dir/lat_special.scp \| \
    lattice-align-phones --replace-output-symbols=true $latdir/final.mdl scp:- ark:- \| \
    chain-get-supervision $chain_supervision_all_opts $chaindir/tree $chaindir/0.trans_mdl \
      ark:- ark:- \| \
    nnet3-chain-get-egs $ivector_opts --srand=$srand \
      $egs_opts --normalization-scale=$normalization_scale $chaindir/normalization.fst \
      "$valid_feats" ark,s,cs:- "ark:$dir/valid_all.cegs" || exit 1 &
  $cmd $dir/log/create_train_subset.log \
    utils/filter_scp.pl $dir/train_subset_uttlist $dir/lat_special.scp \| \
    lattice-align-phones --replace-output-symbols=true $latdir/final.mdl scp:- ark:- \| \
    chain-get-supervision $chain_supervision_all_opts \
      $chaindir/tree $chaindir/0.trans_mdl ark:- ark:- \| \
    nnet3-chain-get-egs $ivector_opts --srand=$srand \
      $egs_opts --normalization-scale=$normalization_scale $chaindir/normalization.fst \
      "$train_subset_feats" ark,s,cs:- "ark:$dir/train_subset_all.cegs" || exit 1 &
  wait
  sleep 5  # wait for file system to sync.
  echo "... Getting subsets of validation examples for diagnostics and combination."
  if $generate_egs_scp; then
    valid_diagnostic_output="ark,scp:$dir/valid_diagnostic.cegs,$dir/valid_diagnostic.scp"
    train_diagnostic_output="ark,scp:$dir/train_diagnostic.cegs,$dir/train_diagnostic.scp"
  else
    valid_diagnostic_output="ark:$dir/valid_diagnostic.cegs"
    train_diagnostic_output="ark:$dir/train_diagnostic.cegs"
  fi
  $cmd $dir/log/create_valid_subset_combine.log \
    nnet3-chain-subset-egs --n=$num_valid_egs_combine ark:$dir/valid_all.cegs \
    ark:$dir/valid_combine.cegs || exit 1 &
  $cmd $dir/log/create_valid_subset_diagnostic.log \
    nnet3-chain-subset-egs --n=$num_egs_diagnostic ark:$dir/valid_all.cegs \
    $valid_diagnostic_output || exit 1 &

  $cmd $dir/log/create_train_subset_combine.log \
    nnet3-chain-subset-egs --n=$num_train_egs_combine ark:$dir/train_subset_all.cegs \
    ark:$dir/train_combine.cegs || exit 1 &
  $cmd $dir/log/create_train_subset_diagnostic.log \
    nnet3-chain-subset-egs --n=$num_egs_diagnostic ark:$dir/train_subset_all.cegs \
    $train_diagnostic_output || exit 1 &
  wait
  sleep 5  # wait for file system to sync.
  if $generate_egs_scp; then
    cat $dir/valid_combine.cegs $dir/train_combine.cegs | \
      nnet3-chain-copy-egs ark:- ark,scp:$dir/combine.cegs,$dir/combine.scp
    rm $dir/{train,valid}_combine.scp
  else
    cat $dir/valid_combine.cegs $dir/train_combine.cegs > $dir/combine.cegs
  fi
=======
    $cmd --max-jobs-run 6 JOB=1:$nj $dir/log/lattice_copy.JOB.log \
      lattice-copy --include="cat $dir/valid_uttlist $dir/train_subset_uttlist |" --ignore-missing \
      "$lats_rspecifier" \
      ark,scp:$dir/lat_special.JOB.ark,$dir/lat_special.JOB.scp || exit 1

    for id in $(seq $nj); do cat $dir/lat_special.$id.scp; done > $dir/lat_special.scp

    $cmd $dir/log/create_valid_subset.log \
      utils/filter_scp.pl $dir/valid_uttlist $dir/lat_special.scp \| \
      lattice-align-phones --replace-output-symbols=true $latdir/final.mdl scp:- ark:- \| \
      chain-get-supervision $chain_supervision_all_opts $chaindir/tree $chaindir/0.trans_mdl \
        ark:- ark:- \| \
      nnet3-chain-get-egs $ivector_opts --srand=$srand \
        $egs_opts --normalization-fst-scale=$normalization_fst_scale $chaindir/normalization.fst \
        "$valid_feats" ark,s,cs:- "ark:$dir/valid_all.cegs" || exit 1
    $cmd $dir/log/create_train_subset.log \
      utils/filter_scp.pl $dir/train_subset_uttlist $dir/lat_special.scp \| \
      lattice-align-phones --replace-output-symbols=true $latdir/final.mdl scp:- ark:- \| \
      chain-get-supervision $chain_supervision_all_opts \
        $chaindir/tree $chaindir/0.trans_mdl ark:- ark:- \| \
      nnet3-chain-get-egs $ivector_opts --srand=$srand \
        $egs_opts --normalization-fst-scale=$normalization_fst_scale $chaindir/normalization.fst \
        "$train_subset_feats" ark,s,cs:- "ark:$dir/train_subset_all.cegs" || exit 1
    wait
    sleep 5  # wait for file system to sync.
    echo "... Getting subsets of validation examples for diagnostics and combination."
    if $generate_egs_scp; then
      valid_diagnostic_output="ark,scp:$dir/valid_diagnostic.cegs,$dir/valid_diagnostic.scp"
      train_diagnostic_output="ark,scp:$dir/train_diagnostic.cegs,$dir/train_diagnostic.scp"
    else
      valid_diagnostic_output="ark:$dir/valid_diagnostic.cegs"
      train_diagnostic_output="ark:$dir/train_diagnostic.cegs"
    fi
    $cmd $dir/log/create_valid_subset_combine.log \
      nnet3-chain-subset-egs --n=$num_valid_egs_combine ark:$dir/valid_all.cegs \
      ark:$dir/valid_combine.cegs || exit 1
    $cmd $dir/log/create_valid_subset_diagnostic.log \
      nnet3-chain-subset-egs --n=$num_egs_diagnostic ark:$dir/valid_all.cegs \
      $valid_diagnostic_output || exit 1

    $cmd $dir/log/create_train_subset_combine.log \
      nnet3-chain-subset-egs --n=$num_train_egs_combine ark:$dir/train_subset_all.cegs \
      ark:$dir/train_combine.cegs || exit 1
    $cmd $dir/log/create_train_subset_diagnostic.log \
      nnet3-chain-subset-egs --n=$num_egs_diagnostic ark:$dir/train_subset_all.cegs \
      $train_diagnostic_output || exit 1
    wait
    sleep 5  # wait for file system to sync.
    if $generate_egs_scp; then
      cat $dir/valid_combine.cegs $dir/train_combine.cegs | \
        nnet3-chain-copy-egs ark:- ark,scp:$dir/combine.cegs,$dir/combine.scp
      rm $dir/{train,valid}_combine.scp
    else
      cat $dir/valid_combine.cegs $dir/train_combine.cegs > $dir/combine.cegs
    fi
>>>>>>> b596a4c4

    for f in $dir/{combine,train_diagnostic,valid_diagnostic}.cegs; do
      [ ! -s $f ] && echo "No examples in file $f" && exit 1;
    done
    rm $dir/valid_all.cegs $dir/train_subset_all.cegs $dir/{train,valid}_combine.cegs
  ) || touch $dir/.error &
fi

if [ $stage -le 4 ]; then
  # create cegs_orig.*.*.ark; the first index goes to $nj,
  # the second to $num_archives_intermediate.

  egs_list=
  for n in $(seq $num_archives_intermediate); do
    egs_list="$egs_list ark:$dir/cegs_orig.JOB.$n.ark"
  done
  echo "$0: Generating training examples on disk"

  # The examples will go round-robin to egs_list.  Note: we omit the
  # 'normalization.fst' argument while creating temporary egs: the phase of egs
  # preparation that involves the normalization FST is quite CPU-intensive and
  # it's more convenient to do it later, in the 'shuffle' stage.  Otherwise to
  # make it efficient we need to use a large 'nj', like 40, and in that case
  # there can be too many small files to deal with, because the total number of
  # files is the product of 'nj' by 'num_archives_intermediate', which might be
  # quite large.
  $cmd --max-jobs-run $max_jobs_run JOB=1:$nj $dir/log/get_egs.JOB.log \
    lattice-align-phones --replace-output-symbols=true $latdir/final.mdl \
      "$lats_rspecifier" ark:- \| \
    chain-get-supervision $chain_supervision_all_opts \
      $chaindir/tree $chaindir/0.trans_mdl ark:- ark:- \| \
    nnet3-chain-get-egs $ivector_opts --srand=\$[JOB+$srand] $egs_opts \
      --num-frames-overlap=$frames_overlap_per_eg \
     "$feats" ark,s,cs:- ark:- \| \
    nnet3-chain-copy-egs --random=true --srand=\$[JOB+$srand] ark:- $egs_list || exit 1;
fi

if [ -f $dir/.error ]; then
  echo "Error detected while creating train/valid egs" && exit 1
fi

if [ $stage -le 5 ]; then
  echo "$0: recombining and shuffling order of archives on disk"
  # combine all the "egs_orig.*.JOB.scp" (over the $nj splits of the data) and
  # shuffle the order, writing to the egs.JOB.ark

  # the input is a concatenation over the input jobs.
  egs_list=
  for n in $(seq $nj); do
    egs_list="$egs_list $dir/cegs_orig.$n.JOB.ark"
  done

  if [ $archives_multiple == 1 ]; then # normal case.
    if $generate_egs_scp; then
      output_archive="ark,scp:$dir/cegs.JOB.ark,$dir/cegs.JOB.scp"
    else
      output_archive="ark:$dir/cegs.JOB.ark"
    fi
    $cmd --max-jobs-run $max_shuffle_jobs_run --mem 8G \
      JOB=1:$num_archives_intermediate $dir/log/shuffle.JOB.log \
      nnet3-chain-normalize-egs --normalization-fst-scale=$normalization_fst_scale \
        $chaindir/normalization.fst "ark:cat $egs_list|" ark:- \| \
      nnet3-chain-shuffle-egs --srand=\$[JOB+$srand] ark:- $output_archive || exit 1;

    if $generate_egs_scp; then
      #concatenate cegs.JOB.scp in single cegs.scp
      for j in $(seq $num_archives_intermediate); do
        cat $dir/cegs.$j.scp || exit 1;
      done > $dir/cegs.scp || exit 1;
      for f in $dir/cegs.*.scp; do rm $f; done
    fi
  else
    # we need to shuffle the 'intermediate archives' and then split into the
    # final archives.  we create soft links to manage this splitting, because
    # otherwise managing the output names is quite difficult (and we don't want
    # to submit separate queue jobs for each intermediate archive, because then
    # the --max-jobs-run option is hard to enforce).
    if $generate_egs_scp; then
      output_archives="$(for y in $(seq $archives_multiple); do echo ark,scp:$dir/cegs.JOB.$y.ark,$dir/cegs.JOB.$y.scp; done)"
    else
      output_archives="$(for y in $(seq $archives_multiple); do echo ark:$dir/cegs.JOB.$y.ark; done)"
    fi
    for x in $(seq $num_archives_intermediate); do
      for y in $(seq $archives_multiple); do
        archive_index=$[($x-1)*$archives_multiple+$y]
        # egs.intermediate_archive.{1,2,...}.ark will point to egs.archive.ark
        ln -sf cegs.$archive_index.ark $dir/cegs.$x.$y.ark || exit 1
      done
    done
    $cmd --max-jobs-run $max_shuffle_jobs_run --mem 8G \
      JOB=1:$num_archives_intermediate $dir/log/shuffle.JOB.log \
      nnet3-chain-normalize-egs --normalization-fst-scale=$normalization_fst_scale \
        $chaindir/normalization.fst "ark:cat $egs_list|" ark:- \| \
      nnet3-chain-shuffle-egs --srand=\$[JOB+$srand] ark:- ark:- \| \
      nnet3-chain-copy-egs ark:- $output_archives || exit 1;

    if $generate_egs_scp; then
      #concatenate cegs.JOB.scp in single cegs.scp
      rm -rf $dir/cegs.scp
      for j in $(seq $num_archives_intermediate); do
        for y in $(seq $archives_multiple); do
          cat $dir/cegs.$j.$y.scp || exit 1;
        done
      done > $dir/cegs.scp || exit 1;
      for f in $dir/cegs.*.*.scp; do rm $f; done
    fi
  fi
fi

wait
if [ -f $dir/.error ]; then
  echo "Error detected while creating train/valid egs" && exit 1
fi

if [ $stage -le 6 ]; then
  echo "$0: removing temporary archives"
  (
    cd $dir
    for f in $(ls -l . | grep 'cegs_orig' | awk '{ X=NF-1; Y=NF-2; if ($X == "->")  print $Y, $NF; }'); do rm $f; done
    # the next statement removes them if we weren't using the soft links to a
    # 'storage' directory.
    rm cegs_orig.*.ark 2>/dev/null
  )
  if ! $generate_egs_scp && [ $archives_multiple -gt 1 ]; then
    # there are some extra soft links that we should delete.
    for f in $dir/cegs.*.*.ark; do rm $f; done
  fi
  echo "$0: removing temporary alignments and transforms"
  # Ignore errors below because trans.* might not exist.
  rm $dir/{ali,trans}.{ark,scp} 2>/dev/null

fi

echo "$0: Finished preparing training examples"<|MERGE_RESOLUTION|>--- conflicted
+++ resolved
@@ -328,11 +328,7 @@
   fi
 fi
 
-<<<<<<< HEAD
-normalization_scale=1.0
-=======
 normalization_fst_scale=1.0
->>>>>>> b596a4c4
 
 if [ ! -z "$lattice_lm_scale" ]; then
   chain_supervision_all_opts="$chain_supervision_all_opts --lm-scale=$lattice_lm_scale"
@@ -355,63 +351,6 @@
   rm $dir/.error 2>/dev/null
 
   (
-<<<<<<< HEAD
-  $cmd --max-jobs-run 6 JOB=1:$nj $dir/log/lattice_copy.JOB.log \
-    lattice-copy --include="cat $dir/valid_uttlist $dir/train_subset_uttlist |" --ignore-missing \
-      "$lats_rspecifier" \
-      ark,scp:$dir/lat_special.JOB.ark,$dir/lat_special.JOB.scp || exit 1
-
-  for id in $(seq $nj); do cat $dir/lat_special.$id.scp; done > $dir/lat_special.scp
-
-  $cmd $dir/log/create_valid_subset.log \
-    utils/filter_scp.pl $dir/valid_uttlist $dir/lat_special.scp \| \
-    lattice-align-phones --replace-output-symbols=true $latdir/final.mdl scp:- ark:- \| \
-    chain-get-supervision $chain_supervision_all_opts $chaindir/tree $chaindir/0.trans_mdl \
-      ark:- ark:- \| \
-    nnet3-chain-get-egs $ivector_opts --srand=$srand \
-      $egs_opts --normalization-scale=$normalization_scale $chaindir/normalization.fst \
-      "$valid_feats" ark,s,cs:- "ark:$dir/valid_all.cegs" || exit 1 &
-  $cmd $dir/log/create_train_subset.log \
-    utils/filter_scp.pl $dir/train_subset_uttlist $dir/lat_special.scp \| \
-    lattice-align-phones --replace-output-symbols=true $latdir/final.mdl scp:- ark:- \| \
-    chain-get-supervision $chain_supervision_all_opts \
-      $chaindir/tree $chaindir/0.trans_mdl ark:- ark:- \| \
-    nnet3-chain-get-egs $ivector_opts --srand=$srand \
-      $egs_opts --normalization-scale=$normalization_scale $chaindir/normalization.fst \
-      "$train_subset_feats" ark,s,cs:- "ark:$dir/train_subset_all.cegs" || exit 1 &
-  wait
-  sleep 5  # wait for file system to sync.
-  echo "... Getting subsets of validation examples for diagnostics and combination."
-  if $generate_egs_scp; then
-    valid_diagnostic_output="ark,scp:$dir/valid_diagnostic.cegs,$dir/valid_diagnostic.scp"
-    train_diagnostic_output="ark,scp:$dir/train_diagnostic.cegs,$dir/train_diagnostic.scp"
-  else
-    valid_diagnostic_output="ark:$dir/valid_diagnostic.cegs"
-    train_diagnostic_output="ark:$dir/train_diagnostic.cegs"
-  fi
-  $cmd $dir/log/create_valid_subset_combine.log \
-    nnet3-chain-subset-egs --n=$num_valid_egs_combine ark:$dir/valid_all.cegs \
-    ark:$dir/valid_combine.cegs || exit 1 &
-  $cmd $dir/log/create_valid_subset_diagnostic.log \
-    nnet3-chain-subset-egs --n=$num_egs_diagnostic ark:$dir/valid_all.cegs \
-    $valid_diagnostic_output || exit 1 &
-
-  $cmd $dir/log/create_train_subset_combine.log \
-    nnet3-chain-subset-egs --n=$num_train_egs_combine ark:$dir/train_subset_all.cegs \
-    ark:$dir/train_combine.cegs || exit 1 &
-  $cmd $dir/log/create_train_subset_diagnostic.log \
-    nnet3-chain-subset-egs --n=$num_egs_diagnostic ark:$dir/train_subset_all.cegs \
-    $train_diagnostic_output || exit 1 &
-  wait
-  sleep 5  # wait for file system to sync.
-  if $generate_egs_scp; then
-    cat $dir/valid_combine.cegs $dir/train_combine.cegs | \
-      nnet3-chain-copy-egs ark:- ark,scp:$dir/combine.cegs,$dir/combine.scp
-    rm $dir/{train,valid}_combine.scp
-  else
-    cat $dir/valid_combine.cegs $dir/train_combine.cegs > $dir/combine.cegs
-  fi
-=======
     $cmd --max-jobs-run 6 JOB=1:$nj $dir/log/lattice_copy.JOB.log \
       lattice-copy --include="cat $dir/valid_uttlist $dir/train_subset_uttlist |" --ignore-missing \
       "$lats_rspecifier" \
@@ -467,7 +406,6 @@
     else
       cat $dir/valid_combine.cegs $dir/train_combine.cegs > $dir/combine.cegs
     fi
->>>>>>> b596a4c4
 
     for f in $dir/{combine,train_diagnostic,valid_diagnostic}.cegs; do
       [ ! -s $f ] && echo "No examples in file $f" && exit 1;
