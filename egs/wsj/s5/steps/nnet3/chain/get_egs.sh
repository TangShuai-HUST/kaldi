#!/bin/bash

# Copyright 2012-2015 Johns Hopkins University (Author: Daniel Povey).  Apache 2.0.
#
# This script, which will generally be called from other neural-net training
# scripts, extracts the training examples used to train the 'chain' system
# (and also the validation examples used for diagnostics), and puts them in
# separate archives.
#
# This script dumps egs with many frames of labels, controlled by the
# frames_per_eg config variable (default: 25), plus left and right context.
# Because CTC training involves alignment of data, we can't meaningfully train
# frame by frame.   The supervision approach involves the time alignment, though--
# it is just applied in a loose way, where each symbol can appear in the
# frame-range that it was in in the alignment, extended by a certain margin.
#


# Begin configuration section.
cmd=run.pl
frames_per_eg=25   # number of feature frames example (not counting added context).
                   # more->less disk space and less time preparing egs, but more
                   # I/O during training.
frames_overlap_per_eg=0  # number of supervised frames of overlap that we aim for per eg.
                  # can be useful to avoid wasted data if you're using --left-deriv-truncate
                  # and --right-deriv-truncate.
frame_subsampling_factor=3 # frames-per-second of features we train on divided
                           # by frames-per-second at output of chain model
alignment_subsampling_factor=3 # frames-per-second of input alignments divided
                               # by frames-per-second at output of chain model
left_context=4    # amount of left-context per eg (i.e. extra frames of input features
                  # not present in the output supervision).
right_context=4   # amount of right-context per eg.
left_context_initial=-1    # if >=0, left-context for first chunk of an utterance
right_context_final=-1     # if >=0, right-context for last chunk of an utterance
compress=true   # set this to false to disable compression (e.g. if you want to see whether
                # results are affected).

num_utts_subset=300     # number of utterances in validation and training
                        # subsets used for shrinkage and diagnostics.
num_valid_egs_combine=0  # #validation examples for combination weights at the very end.
num_train_egs_combine=1000 # number of train examples for the above.
num_egs_diagnostic=400 # number of frames for "compute_prob" jobs
frames_per_iter=400000 # each iteration of training, see this many frames per
                       # job, measured at the sampling rate of the features
                       # used.  This is just a guideline; it will pick a number
                       # that divides the number of samples in the entire data.

right_tolerance=  #CTC right tolerance == max label delay.
left_tolerance=

right_tolerance_silence=  # Tolerances for silence phones
left_tolerance_silence=

transform_dir=     # If supplied, overrides latdir as the place to find fMLLR transforms

stage=0
max_jobs_run=15         # This should be set to the maximum number of jobs you are
                        # comfortable to run in parallel; you can increase it if your disk
                        # speed is greater and you have more machines.
max_shuffle_jobs_run=50  # the shuffle jobs now include the nnet3-chain-normalize-egs command,
                         # which is fairly CPU intensive, so we can run quite a few at once
                         # without overloading the disks.
srand=0     # rand seed for nnet3-chain-get-egs, nnet3-chain-copy-egs and nnet3-chain-shuffle-egs
online_ivector_dir=  # can be used if we are including speaker information as iVectors.
cmvn_opts=  # can be used for specifying CMVN options, if feature type is not lda (if lda,
            # it doesn't make sense to use different options than were used as input to the
            # LDA transform).  This is used to turn off CMVN in the online-nnet experiments.
lattice_lm_scale=     # If supplied, the graph/lm weight of the lattices will be
                      # used (with this scale) in generating supervisions
egs_weight=1.0    # The weight which determines how much each training example
                           # contributes to gradients while training (can be used
                           # to down/up-weight a dataset)
lattice_prune_beam=         # If supplied, the lattices will be pruned to this beam,
                            # before being used to get supervisions.
acwt=0.1   # For pruning
phone_insertion_penalty=
deriv_weights_scp=
generate_egs_scp=false
no_chunking=false

echo "$0 $@"  # Print the command line for logging

if [ -f path.sh ]; then . ./path.sh; fi
. parse_options.sh || exit 1;


if [ $# != 4 ]; then
  echo "Usage: $0 [opts] <data> <chain-dir> <lattice-dir> <egs-dir>"
  echo " e.g.: $0 data/train exp/tri4_nnet exp/tri3_lats exp/tri4_nnet/egs"
  echo ""
  echo "From <chain-dir>, 0.trans_mdl (the transition-model), tree (the tree)"
  echo "and normalization.fst (the normalization FST, derived from the denominator FST)"
  echo "are read."
  echo ""
  echo "Main options (for others, see top of script file)"
  echo "  --config <config-file>                           # config file containing options"
  echo "  --max-jobs-run <max-jobs-run>                    # The maximum number of jobs you want to run in"
  echo "                                                   # parallel (increase this only if you have good disk and"
  echo "                                                   # network speed).  default=6"
  echo "  --cmd (utils/run.pl;utils/queue.pl <queue opts>) # how to run jobs."
  echo "  --frames-per-iter <#samples;400000>              # Number of frames of data to process per iteration, per"
  echo "                                                   # process."
  echo "  --frame-subsampling-factor <factor;3>            # factor by which num-frames at nnet output is reduced "
  echo "  --frames-per-eg <frames;25>                      # number of supervised frames per eg on disk"
  echo "  --frames-overlap-per-eg <frames;25>              # number of supervised frames of overlap between egs"
  echo "  --left-context <int;4>                           # Number of frames on left side to append for feature input"
  echo "  --right-context <int;4>                          # Number of frames on right side to append for feature input"
  echo "  --left-context-initial <int;-1>                  # If >= 0, left-context for first chunk of an utterance"
  echo "  --right-context-final <int;-1>                   # If >= 0, right-context for last chunk of an utterance"
  echo "  --num-egs-diagnostic <#frames;4000>              # Number of egs used in computing (train,valid) diagnostics"
  echo "  --num-valid-egs-combine <#frames;10000>          # Number of egs used in getting combination weights at the"
  echo "                                                   # very end."
  echo "  --stage <stage|0>                                # Used to run a partially-completed training process from somewhere in"
  echo "                                                   # the middle."

  exit 1;
fi

data=$1
chaindir=$2
latdir=$3
dir=$4

# Check some files.
[ ! -z "$online_ivector_dir" ] && \
  extra_files="$online_ivector_dir/ivector_online.scp $online_ivector_dir/ivector_period"

$no_chunking && extra_files="$extra_files $data/allowed_lengths.txt"

for f in $data/feats.scp $latdir/lat.1.gz $latdir/final.mdl \
         $chaindir/{0.trans_mdl,tree,normalization.fst} $extra_files; do
  [ ! -f $f ] && echo "$0: no such file $f" && exit 1;
done

nj=$(cat $latdir/num_jobs) || exit 1

sdata=$data/split$nj
utils/split_data.sh $data $nj

mkdir -p $dir/log $dir/info

# Get list of validation utterances.

frame_shift=$(utils/data/get_frame_shift.sh $data) || exit 1
utils/data/get_utt2dur.sh $data

if $no_chunking; then
  frames_per_eg=$(cat $data/allowed_lengths.txt | tr '\n' , | sed 's/,$//')

  cut -d ' ' -f 1 $data/utt2spk | \
    utils/shuffle_list.pl | head -$num_utts_subset > $dir/valid_uttlist || exit 1;
else
  cat $data/utt2dur | \
    awk -v min_len=$frames_per_eg -v fs=$frame_shift '{if ($2 * 1/fs >= min_len) print $1}' | \
    utils/shuffle_list.pl | head -$num_utts_subset > $dir/valid_uttlist || exit 1;
fi

len_uttlist=`wc -l $dir/valid_uttlist | awk '{print $1}'`
if [ $len_uttlist -lt $num_utts_subset ]; then
  echo "Number of utterances which have length at least $frames_per_eg is really low. Please check your data." && exit 1;
fi

if [ -f $data/utt2uniq ]; then  # this matters if you use data augmentation.
  # because of this stage we can again have utts with lengths less than
  # frames_per_eg
  echo "File $data/utt2uniq exists, so augmenting valid_uttlist to"
  echo "include all perturbed versions of the same 'real' utterances."
  mv $dir/valid_uttlist $dir/valid_uttlist.tmp
  utils/utt2spk_to_spk2utt.pl $data/utt2uniq > $dir/uniq2utt
  cat $dir/valid_uttlist.tmp | utils/apply_map.pl $data/utt2uniq | \
    sort | uniq | utils/apply_map.pl $dir/uniq2utt | \
    awk '{for(n=1;n<=NF;n++) print $n;}' | sort  > $dir/valid_uttlist
  rm $dir/uniq2utt $dir/valid_uttlist.tmp
fi

<<<<<<< HEAD
if $no_chunking; then
  cut -d ' ' -f 1 $data/utt2spk | \
=======
echo "$0: creating egs.  To ensure they are not deleted later you can do:  touch $dir/.nodelete"

cat $data/utt2dur | \
  awk -v min_len=$frames_per_eg -v fs=$frame_shift '{if ($2 * 1/fs >= min_len) print $1}' | \
>>>>>>> 8b500766
   utils/filter_scp.pl --exclude $dir/valid_uttlist | \
   utils/shuffle_list.pl | head -$num_utts_subset > $dir/train_subset_uttlist || exit 1;
else
  cat $data/utt2dur | \
    awk -v min_len=$frames_per_eg -v fs=$frame_shift '{if ($2 * 1/fs >= min_len) print $1}' | \
     utils/filter_scp.pl --exclude $dir/valid_uttlist | \
     utils/shuffle_list.pl | head -$num_utts_subset > $dir/train_subset_uttlist || exit 1;
fi

len_uttlist=`wc -l $dir/train_subset_uttlist | awk '{print $1}'`
if [ $len_uttlist -lt $num_utts_subset ]; then
  echo "Number of utterances which have length at least $frames_per_eg is really low. Please check your data." && exit 1;
fi

[ -z "$transform_dir" ] && transform_dir=$latdir

# because we'll need the features with a different number of jobs than $latdir,
# copy to ark,scp.
if [ -f $transform_dir/raw_trans.1 ]; then
  echo "$0: using raw transforms from $transform_dir"
  if [ $stage -le 0 ]; then
    $cmd $dir/log/copy_transforms.log \
      copy-feats "ark:cat $transform_dir/raw_trans.* |" "ark,scp:$dir/trans.ark,$dir/trans.scp"
  fi
fi

## Set up features.
echo "$0: feature type is raw"
feats="ark,s,cs:utils/filter_scp.pl --exclude $dir/valid_uttlist $sdata/JOB/feats.scp | apply-cmvn $cmvn_opts --utt2spk=ark:$sdata/JOB/utt2spk scp:$sdata/JOB/cmvn.scp scp:- ark:- |"
valid_feats="ark,s,cs:utils/filter_scp.pl $dir/valid_uttlist $data/feats.scp | apply-cmvn $cmvn_opts --utt2spk=ark:$data/utt2spk scp:$data/cmvn.scp scp:- ark:- |"
train_subset_feats="ark,s,cs:utils/filter_scp.pl $dir/train_subset_uttlist $data/feats.scp | apply-cmvn $cmvn_opts --utt2spk=ark:$data/utt2spk scp:$data/cmvn.scp scp:- ark:- |"
echo $cmvn_opts >$dir/cmvn_opts # caution: the top-level nnet training script should copy this to its own dir now.

if [ -f $dir/trans.scp ]; then
  feats="$feats transform-feats --utt2spk=ark:$sdata/JOB/utt2spk scp:$dir/trans.scp ark:- ark:- |"
  valid_feats="$valid_feats transform-feats --utt2spk=ark:$data/utt2spk scp:$dir/trans.scp ark:- ark:- |"
  train_subset_feats="$train_subset_feats transform-feats --utt2spk=ark:$data/utt2spk scp:$dir/trans.scp ark:- ark:- |"
fi

tree-info $chaindir/tree | grep num-pdfs | awk '{print $2}' > $dir/info/num_pdfs || exit 1

if [ ! -z "$online_ivector_dir" ]; then
  ivector_dim=$(feat-to-dim scp:$online_ivector_dir/ivector_online.scp -) || exit 1;
  echo $ivector_dim > $dir/info/ivector_dim
  steps/nnet2/get_ivector_id.sh $online_ivector_dir > $dir/info/final.ie.id || exit 1
  ivector_period=$(cat $online_ivector_dir/ivector_period) || exit 1;
  ivector_opts="--online-ivectors=scp:$online_ivector_dir/ivector_online.scp --online-ivector-period=$ivector_period"
else
  ivector_opts=""
  echo 0 >$dir/info/ivector_dim
fi

if [ $stage -le 1 ]; then
  echo "$0: working out number of frames of training data"
  num_frames=$(steps/nnet2/get_num_frames.sh $data)
  echo $num_frames > $dir/info/num_frames
  echo "$0: working out feature dim"
  feats_one="$(echo $feats | sed s/JOB/1/g)"
  if ! feat_dim=$(feat-to-dim "$feats_one" - 2>/dev/null); then
    echo "Command failed (getting feature dim): feat-to-dim \"$feats_one\""
    exit 1
  fi
  echo $feat_dim > $dir/info/feat_dim
else
  num_frames=$(cat $dir/info/num_frames) || exit 1;
  feat_dim=$(cat $dir/info/feat_dim) || exit 1;
fi

# the + 1 is to round up, not down... we assume it doesn't divide exactly.
num_archives=$[$num_frames/$frames_per_iter+1]

# We may have to first create a smaller number of larger archives, with number
# $num_archives_intermediate, if $num_archives is more than the maximum number
# of open filehandles that the system allows per process (ulimit -n).
# This sometimes gives a misleading answer as GridEngine sometimes changes the
# limit, so we limit it to 512.
max_open_filehandles=$(ulimit -n) || exit 1
[ $max_open_filehandles -gt 512 ] && max_open_filehandles=512
num_archives_intermediate=$num_archives
archives_multiple=1
while [ $[$num_archives_intermediate+4] -gt $max_open_filehandles ]; do
  archives_multiple=$[$archives_multiple+1]
  num_archives_intermediate=$[$num_archives/$archives_multiple] || exit 1;
done
# now make sure num_archives is an exact multiple of archives_multiple.
num_archives=$[$archives_multiple*$num_archives_intermediate] || exit 1;

echo $num_archives >$dir/info/num_archives
echo $frames_per_eg >$dir/info/frames_per_eg
# Work out the number of egs per archive
egs_per_archive=$[$num_frames/($frames_per_eg*$num_archives)] || exit 1;
! [ $egs_per_archive -le $frames_per_iter ] && \
  echo "$0: script error: egs_per_archive=$egs_per_archive not <= frames_per_iter=$frames_per_iter" \
  && exit 1;

echo $egs_per_archive > $dir/info/egs_per_archive

echo "$0: creating $num_archives archives, each with $egs_per_archive egs, with"
echo "$0:   $frames_per_eg labels per example, and (left,right) context = ($left_context,$right_context)"
if [ $left_context_initial -ge 0 ] || [ $right_context_final -ge 0 ]; then
  echo "$0:   ... and (left-context-initial,right-context-final) = ($left_context_initial,$right_context_final)"
fi


if [ -e $dir/storage ]; then
  # Make soft links to storage directories, if distributing this way..  See
  # utils/create_split_dir.pl.
  echo "$0: creating data links"
  utils/create_data_link.pl $(for x in $(seq $num_archives); do echo $dir/cegs.$x.ark; done)
  for x in $(seq $num_archives_intermediate); do
    utils/create_data_link.pl $(for y in $(seq $nj); do echo $dir/cegs_orig.$y.$x.ark; done)
  done
fi

egs_opts="--left-context=$left_context --right-context=$right_context --num-frames=$frames_per_eg --frame-subsampling-factor=$frame_subsampling_factor --compress=$compress"
[ $left_context_initial -ge 0 ] && egs_opts="$egs_opts --left-context-initial=$left_context_initial"
[ $right_context_final -ge 0 ] && egs_opts="$egs_opts --right-context-final=$right_context_final"
$no_chunking && egs_opts="$egs_opts --no-chunking"

[ ! -z "$deriv_weights_scp" ] && egs_opts="$egs_opts --deriv-weights-rspecifier=scp:$deriv_weights_scp"

chain_supervision_all_opts="--lattice-input=true --frame-subsampling-factor=$alignment_subsampling_factor"
[ ! -z $right_tolerance ] && \
  chain_supervision_all_opts="$chain_supervision_all_opts --right-tolerance=$right_tolerance"

[ ! -z $left_tolerance ] && \
  chain_supervision_all_opts="$chain_supervision_all_opts --left-tolerance=$left_tolerance"

normalization_scale=1.0

lats_rspecifier="ark:gunzip -c $latdir/lat.JOB.gz |"
if [ ! -z $lattice_prune_beam ]; then
  if [ "$lattice_prune_beam" == "0" ] || [ "$lattice_prune_beam" == "0.0" ]; then
    lats_rspecifier="$lats_rspecifier lattice-1best --acoustic-scale=$acwt ark:- ark:- |"
  else
    lats_rspecifier="$lats_rspecifier lattice-prune --acoustic-scale=$acwt --beam=$lattice_prune_beam ark:- ark:- |"
  fi
fi

if [ ! -z "$lattice_lm_scale" ]; then
  chain_supervision_all_opts="$chain_supervision_all_opts --lm-scale=$lattice_lm_scale"

  normalization_scale=$(perl -e "
  if ($lattice_lm_scale >= 1.0 || $lattice_lm_scale < 0) {
    print STDERR \"Invalid --lattice-lm-scale $lattice_lm_scale\";
    exit(1);
  }
  print (1.0 - $lattice_lm_scale);")
fi

[ ! -z $phone_insertion_penalty ] && \
  chain_supervision_all_opts="$chain_supervision_all_opts --phone-ins-penalty=$phone_insertion_penalty"

[ ! -z $right_tolerance_silence ] && \
  chain_supervision_all_opts="$chain_supervision_all_opts --right-tolerance-silence=$right_tolerance_silence"

[ ! -z $left_tolerance_silence ] && \
  chain_supervision_all_opts="$chain_supervision_all_opts --left-tolerance-silence=$left_tolerance_silence"

if [ ! -z $left_tolerance_silence ] && [ ! -z $right_tolerance_silence ]; then
  chain_supervision_all_opts="$chain_supervision_all_opts --silence-phones=$(cat $lang/phones/silence_phones.csl)"
fi

echo $left_context > $dir/info/left_context
echo $right_context > $dir/info/right_context
echo $left_context_initial > $dir/info/left_context_initial
echo $right_context_final > $dir/info/right_context_final

if [ $stage -le 2 ]; then
  echo "$0: Getting validation and training subset examples in background."
  rm $dir/.error 2>/dev/null

  (
  $cmd --max-jobs-run 6 JOB=1:$nj $dir/log/lattice_copy.JOB.log \
    lattice-copy --include="cat $dir/valid_uttlist $dir/train_subset_uttlist |" --ignore-missing \
    "$lats_rspecifier" \
    ark,scp:$dir/lat_special.JOB.ark,$dir/lat_special.JOB.scp || exit 1

  for id in $(seq $nj); do cat $dir/lat_special.$id.scp; done > $dir/lat_special.scp

  $cmd $dir/log/create_valid_subset.log \
    utils/filter_scp.pl $dir/valid_uttlist $dir/lat_special.scp \| \
    lattice-align-phones --replace-output-symbols=true $latdir/final.mdl scp:- ark:- \| \
    chain-get-supervision $chain_supervision_all_opts $chaindir/tree $chaindir/0.trans_mdl \
      ark:- ark:- \| \
    nnet3-chain-get-egs $ivector_opts --srand=$srand \
      $egs_opts --normalization-scale=$normalization_scale $chaindir/normalization.fst \
      "$valid_feats" ark,s,cs:- "ark:$dir/valid_all.cegs" || exit 1 &
  $cmd $dir/log/create_train_subset.log \
    utils/filter_scp.pl $dir/train_subset_uttlist $dir/lat_special.scp \| \
    lattice-align-phones --replace-output-symbols=true $latdir/final.mdl scp:- ark:- \| \
    chain-get-supervision $chain_supervision_all_opts \
      $chaindir/tree $chaindir/0.trans_mdl ark:- ark:- \| \
    nnet3-chain-get-egs $ivector_opts --srand=$srand \
      $egs_opts --normalization-scale=$normalization_scale $chaindir/normalization.fst \
      "$train_subset_feats" ark,s,cs:- "ark:$dir/train_subset_all.cegs" || exit 1 &
  wait
  sleep 5  # wait for file system to sync.
  echo "... Getting subsets of validation examples for diagnostics and combination."
  if $generate_egs_scp; then
    valid_diagnostic_output="ark,scp:$dir/valid_diagnostic.cegs,$dir/valid_diagnostic.scp"
    train_diagnostic_output="ark,scp:$dir/train_diagnostic.cegs,$dir/train_diagnostic.scp"
  else
    valid_diagnostic_output="ark:$dir/valid_diagnostic.cegs"
    train_diagnostic_output="ark:$dir/train_diagnostic.cegs"
  fi
  $cmd $dir/log/create_valid_subset_combine.log \
    nnet3-chain-subset-egs --n=$num_valid_egs_combine ark:$dir/valid_all.cegs \
    ark:$dir/valid_combine.cegs || exit 1 &
  $cmd $dir/log/create_valid_subset_diagnostic.log \
    nnet3-chain-subset-egs --n=$num_egs_diagnostic ark:$dir/valid_all.cegs \
    $valid_diagnostic_output || exit 1 &

  $cmd $dir/log/create_train_subset_combine.log \
    nnet3-chain-subset-egs --n=$num_train_egs_combine ark:$dir/train_subset_all.cegs \
    ark:$dir/train_combine.cegs || exit 1 &
  $cmd $dir/log/create_train_subset_diagnostic.log \
    nnet3-chain-subset-egs --n=$num_egs_diagnostic ark:$dir/train_subset_all.cegs \
    $train_diagnostic_output || exit 1 &
  wait
  sleep 5  # wait for file system to sync.
  if $generate_egs_scp; then
    cat $dir/valid_combine.cegs $dir/train_combine.cegs | \
      nnet3-chain-copy-egs ark:- ark,scp:$dir/combine.cegs,$dir/combine.scp
    rm $dir/{train,valid}_combine.scp
  else
    cat $dir/valid_combine.cegs $dir/train_combine.cegs > $dir/combine.cegs
  fi

  for f in $dir/{combine,train_diagnostic,valid_diagnostic}.cegs; do
    [ ! -s $f ] && echo "No examples in file $f" && exit 1;
  done
  rm $dir/valid_all.cegs $dir/train_subset_all.cegs $dir/{train,valid}_combine.cegs
  ) || touch $dir/.error &
fi

if [ $stage -le 4 ]; then
  # create cegs_orig.*.*.ark; the first index goes to $nj,
  # the second to $num_archives_intermediate.

  egs_list=
  for n in $(seq $num_archives_intermediate); do
    egs_list="$egs_list ark:$dir/cegs_orig.JOB.$n.ark"
  done
  echo "$0: Generating training examples on disk"

  # The examples will go round-robin to egs_list.  Note: we omit the
  # 'normalization.fst' argument while creating temporary egs: the phase of egs
  # preparation that involves the normalization FST is quite CPU-intensive and
  # it's more convenient to do it later, in the 'shuffle' stage.  Otherwise to
  # make it efficient we need to use a large 'nj', like 40, and in that case
  # there can be too many small files to deal with, because the total number of
  # files is the product of 'nj' by 'num_archives_intermediate', which might be
  # quite large.

  $cmd --max-jobs-run $max_jobs_run JOB=1:$nj $dir/log/get_egs.JOB.log \
    lattice-align-phones --replace-output-symbols=true $latdir/final.mdl \
      "$lats_rspecifier" ark:- \| \
    chain-get-supervision $chain_supervision_all_opts \
      --weight=$egs_weight \
      $chaindir/tree $chaindir/0.trans_mdl ark:- ark:- \| \
    nnet3-chain-get-egs $ivector_opts --srand=\$[JOB+$srand] $egs_opts \
      --num-frames-overlap=$frames_overlap_per_eg \
     "$feats" ark,s,cs:- ark:- \| \
    nnet3-chain-copy-egs --random=true --srand=\$[JOB+$srand] ark:- $egs_list || exit 1;
fi

if [ $stage -le 5 ]; then
  echo "$0: recombining and shuffling order of archives on disk"
  # combine all the "egs_orig.*.JOB.scp" (over the $nj splits of the data) and
  # shuffle the order, writing to the egs.JOB.ark

  # the input is a concatenation over the input jobs.
  egs_list=
  for n in $(seq $nj); do
    egs_list="$egs_list $dir/cegs_orig.$n.JOB.ark"
  done

  if [ $archives_multiple == 1 ]; then # normal case.
    if $generate_egs_scp; then
      output_archive="ark,scp:$dir/cegs.JOB.ark,$dir/cegs.JOB.scp"
    else
      output_archive="ark:$dir/cegs.JOB.ark"
    fi
    $cmd --max-jobs-run $max_shuffle_jobs_run --mem 8G JOB=1:$num_archives_intermediate $dir/log/shuffle.JOB.log \
      nnet3-chain-normalize-egs --normalization-scale=$normalization_scale $chaindir/normalization.fst "ark:cat $egs_list|" ark:- \| \
      nnet3-chain-shuffle-egs --srand=\$[JOB+$srand] ark:- $output_archive || exit 1;

    if $generate_egs_scp; then
      #concatenate cegs.JOB.scp in single cegs.scp
      rm -rf $dir/cegs.scp
      for j in $(seq $num_archives_intermediate); do
        cat $dir/cegs.$j.scp || exit 1;
      done > $dir/cegs.scp || exit 1;
      for f in $dir/cegs.*.scp; do rm $f; done
    fi
  else
    # we need to shuffle the 'intermediate archives' and then split into the
    # final archives.  we create soft links to manage this splitting, because
    # otherwise managing the output names is quite difficult (and we don't want
    # to submit separate queue jobs for each intermediate archive, because then
    # the --max-jobs-run option is hard to enforce).
    if $generate_egs_scp; then
      output_archives="$(for y in $(seq $archives_multiple); do echo ark,scp:$dir/cegs.JOB.$y.ark,$dir/cegs.JOB.$y.scp; done)"
    else
      output_archives="$(for y in $(seq $archives_multiple); do echo ark:$dir/cegs.JOB.$y.ark; done)"
    fi
    for x in $(seq $num_archives_intermediate); do
      for y in $(seq $archives_multiple); do
        archive_index=$[($x-1)*$archives_multiple+$y]
        # egs.intermediate_archive.{1,2,...}.ark will point to egs.archive.ark
        ln -sf cegs.$archive_index.ark $dir/cegs.$x.$y.ark || exit 1
      done
    done
    $cmd --max-jobs-run $max_shuffle_jobs_run --mem 8G JOB=1:$num_archives_intermediate $dir/log/shuffle.JOB.log \
      nnet3-chain-normalize-egs --normalization-scale=$normalization_scale $chaindir/normalization.fst "ark:cat $egs_list|" ark:- \| \
      nnet3-chain-shuffle-egs --srand=\$[JOB+$srand] ark:- ark:- \| \
      nnet3-chain-copy-egs ark:- $output_archives || exit 1;

    if $generate_egs_scp; then
      #concatenate cegs.JOB.scp in single cegs.scp
      rm -rf $dir/cegs.scp
      for j in $(seq $num_archives_intermediate); do
        for y in $(seq $archives_multiple); do
          cat $dir/cegs.$j.$y.scp || exit 1;
        done
      done > $dir/cegs.scp || exit 1;
      for f in $dir/cegs.*.*.scp; do rm $f; done
    fi
  fi
fi

wait
[ -f $dir/.error ] && echo "Error detected while creating train/valid egs" && exit 1

if [ $stage -le 6 ]; then
  echo "$0: removing temporary archives"
  (
    cd $dir
    for f in $(ls -l . | grep 'cegs_orig' | awk '{ X=NF-1; Y=NF-2; if ($X == "->")  print $Y, $NF; }'); do rm $f; done
    # the next statement removes them if we weren't using the soft links to a
    # 'storage' directory.
    rm cegs_orig.*.ark 2>/dev/null
  )
  if [ $archives_multiple -gt 1 ]; then
    # there are some extra soft links that we should delete.
    for f in $dir/cegs.*.*.ark; do rm $f; done
  fi
  if [ -z "$lat_copy_src" ]; then
    rm $dir/lat_special.*.ark
  fi
  echo "$0: removing temporary alignments and transforms"
  # Ignore errors below because trans.* might not exist.
  rm $dir/{ali,trans}.{ark,scp} 2>/dev/null

fi

echo "$0: Finished preparing training examples"<|MERGE_RESOLUTION|>--- conflicted
+++ resolved
@@ -174,15 +174,10 @@
   rm $dir/uniq2utt $dir/valid_uttlist.tmp
 fi
 
-<<<<<<< HEAD
+echo "$0: creating egs.  To ensure they are not deleted later you can do:  touch $dir/.nodelete"
+
 if $no_chunking; then
   cut -d ' ' -f 1 $data/utt2spk | \
-=======
-echo "$0: creating egs.  To ensure they are not deleted later you can do:  touch $dir/.nodelete"
-
-cat $data/utt2dur | \
-  awk -v min_len=$frames_per_eg -v fs=$frame_shift '{if ($2 * 1/fs >= min_len) print $1}' | \
->>>>>>> 8b500766
    utils/filter_scp.pl --exclude $dir/valid_uttlist | \
    utils/shuffle_list.pl | head -$num_utts_subset > $dir/train_subset_uttlist || exit 1;
 else
