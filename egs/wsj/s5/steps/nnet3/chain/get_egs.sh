--- conflicted
+++ resolved
@@ -53,14 +53,9 @@
 right_tolerance=  # chain right tolerance == max label delay.
 left_tolerance=
 
-<<<<<<< HEAD
 right_tolerance_silence=  # Tolerances for silence phones
 left_tolerance_silence=
 
-transform_dir=     # If supplied, overrides latdir as the place to find fMLLR transforms
-
-=======
->>>>>>> 6564ff19
 stage=0
 max_jobs_run=15         # This should be set to the maximum number of nnet3-chain-get-egs jobs you are
                         # comfortable to run in parallel; you can increase it if your disk
@@ -319,7 +314,6 @@
   trans_mdl_opt=
 fi
 
-
 lats_rspecifier="ark:gunzip -c $latdir/lat.JOB.gz |"
 if [ ! -z $lattice_prune_beam ]; then
   if [ "$lattice_prune_beam" == "0" ] || [ "$lattice_prune_beam" == "0.0" ]; then
