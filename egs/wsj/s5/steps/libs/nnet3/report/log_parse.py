

# Copyright 2016    Vijayaditya Peddinti
#                   Vimal Manohar
# Apache 2.0.

from __future__ import division
from __future__ import print_function
import traceback
import datetime
import logging
import re

import libs.common as common_lib

logger = logging.getLogger(__name__)
logger.addHandler(logging.NullHandler())

g_lstmp_nonlin_regex_pattern = ''.join([".*progress.([0-9]+).log:component name=(.+) ",
    "type=(.*)Component,.*",
    "i_t_sigmoid.*",
    "value-avg=\[.*=\((.+)\), mean=([0-9\.\-e]+), stddev=([0-9\.e\-]+)\].*",
    "deriv-avg=\[.*=\((.+)\), mean=([0-9\.\-e]+), stddev=([0-9\.e\-]+)\].*",
    "f_t_sigmoid.*",
    "value-avg=\[.*=\((.+)\), mean=([0-9\.\-e]+), stddev=([0-9\.e\-]+)\].*",
    "deriv-avg=\[.*=\((.+)\), mean=([0-9\.\-e]+), stddev=([0-9\.e\-]+)\].*",
    "c_t_tanh.*",
    "value-avg=\[.*=\((.+)\), mean=([0-9\.\-e]+), stddev=([0-9\.e\-]+)\].*",
    "deriv-avg=\[.*=\((.+)\), mean=([0-9\.\-e]+), stddev=([0-9\.e\-]+)\].*",
    "o_t_sigmoid.*",
    "value-avg=\[.*=\((.+)\), mean=([0-9\.\-e]+), stddev=([0-9\.e\-]+)\].*",
    "deriv-avg=\[.*=\((.+)\), mean=([0-9\.\-e]+), stddev=([0-9\.e\-]+)\].*",
    "m_t_tanh.*",
    "value-avg=\[.*=\((.+)\), mean=([0-9\.\-e]+), stddev=([0-9\.e\-]+)\].*",
    "deriv-avg=\[.*=\((.+)\), mean=([0-9\.\-e]+), stddev=([0-9\.e\-]+)\]"])

g_normal_nonlin_regex_pattern = ''.join([".*progress.([0-9]+).log:component name=(.+) ",
    "type=(.*)Component,.*",
    "value-avg=\[.*=\((.+)\), mean=([0-9\.\-e]+), stddev=([0-9\.e\-]+)\].*",
    "deriv-avg=\[.*=\((.+)\), mean=([0-9\.\-e]+), stddev=([0-9\.e\-]+)\]"])

g_normal_nonlin_regex_pattern_with_oderiv = ''.join([".*progress.([0-9]+).log:component name=(.+) ",
    "type=(.*)Component,.*",
    "value-avg=\[.*=\((.+)\), mean=([0-9\.\-e]+), stddev=([0-9\.e\-]+)\].*",
    "deriv-avg=\[.*=\((.+)\), mean=([0-9\.\-e]+), stddev=([0-9\.e\-]+)\].*",
    "oderiv-rms=\[.*=\((.+)\), mean=([0-9\.\-e]+), stddev=([0-9\.e\-]+)\]"])

class KaldiLogParseException(Exception):
    """ An Exception class that throws an error when there is an issue in
    parsing the log files. Extend this class if more granularity is needed.
    """
    def __init__(self, message = None):
        if message is not None and message.strip() == "":
            message = None

        Exception.__init__(self,
                           "There was an error while trying to parse the logs."
                           " Details : \n{0}\n".format(message))

# This function is used to fill stats_per_component_per_iter table with the
# results of regular expression.

def fill_nonlin_stats_table_with_regex_result(groups, gate_index, stats_table):
    iteration = int(groups[0])
    component_name = groups[1]
    component_type = groups[2]
    # for value-avg
    value_percentiles = groups[3+gate_index*6]
    value_mean = float(groups[4+gate_index*6])
    value_stddev = float(groups[5+gate_index*6])
    value_percentiles_split = re.split(',| ',value_percentiles)
    assert len(value_percentiles_split) == 13
    value_5th = float(value_percentiles_split[4])
    value_50th = float(value_percentiles_split[6])
    value_95th = float(value_percentiles_split[9])
    # for deriv-avg
    deriv_percentiles = groups[6+gate_index*6]
    deriv_mean = float(groups[7+gate_index*6])
    deriv_stddev = float(groups[8+gate_index*6])
    deriv_percentiles_split = re.split(',| ',deriv_percentiles)
    assert len(deriv_percentiles_split) == 13
    deriv_5th = float(deriv_percentiles_split[4])
    deriv_50th = float(deriv_percentiles_split[6])
    deriv_95th = float(deriv_percentiles_split[9])

    if len(groups) <= 9:
        try:
            if stats_table[component_name]['stats'].has_key(iteration):
                stats_table[component_name]['stats'][iteration].extend(
                        [value_mean,  value_stddev,
                         deriv_mean,  deriv_stddev,
                         value_5th,  value_50th,  value_95th,
                         deriv_5th,  deriv_50th,  deriv_95th])
            else:
                stats_table[component_name]['stats'][iteration] = [
                        value_mean,  value_stddev,
                        deriv_mean,  deriv_stddev,
                        value_5th,  value_50th,  value_95th,
                        deriv_5th,  deriv_50th,  deriv_95th]
        except KeyError:
            stats_table[component_name] = {}
            stats_table[component_name]['type'] = component_type
            stats_table[component_name]['stats'] = {}
            stats_table[component_name][
                    'stats'][iteration] = [value_mean,  value_stddev,
                                           deriv_mean,  deriv_stddev,
                                           value_5th,  value_50th,  value_95th,
                                           deriv_5th,  deriv_50th,  deriv_95th]
    else:
        #for oderiv-rms
        oderiv_percentiles = groups[9+gate_index*6]
        oderiv_mean = float(groups[10+gate_index*6])
        oderiv_stddev = float(groups[11+gate_index*6])
        oderiv_percentiles_split = re.split(',| ',oderiv_percentiles)
        assert len(oderiv_percentiles_split) == 13
        oderiv_5th = float(oderiv_percentiles_split[4])
        oderiv_50th = float(oderiv_percentiles_split[6])
        oderiv_95th = float(oderiv_percentiles_split[9])
        try:
            if stats_table[component_name]['stats'].has_key(iteration):
                stats_table[component_name]['stats'][iteration].extend(
                        [value_mean,  value_stddev,
                         deriv_mean,  deriv_stddev,
                         oderiv_mean, oderiv_stddev,
                         value_5th,  value_50th,  value_95th,
                         deriv_5th,  deriv_50th,  deriv_95th,
                         oderiv_5th, oderiv_50th, oderiv_95th])
            else:
                stats_table[component_name]['stats'][iteration] = [
                        value_mean,  value_stddev,
                        deriv_mean,  deriv_stddev,
                        oderiv_mean, oderiv_stddev,
                        value_5th,  value_50th,  value_95th,
                        deriv_5th,  deriv_50th,  deriv_95th,
                        oderiv_5th, oderiv_50th, oderiv_95th]
        except KeyError:
            stats_table[component_name] = {}
            stats_table[component_name]['type'] = component_type
            stats_table[component_name]['stats'] = {}
            stats_table[component_name][
                    'stats'][iteration] = [value_mean,  value_stddev,
                                           deriv_mean,  deriv_stddev,
                                           oderiv_mean, oderiv_stddev,
                                           value_5th,  value_50th,  value_95th,
                                           deriv_5th,  deriv_50th,  deriv_95th,
                                           oderiv_5th, oderiv_50th, oderiv_95th]

def parse_progress_logs_for_nonlinearity_stats(exp_dir):

    """ Parse progress logs for mean and std stats for non-linearities.
    e.g. for a line that is parsed from progress.*.log:
    exp/nnet3/lstm_self_repair_ld5_sp/log/progress.9.log:component name=Lstm3_i
    type=SigmoidComponent, dim=1280, self-repair-scale=1e-05, count=1.96e+05,
    value-avg=[percentiles(0,1,2,5 10,20,50,80,90
    95,98,99,100)=(0.05,0.09,0.11,0.15 0.19,0.27,0.50,0.72,0.83
    0.88,0.92,0.94,0.99), mean=0.502, stddev=0.23],
    deriv-avg=[percentiles(0,1,2,5 10,20,50,80,90
    95,98,99,100)=(0.009,0.04,0.05,0.06 0.08,0.10,0.14,0.17,0.18
    0.19,0.20,0.20,0.21), mean=0.134, stddev=0.0397]
    """

    progress_log_files = "%s/log/progress.*.log" % (exp_dir)
    stats_per_component_per_iter = {}

    progress_log_lines = common_lib.get_command_stdout(
        'grep -e "value-avg.*deriv-avg.*oderiv" {0}'.format(progress_log_files),
        require_zero_status = False)

    if progress_log_lines:
        # cases with oderiv-rms
        parse_regex = re.compile(g_normal_nonlin_regex_pattern_with_oderiv)
    else:
        # cases with only value-avg and deriv-avg
        progress_log_lines = common_lib.get_command_stdout(
        'grep -e "value-avg.*deriv-avg" {0}'.format(progress_log_files),
        require_zero_status = False)
        parse_regex = re.compile(g_normal_nonlin_regex_pattern)

    for line in progress_log_lines.split("\n"):
        mat_obj = parse_regex.search(line)
        if mat_obj is None:
            continue
        # groups = ('9', 'Lstm3_i', 'Sigmoid', '0.05...0.99', '0.502', '0.23',
        # '0.009...0.21', '0.134', '0.0397')
        groups = mat_obj.groups()
        component_type = groups[2]
        if component_type == 'LstmNonlinearity':
            parse_regex_lstmp = re.compile(g_lstmp_nonlin_regex_pattern)
            mat_obj = parse_regex_lstmp.search(line)
            groups = mat_obj.groups()
            assert len(groups) == 33
            for i in list(range(0,5)):
                fill_nonlin_stats_table_with_regex_result(groups, i,
                        stats_per_component_per_iter)
        else:
            fill_nonlin_stats_table_with_regex_result(groups, 0,
                    stats_per_component_per_iter)
    return stats_per_component_per_iter


def parse_difference_string(string):
    dict = {}
    for parts in string.split():
        sub_parts = parts.split(":")
        dict[sub_parts[0]] = float(sub_parts[1])
    return dict


class MalformedClippedProportionLineException(Exception):
    def __init__(self, line):
        Exception.__init__(self,
                           "Malformed line encountered while trying to "
                           "extract clipped-proportions.\n{0}".format(line))


def parse_progress_logs_for_clipped_proportion(exp_dir):
    """ Parse progress logs for clipped proportion stats.

    e.g. for a line that is parsed from progress.*.log:
    exp/chain/cwrnn_trial2_ld5_sp/log/progress.245.log:component
    name=BLstm1_forward_c type=ClipGradientComponent, dim=512,
    norm-based-clipping=true, clipping-threshold=30,
    clipped-proportion=0.000565527,
    self-repair-clipped-proportion-threshold=0.01, self-repair-target=0,
    self-repair-scale=1
    """

    progress_log_files = "%s/log/progress.*.log" % (exp_dir)
    component_names = set([])
    progress_log_lines = common_lib.get_command_stdout(
        'grep -e "{0}" {1}'.format(
            "clipped-proportion", progress_log_files),
        require_zero_status=False)
    parse_regex = re.compile(".*progress\.([0-9]+)\.log:component "
                             "name=(.*) type=.* "
                             "clipped-proportion=([0-9\.e\-]+)")

    cp_per_component_per_iter = {}

    max_iteration = 0
    component_names = set([])
    for line in progress_log_lines.split("\n"):
        mat_obj = parse_regex.search(line)
        if mat_obj is None:
            if line.strip() == "":
                continue
            raise MalformedClippedProportionLineException(line)
        groups = mat_obj.groups()
        iteration = int(groups[0])
        max_iteration = max(max_iteration, iteration)
        name = groups[1]
        clipped_proportion = float(groups[2])
        if clipped_proportion > 1:
            raise MalformedClippedProportionLineException(line)
        if iteration not in cp_per_component_per_iter:
            cp_per_component_per_iter[iteration] = {}
        cp_per_component_per_iter[iteration][name] = clipped_proportion
        component_names.add(name)
    component_names = list(component_names)
    component_names.sort()

    # re arranging the data into an array
    # and into an cp_per_iter_per_component
    cp_per_iter_per_component = {}
    for component_name in component_names:
        cp_per_iter_per_component[component_name] = []
    data = []
    data.append(["iteration"]+component_names)
    for iter in range(max_iteration+1):
        if iter not in cp_per_component_per_iter:
            continue
        comp_dict = cp_per_component_per_iter[iter]
        row = [iter]
        for component in component_names:
            try:
                row.append(comp_dict[component])
                cp_per_iter_per_component[component].append(
                    [iter, comp_dict[component]])
            except KeyError:
                # if clipped proportion is not available for a particular
                # component it is set to None
                # this usually happens during layer-wise discriminative
                # training
                row.append(None)
        data.append(row)

    return {'table': data,
            'cp_per_component_per_iter': cp_per_component_per_iter,
            'cp_per_iter_per_component': cp_per_iter_per_component}


def parse_progress_logs_for_param_diff(exp_dir, pattern):
    """ Parse progress logs for per-component parameter differences.

    e.g. for a line that is parsed from progress.*.log:
    exp/chain/cwrnn_trial2_ld5_sp/log/progress.245.log:LOG
    (nnet3-show-progress:main():nnet3-show-progress.cc:144) Relative parameter
    differences per layer are [ Cwrnn1_T3_W_r:0.0171537
    Cwrnn1_T3_W_x:1.33338e-07 Cwrnn1_T2_W_r:0.048075 Cwrnn1_T2_W_x:1.34088e-07
    Cwrnn1_T1_W_r:0.0157277 Cwrnn1_T1_W_x:0.0212704 Final_affine:0.0321521
    Cwrnn2_T3_W_r:0.0212082 Cwrnn2_T3_W_x:1.33691e-07 Cwrnn2_T2_W_r:0.0212978
    Cwrnn2_T2_W_x:1.33401e-07 Cwrnn2_T1_W_r:0.014976 Cwrnn2_T1_W_x:0.0233588
    Cwrnn3_T3_W_r:0.0237165 Cwrnn3_T3_W_x:1.33184e-07 Cwrnn3_T2_W_r:0.0239754
    Cwrnn3_T2_W_x:1.3296e-07 Cwrnn3_T1_W_r:0.0194809 Cwrnn3_T1_W_x:0.0271934 ]
    """

    if pattern not in set(["Relative parameter differences",
                           "Parameter differences"]):
        raise Exception("Unknown value for pattern : {0}".format(pattern))

    progress_log_files = "%s/log/progress.*.log" % (exp_dir)
    progress_per_iter = {}
    component_names = set([])
    progress_log_lines = common_lib.get_command_stdout(
        'grep -e "{0}" {1}'.format(pattern, progress_log_files))
    parse_regex = re.compile(".*progress\.([0-9]+)\.log:"
                             "LOG.*{0}.*\[(.*)\]".format(pattern))
    for line in progress_log_lines.split("\n"):
        mat_obj = parse_regex.search(line)
        if mat_obj is None:
            continue
        groups = mat_obj.groups()
        iteration = groups[0]
        differences = parse_difference_string(groups[1])
        component_names = component_names.union(differences.keys())
        progress_per_iter[int(iteration)] = differences

    component_names = list(component_names)
    component_names.sort()
    # rearranging the parameter differences available per iter
    # into parameter differences per component
    progress_per_component = {}
    for cn in component_names:
        progress_per_component[cn] = {}

    max_iter = max(progress_per_iter.keys())
    total_missing_iterations = 0
    gave_user_warning = False
    for iter in range(max_iter + 1):
        try:
            component_dict = progress_per_iter[iter]
        except KeyError:
            continue

        for component_name in component_names:
            try:
                progress_per_component[component_name][iter] = component_dict[
                    component_name]
            except KeyError:
                total_missing_iterations += 1
                # the component was not found this iteration, may be because of
                # layerwise discriminative training
                pass
        if (total_missing_iterations/len(component_names) > 20
                and not gave_user_warning and logger is not None):
            logger.warning("There are more than {0} missing iterations per "
                           "component. Something might be wrong.".format(
                                total_missing_iterations/len(component_names)))
            gave_user_warning = True

    return {'progress_per_component': progress_per_component,
            'component_names': component_names,
            'max_iter': max_iter}


def get_train_times(exp_dir):
    train_log_files = "%s/log/" % (exp_dir)
    train_log_names = "train.*.log"
    train_log_lines = common_lib.get_command_stdout(
        'find {0} -name "{1}" | xargs grep -H -e Accounting'.format(train_log_files,train_log_names))
    parse_regex = re.compile(".*train\.([0-9]+)\.([0-9]+)\.log:# "
                             "Accounting: time=([0-9]+) thread.*")

    train_times = {}
    for line in train_log_lines.split('\n'):
        mat_obj = parse_regex.search(line)
        if mat_obj is not None:
            groups = mat_obj.groups()
            try:
                train_times[int(groups[0])][int(groups[1])] = float(groups[2])
            except KeyError:
                train_times[int(groups[0])] = {}
                train_times[int(groups[0])][int(groups[1])] = float(groups[2])
    iters = train_times.keys()
    for iter in iters:
        values = train_times[iter].values()
        train_times[iter] = max(values)
    return train_times

<<<<<<< HEAD

def parse_prob_logs(exp_dir, key='accuracy', output="output",
                    get_smbr_objf=False):
=======
def parse_prob_logs(exp_dir, key='accuracy', output="output"):
>>>>>>> e8b4f50d
    train_prob_files = "%s/log/compute_prob_train.*.log" % (exp_dir)
    valid_prob_files = "%s/log/compute_prob_valid.*.log" % (exp_dir)
    train_prob_strings = common_lib.get_command_stdout(
        'grep -e {0} {1}'.format(key, train_prob_files))
    valid_prob_strings = common_lib.get_command_stdout(
        'grep -e {0} {1}'.format(key, valid_prob_files))

    # LOG
    # (nnet3-chain-compute-prob:PrintTotalStats():nnet-chain-diagnostics.cc:149)
    # Overall log-probability for 'output' is -0.399395 + -0.013437 = -0.412832
    # per frame, over 20000 fra

    # LOG
    # (nnet3-chain-compute-prob:PrintTotalStats():nnet-chain-diagnostics.cc:144)
    # Overall log-probability for 'output' is -0.307255 per frame, over 20000
    # frames.

    parse_regex = re.compile(
        ".*compute_prob_.*\.([0-9]+).log:LOG "
        ".nnet3.*compute-prob.*:PrintTotalStats..:"
        "nnet.*diagnostics.cc:[0-9]+. Overall ([a-zA-Z\-]+) for "
        "'{output}'.*is ([0-9.\-e]+) .*per frame".format(output=output))

    other_objfs_str = ""
    for i in range(2):
        other_objfs_str += "[0-9.\-e]+ [+] ";
    smbr_parse_regex = re.compile(
        ".*compute_prob_.*\.([0-9]+).log:LOG "
        ".nnet3.*compute-prob.*:PrintTotalStats..:"
        "nnet.*diagnostics.cc:[0-9]+. Overall ([a-zA-Z\-]+) for "
        "'{output}'.*is {other_objfs}([0-9.\-e]+) .*per frame".format(
            output=output, other_objfs=other_objfs_str))

    train_objf = {}
    valid_objf = {}

    for line in train_prob_strings.split('\n'):
        mat_obj = parse_regex.search(line)
        mmi_mat_obj = smbr_parse_regex.search(line)

        if mmi_mat_obj is not None:  # This is SMBR training
            groups = (mat_obj.groups() if get_smbr_objf
                      else mmi_mat_obj.groups())
        elif mat_obj is not None and not get_smbr_objf:   # This is normal chain training
            groups = mat_obj.groups()
        else:
            continue

        if groups[1] == key:
            train_objf[int(groups[0])] = groups[2]
    if not train_objf:
        raise KaldiLogParseException("Could not find any values with {k} in "
                " {l}".format(k=key, l=train_prob_files))

    for line in valid_prob_strings.split('\n'):
        mat_obj = parse_regex.search(line)
        mmi_mat_obj = smbr_parse_regex.search(line)

        if mmi_mat_obj is not None:  # This is SMBR training
            groups = (mat_obj.groups() if get_smbr_objf
                      else mmi_mat_obj.groups())
        elif mat_obj is not None:   # This is normal chain training
            groups = mat_obj.groups()
        else:
            continue

        if groups[1] == key:
            valid_objf[int(groups[0])] = groups[2]
    if not valid_objf:
        raise KaldiLogParseException("Could not find any values at with {k} in "
                " {l}".format(k=key, l=valid_prob_files))

    iters = list(set(valid_objf.keys()).intersection(train_objf.keys()))
    if not iters:
        raise KaldiLogParseException("Could not any common iterations with"
                " key {k} in both {tl} and {vl}".format(
                    k=key, tl=train_prob_files, vl=valid_prob_files))
    iters.sort()
    return list(map(lambda x: (int(x), float(train_objf[x]),
                               float(valid_objf[x])), iters))

def parse_rnnlm_prob_logs(exp_dir, key='objf'):
    train_prob_files = "%s/log/train.*.*.log" % (exp_dir)
    valid_prob_files = "%s/log/compute_prob.*.log" % (exp_dir)
    train_prob_strings = common_lib.get_command_stdout(
        'grep -e {0} {1}'.format(key, train_prob_files))
    valid_prob_strings = common_lib.get_command_stdout(
        'grep -e {0} {1}'.format(key, valid_prob_files))

    # LOG
    # (rnnlm-train[5.3.36~8-2ec51]:PrintStatsOverall():rnnlm-core-training.cc:118)
    # Overall objf is (-4.426 + -0.008287) = -4.435 over 4.503e+06 words (weighted)
    # in 1117 minibatches; exact = (-4.426 + 0) = -4.426

    # LOG
    # (rnnlm-compute-prob[5.3.36~8-2ec51]:PrintStatsOverall():rnnlm-core-training.cc:118)
    # Overall objf is (-4.677 + -0.002067) = -4.679 over 1.08e+05 words (weighted)
    # in 27 minibatches; exact = (-4.677 + 0.002667) = -4.674

    parse_regex_train = re.compile(
        ".*train\.([0-9]+).1.log:LOG "
        ".rnnlm-train.*:PrintStatsOverall..:"
        "rnnlm.*training.cc:[0-9]+. Overall ([a-zA-Z\-]+) is "
        ".*exact = \(.+\) = ([0-9.\-\+e]+)")

    parse_regex_valid = re.compile(
        ".*compute_prob\.([0-9]+).log:LOG "
        ".rnnlm.*compute-prob.*:PrintStatsOverall..:"
        "rnnlm.*training.cc:[0-9]+. Overall ([a-zA-Z\-]+) is "
        ".*exact = \(.+\) = ([0-9.\-\+e]+)")

    train_objf = {}
    valid_objf = {}

    for line in train_prob_strings.split('\n'):
        mat_obj = parse_regex_train.search(line)
        if mat_obj is not None:
            groups = mat_obj.groups()
            if groups[1] == key:
                train_objf[int(groups[0])] = groups[2]
    if not train_objf:
        raise KaldiLogParseException("Could not find any lines with {k} in "
                " {l}".format(k=key, l=train_prob_files))

    for line in valid_prob_strings.split('\n'):
        mat_obj = parse_regex_valid.search(line)
        if mat_obj is not None:
            groups = mat_obj.groups()
            if groups[1] == key:
                valid_objf[int(groups[0])] = groups[2]

    if not valid_objf:
        raise KaldiLogParseException("Could not find any lines with {k} in "
                " {l}".format(k=key, l=valid_prob_files))

    iters = list(set(valid_objf.keys()).intersection(train_objf.keys()))
    if not iters:
        raise KaldiLogParseException("Could not any common iterations with"
                " key {k} in both {tl} and {vl}".format(
                    k=key, tl=train_prob_files, vl=valid_prob_files))
    iters.sort()
    return map(lambda x: (int(x), float(train_objf[x]),
                          float(valid_objf[x])), iters)



<<<<<<< HEAD

def generate_acc_logprob_report(exp_dir, key="accuracy", output="output", get_smbr_objf=False):
=======
def generate_acc_logprob_report(exp_dir, key="accuracy", output="output"):
>>>>>>> e8b4f50d
    try:
        times = get_train_times(exp_dir)
    except:
        tb = traceback.format_exc()
        logger.warning("Error getting info from logs, exception was: " + tb)
        times = {}

    report = []
    report.append("%Iter\tduration\ttrain_objective\tvalid_objective\tdifference")
    try:
        if key == "rnnlm_objective":
            data = list(parse_rnnlm_prob_logs(exp_dir, 'objf'))
        else:
            data = list(parse_prob_logs(exp_dir, key, output, get_smbr_objf))
    except:
        tb = traceback.format_exc()
        logger.warning("Error getting info from logs, exception was: " + tb)
        data = []
    for x in data:
        try:
            report.append("%d\t%s\t%g\t%g\t%g" % (x[0], str(times[x[0]]),
                                                  x[1], x[2], x[2]-x[1]))
<<<<<<< HEAD
        except (KeyError, IndexError):
=======
        except KeyError, IndexError:
>>>>>>> e8b4f50d
            continue

    total_time = 0
    for iter in times.keys():
        total_time += times[iter]
    report.append("Total training time is {0}\n".format(
                    str(datetime.timedelta(seconds=total_time))))
    return ["\n".join(report), times, data]<|MERGE_RESOLUTION|>--- conflicted
+++ resolved
@@ -387,13 +387,9 @@
         train_times[iter] = max(values)
     return train_times
 
-<<<<<<< HEAD
 
 def parse_prob_logs(exp_dir, key='accuracy', output="output",
                     get_smbr_objf=False):
-=======
-def parse_prob_logs(exp_dir, key='accuracy', output="output"):
->>>>>>> e8b4f50d
     train_prob_files = "%s/log/compute_prob_train.*.log" % (exp_dir)
     valid_prob_files = "%s/log/compute_prob_valid.*.log" % (exp_dir)
     train_prob_strings = common_lib.get_command_stdout(
@@ -540,12 +536,8 @@
 
 
 
-<<<<<<< HEAD
 
 def generate_acc_logprob_report(exp_dir, key="accuracy", output="output", get_smbr_objf=False):
-=======
-def generate_acc_logprob_report(exp_dir, key="accuracy", output="output"):
->>>>>>> e8b4f50d
     try:
         times = get_train_times(exp_dir)
     except:
@@ -568,11 +560,7 @@
         try:
             report.append("%d\t%s\t%g\t%g\t%g" % (x[0], str(times[x[0]]),
                                                   x[1], x[2], x[2]-x[1]))
-<<<<<<< HEAD
         except (KeyError, IndexError):
-=======
-        except KeyError, IndexError:
->>>>>>> e8b4f50d
             continue
 
     total_time = 0
