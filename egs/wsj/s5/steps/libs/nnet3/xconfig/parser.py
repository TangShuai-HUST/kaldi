--- conflicted
+++ resolved
@@ -90,11 +90,7 @@
 
 
 def get_model_component_info(model_filename):
-<<<<<<< HEAD
-    """ 
-=======
     """
->>>>>>> 7cf434ce
     This function reads existing model (*.raw or *.mdl) and returns array
     of XconfigExistingLayer one per {input,output}-node or component-node
     with same 'name' used in the raw model and 'dim' equal to 'output-dim'
