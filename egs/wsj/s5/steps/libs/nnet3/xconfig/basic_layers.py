--- conflicted
+++ resolved
@@ -386,13 +386,9 @@
 
         # note: self.config['input'] is a descriptor, '[-1]' means output
         # the most recent layer.
-<<<<<<< HEAD
-        self.config = {'input': '[-1]', 'dim': -1, 'skip-in-init': False}
-=======
         self.config = {'input': '[-1]', 'dim': -1,
                        'objective-type': 'linear',
                        'output-delay': 0}
->>>>>>> e8b4f50d
 
     def check_configs(self):
 
@@ -433,17 +429,11 @@
         objective_type = self.config['objective-type']
         output_delay = self.config['output-delay']
 
-<<<<<<< HEAD
-        for config_name in ['init', 'ref', 'final']:
-            if config_name == 'init' and self.config['skip-in-init']:
-                continue
-=======
         if output_delay != 0:
             descriptor_final_str = (
                 'Offset({0}, {1})'.format(descriptor_final_str, output_delay))
 
         for config_name in ['ref', 'final']:
->>>>>>> e8b4f50d
             ans.append((config_name,
                         'output-node name={0} input={1} '
                         'objective={2}'.format(
@@ -545,20 +535,13 @@
 
     def auxiliary_outputs(self):
 
-<<<<<<< HEAD
-        auxiliary_outputs = []
-        if self.config['offset-file'] == '':
-            auxiliary_outputs.append('affine')
-=======
         auxiliary_outputs = ['affine']
->>>>>>> e8b4f50d
         if self.config['include-log-softmax']:
             auxiliary_outputs.append('log-softmax')
 
         return auxiliary_outputs
 
     def output_name(self, auxiliary_output=None):
-<<<<<<< HEAD
 
         if auxiliary_output is None:
             # Note: nodes of type output-node in nnet3 may not be accessed in
@@ -567,7 +550,13 @@
             raise RuntimeError("Outputs of output-layer may not be used by other"
                                " layers")
 
-=======
+        if auxiliary_output in self.auxiliary_outputs():
+            return '{0}.{1}'.format(self.name, auxiliary_output)
+        else:
+            raise RuntimeError("Unknown auxiliary output name {0}"
+                               "".format(auxiliary_output))
+
+    def output_dim(self, auxiliary_output=None):
 
         if auxiliary_output is None:
             # Note: nodes of type output-node in nnet3 may not be accessed in
@@ -576,28 +565,9 @@
             raise RuntimeError("Outputs of output-layer may not be used by other"
                                " layers")
 
->>>>>>> e8b4f50d
-        if auxiliary_output in self.auxiliary_outputs():
-            return '{0}.{1}'.format(self.name, auxiliary_output)
-        else:
-            raise RuntimeError("Unknown auxiliary output name {0}"
-                               "".format(auxiliary_output))
-
-    def output_dim(self, auxiliary_output=None):
-
-        if auxiliary_output is None:
-            # Note: nodes of type output-node in nnet3 may not be accessed in
-            # Descriptors, so calling this with auxiliary_outputs=None doesn't
-            # make sense.
-            raise RuntimeError("Outputs of output-layer may not be used by other"
-                               " layers")
-<<<<<<< HEAD
-
         if self.config['offset-file'] != '':
             return self.descriptors['input']['dim']
 
-=======
->>>>>>> e8b4f50d
         return self.config['dim']
 
     def get_full_config(self):
