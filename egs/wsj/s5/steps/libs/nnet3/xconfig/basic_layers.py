--- conflicted
+++ resolved
@@ -1104,18 +1104,6 @@
 
 class XconfigExistingLayer(XconfigLayerBase):
     """
-<<<<<<< HEAD
-    This class is for lines like
-    'existing name=tdnn1.affine dim=40'.
-
-    This layer contains 'dim' and 'name' and it is not presented in
-    any actual config files.
-    Layers of this type are created internally for all component nodes
-    in an existing neural net model to use as input to other layers.
-    (i.e. get_model_component_info function, which is called in
-     steps/nnet3/xconfig_to_configs.py, returns a list of 'existing'
-     layers for component nodes used in 'existing_model')
-=======
     This class is used to internally convert component-nodes in an existing
     model into lines like
     'existing name=tdnn1.affine dim=40'.
@@ -1127,7 +1115,6 @@
      steps/nnet3/xconfig_to_configs.py, parses the name and
      dimension of component-nodes used in the existing model
      using the nnet3-info and returns a list of 'existing' layers.)
->>>>>>> 17bb56f9
 
     This class is useful in cases like transferring existing model
     and using {input, output, component}-nodes in this model as
