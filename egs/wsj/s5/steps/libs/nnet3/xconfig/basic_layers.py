--- conflicted
+++ resolved
@@ -456,14 +456,11 @@
         ng-affine-options=''  :   Can be used supply non-default options to the affine
              layer (intended for the natural gradient but can be an arbitrary string
              to be added to the config line.  e.g. 'update-period=2'.).
-<<<<<<< HEAD
-        offset-file=''  : If specified, then an offset component replaces the
-             affine component and the presoftmax-scale-file.
-=======
         ng-linear-options=''  :   Options, like ng-affine-options, that are passed to
              the LinearComponent, only in bottleneck layers (i.e. if bottleneck-dim
              is supplied).
->>>>>>> 09b01766
+        offset-file=''  : If specified, then an offset component replaces the
+             affine component and the presoftmax-scale-file.
     """
 
     def __init__(self, first_token, key_to_value, prev_names=None):
@@ -494,11 +491,8 @@
                        'l2-regularize': 0.0,
                        'output-delay': 0,
                        'ng-affine-options': '',
-<<<<<<< HEAD
+                       'ng-linear-options': '',    # only affects bottleneck output layers.
                        'offset-file': ''
-=======
-                       'ng-linear-options': ''    # only affects bottleneck output layers.
->>>>>>> 09b01766
                       }
 
     def check_configs(self):
@@ -579,13 +573,9 @@
         # config-files, i.e. it contains the 'final' names of nodes.
         descriptor_final_string = self.descriptors['input']['final-string']
         input_dim = self.descriptors['input']['dim']
-<<<<<<< HEAD
         output_dim = (self.config['dim'] if self.config['offset-file'] == ''
                       else input_dim)
-=======
-        output_dim = self.config['dim']
         bottleneck_dim = self.config['bottleneck-dim']
->>>>>>> 09b01766
         objective_type = self.config['objective-type']
         learning_rate_factor = self.config['learning-rate-factor']
         include_log_softmax = self.config['include-log-softmax']
@@ -601,109 +591,67 @@
                                 if l2_regularize != 0.0 else '')
         offset_file = self.config['offset-file']
 
-<<<<<<< HEAD
-        # note: ref.config is used only for getting the left-context and
-        # right-context of the network;
-        # final.config is where we put the actual network definition.
-        for config_name in ['ref', 'final']:
-            # First the affine node.
-
-            if self.config['offset-file'] == '':
-                line = ('component name={0}.affine'
-                        ' type=NaturalGradientAffineComponent'
-                        ' input-dim={1}'
-                        ' output-dim={2}'
-                        ' param-stddev={3}'
-                        ' bias-stddev={4}'
-                        ' max-change={5} {6} {7} {8}'
-                        ''.format(self.name, input_dim, output_dim,
-                                  param_stddev, bias_stddev, max_change, ng_affine_options,
-                                  learning_rate_option, l2_regularize_option))
-
-                ans.append((config_name, line))
-
-                line = ('component-node name={0}.affine'
-                        ' component={0}.affine input={1}'
-                        ''.format(self.name, descriptor_final_string))
-                ans.append((config_name, line))
-                cur_node = '{0}.affine'.format(self.name)
-
-                if presoftmax_scale_file is not '' and config_name == 'final':
-                    # don't use the presoftmax-scale in 'ref.config' since that
-                    # file won't exist at the time we evaluate it.
-                    # (ref.config is used to find the left/right context).
-                    line = ('component name={0}.fixed-scale'
-                            ' type=FixedScaleComponent scales={1}'
-                            ''.format(self.name, presoftmax_scale_file))
-                    ans.append((config_name, line))
-
-                    line = ('component-node name={0}.fixed-scale'
-                            ' component={0}.fixed-scale input={1}'
-                            ''.format(self.name, cur_node))
-                    ans.append((config_name, line))
-                    cur_node = '{0}.fixed-scale'.format(self.name)
-            else:
-                line = ('component name={0}.offset'
-                        ' type=PerElementOffsetComponent'
-                        ' vector={1}'
-                        ' max-change={2} {3} {4} {5}'
-                        ''.format(self.name, self.config['offset-file'],
-                                  max_change, ng_affine_options,
-                                  learning_rate_option, l2_regularize_option))
-                ans.append((config_name, line))
-
-                line = ('component-node name={0}.offset'
-                        ' component={0}.offset input={1}'
-                        ''.format(self.name, descriptor_final_string))
-                ans.append((config_name, line))
-                cur_node = '{0}.offset'.format(self.name)
-=======
-        cur_node = descriptor_final_string
-        cur_dim = input_dim
-
-        if bottleneck_dim >= 0:
-            if bottleneck_dim == 0 or bottleneck_dim >= input_dim or bottleneck_dim >= output_dim:
-                raise RuntimeError("Bottleneck dim has value that does not make sense: {0}".format(
-                    bottleneck_dim))
-            # This is the bottleneck case (it doesn't necessarily imply we
-            # will be using the features from the bottleneck; it's just a factorization
-            # of the matrix into two pieces without a nonlinearity in between).
-            # We don't include the l2-regularize option because it's useless
-            # given the orthonormality constraint.
-            linear_options = self.config['ng-linear-options']
-
-            # note: by default the LinearComponent uses natural gradient.
-            line = ('component name={0}.linear type=LinearComponent '
-                    'orthonormal-constraint={1} param-stddev={2} '
-                    'input-dim={3} output-dim={4} max-change=0.75 {5}'
-                    ''.format(self.name, self.config['orthonormal-constraint'],
-                              self.config['orthonormal-constraint'] / math.sqrt(input_dim),
-                              input_dim, bottleneck_dim, linear_options))
+        if self.config['offset-file'] == '':
+            cur_node = descriptor_final_string
+            cur_dim = input_dim
+
+            if bottleneck_dim >= 0:
+                if bottleneck_dim == 0 or bottleneck_dim >= input_dim or bottleneck_dim >= output_dim:
+                    raise RuntimeError("Bottleneck dim has value that does not make sense: {0}".format(
+                        bottleneck_dim))
+                # This is the bottleneck case (it doesn't necessarily imply we
+                # will be using the features from the bottleneck; it's just a factorization
+                # of the matrix into two pieces without a nonlinearity in between).
+                # We don't include the l2-regularize option because it's useless
+                # given the orthonormality constraint.
+                linear_options = self.config['ng-linear-options']
+
+                # note: by default the LinearComponent uses natural gradient.
+                line = ('component name={0}.linear type=LinearComponent '
+                        'orthonormal-constraint={1} param-stddev={2} '
+                        'input-dim={3} output-dim={4} max-change=0.75 {5}'
+                        ''.format(self.name, self.config['orthonormal-constraint'],
+                                  self.config['orthonormal-constraint'] / math.sqrt(input_dim),
+                                  input_dim, bottleneck_dim, linear_options))
+                configs.append(line)
+                line = ('component-node name={0}.linear component={0}.linear input={1}'
+                        ''.format(self.name, cur_node))
+                configs.append(line)
+                cur_node = '{0}.linear'.format(self.name)
+                cur_dim = bottleneck_dim
+
+
+            line = ('component name={0}.affine'
+                    ' type=NaturalGradientAffineComponent'
+                    ' input-dim={1}'
+                    ' output-dim={2}'
+                    ' param-stddev={3}'
+                    ' bias-stddev={4}'
+                    ' max-change={5} {6} {7} {8}'
+                    ''.format(self.name, cur_dim, output_dim,
+                              param_stddev, bias_stddev, max_change, ng_affine_options,
+                              learning_rate_option, l2_regularize_option))
             configs.append(line)
-            line = ('component-node name={0}.linear component={0}.linear input={1}'
+            line = ('component-node name={0}.affine'
+                    ' component={0}.affine input={1}'
                     ''.format(self.name, cur_node))
             configs.append(line)
-            cur_node = '{0}.linear'.format(self.name)
-            cur_dim = bottleneck_dim
-
-
-        line = ('component name={0}.affine'
-                ' type=NaturalGradientAffineComponent'
-                ' input-dim={1}'
-                ' output-dim={2}'
-                ' param-stddev={3}'
-                ' bias-stddev={4}'
-                ' max-change={5} {6} {7} {8}'
-                ''.format(self.name, cur_dim, output_dim,
-                          param_stddev, bias_stddev, max_change, ng_affine_options,
-                          learning_rate_option, l2_regularize_option))
-        configs.append(line)
-        line = ('component-node name={0}.affine'
-                ' component={0}.affine input={1}'
-                ''.format(self.name, cur_node))
-        configs.append(line)
-        cur_node = '{0}.affine'.format(self.name)
->>>>>>> 09b01766
+            cur_node = '{0}.affine'.format(self.name)
+        else:
+            line = ('component name={0}.offset'
+                    ' type=PerElementOffsetComponent'
+                    ' vector={1}'
+                    ' max-change={2} {3} {4} {5}'
+                    ''.format(self.name, self.config['offset-file'],
+                              max_change, ng_affine_options,
+                              learning_rate_option, l2_regularize_option))
+            ans.append(line)
+
+            line = ('component-node name={0}.offset'
+                    ' component={0}.offset input={1}'
+                    ''.format(self.name, descriptor_final_string))
+            ans.append(line)
+            cur_node = '{0}.offset'.format(self.name)
 
         if include_log_softmax:
             line = ('component name={0}.log-softmax'
