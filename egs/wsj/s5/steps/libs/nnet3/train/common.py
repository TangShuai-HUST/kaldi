

# Copyright 2016    Vijayaditya Peddinti.
#           2016    Vimal Manohar
# Apache 2.0

"""This module contains classes and methods common to training of
nnet3 neural networks.
"""

import argparse
import glob
import logging
import os
import math
import re
import shutil

import libs.common as common_lib
import libs.nnet3.train.dropout_schedule as dropout_schedule
from dropout_schedule import *

logger = logging.getLogger(__name__)
logger.addHandler(logging.NullHandler())


class RunOpts(object):
    """A structure to store run options.

    Run options like queue.pl and run.pl, along with their memory
    and parallel training options for various types of commands such
    as the ones for training, parallel-training, running on GPU etc.
    """

    def __init__(self):
        self.command = None
        self.train_queue_opt = None
        self.combine_queue_opt = None
        self.prior_gpu_opt = None
        self.prior_queue_opt = None
        self.parallel_train_opts = None

def get_outputs_list(model_file, get_raw_nnet_from_am=True):
    """ Generates list of output-node-names used in nnet3 model configuration.
        It will normally return 'output'.
    """
<<<<<<< HEAD
    outputs_list=""
    if get_raw_nnet_from_am:
      outputs_list, error = common_lib.run_kaldi_command(
          "nnet3-am-info --print-args=false {0} | "
          "grep -e 'output-node' | cut -f2 -d' ' | cut -f2 -d'=' ".format(model_file))
    else:
      outputs_list, error = common_lib.run_kaldi_command(
          "nnet3-info --print-args=false {0} | "
          "grep -e 'output-node' | cut -f2 -d' ' | cut -f2 -d'=' ".format(model_file))
=======
    if get_raw_nnet_from_am:
        outputs_list = common_lib.get_command_stdout(
            "nnet3-am-info --print-args=false {0} | "
            "grep -e 'output-node' | cut -f2 -d' ' | cut -f2 -d'=' ".format(model_file))
    else:
        outputs_list = common_lib.get_command_stdout(
            "nnet3-info --print-args=false {0} | "
            "grep -e 'output-node' | cut -f2 -d' ' | cut -f2 -d'=' ".format(model_file))
>>>>>>> a234281c

    return outputs_list.split()


def get_multitask_egs_opts(egs_dir, egs_prefix="",
                           archive_index=-1,
                           use_multitask_egs=False):
    """ Generates egs option for multitask(or multilingual) training setup,
        if {egs_prefix}output.*.ark or {egs_prefix}weight.*.ark files exists in egs_dir.
        Each line in {egs_prefix}*.scp has a corresponding line containing
        name of the output-node in the network and language-dependent weight in
        {egs_prefix}output.*.ark or {egs_prefix}weight.*.ark respectively.
        e.g. Returns the empty string ('') if use_multitask_egs == False,
        otherwise something like:
        '--output=ark:foo/egs/output.3.ark --weight=ark:foo/egs/weights.3.ark'
        i.e. egs_prefix is "" for train and
        "valid_diagnostic." for validation.
    """
    multitask_egs_opts = ""
<<<<<<< HEAD
    egs_suffix =  ".{0}".format(archive_index) if archive_index > -1 else ""
=======
    egs_suffix = ".{0}".format(archive_index) if archive_index > -1 else ""
>>>>>>> a234281c

    if use_multitask_egs:
        output_file_name = ("{egs_dir}/{egs_prefix}output{egs_suffix}.ark"
                            "".format(egs_dir=egs_dir,
<<<<<<< HEAD
                                     egs_prefix=egs_prefix,
                                     egs_suffix=egs_suffix))
=======
                                      egs_prefix=egs_prefix,
                                      egs_suffix=egs_suffix))
>>>>>>> a234281c
        output_rename_opt = ""
        if os.path.isfile(output_file_name):
            output_rename_opt = ("--outputs=ark:{output_file_name}".format(
                output_file_name=output_file_name))

        weight_file_name = ("{egs_dir}/{egs_prefix}weight{egs_suffix}.ark"
                            "".format(egs_dir=egs_dir,
                                      egs_prefix=egs_prefix,
                                      egs_suffix=egs_suffix))
        weight_opt = ""
        if os.path.isfile(weight_file_name):
            weight_opt = ("--weights=ark:{weight_file_name}"
                          "".format(weight_file_name=weight_file_name))

        multitask_egs_opts = (
            "{output_rename_opt} {weight_opt}".format(
                output_rename_opt=output_rename_opt,
                weight_opt=weight_opt))

    return multitask_egs_opts


def get_successful_models(num_models, log_file_pattern,
                          difference_threshold=1.0):
    assert num_models > 0

    parse_regex = re.compile(
        "LOG .* Overall average objective function for "
        "'output' is ([0-9e.\-+]+) over ([0-9e.\-+]+) frames")
    objf = []
    for i in range(num_models):
        model_num = i + 1
        logfile = re.sub('%', str(model_num), log_file_pattern)
        lines = open(logfile, 'r').readlines()
        this_objf = -100000.0
        for line_num in range(1, len(lines) + 1):
            # we search from the end as this would result in
            # lesser number of regex searches. Python regex is slow !
            mat_obj = parse_regex.search(lines[-1 * line_num])
            if mat_obj is not None:
                this_objf = float(mat_obj.groups()[0])
                break
        objf.append(this_objf)
    max_index = objf.index(max(objf))
    accepted_models = []
    for i in range(num_models):
        if (objf[max_index] - objf[i]) <= difference_threshold:
            accepted_models.append(i + 1)

    if len(accepted_models) != num_models:
        logger.warn("Only {0}/{1} of the models have been accepted "
                    "for averaging, based on log files {2}.".format(
                        len(accepted_models),
                        num_models, log_file_pattern))

    return [accepted_models, max_index + 1]


def get_average_nnet_model(dir, iter, nnets_list, run_opts,
                           get_raw_nnet_from_am=True):

    next_iter = iter + 1
    if get_raw_nnet_from_am:
        out_model = ("""- \| nnet3-am-copy --set-raw-nnet=-  \
                        {dir}/{iter}.mdl {dir}/{next_iter}.mdl""".format(
                            dir=dir, iter=iter,
                            next_iter=next_iter))
    else:
        out_model = "{dir}/{next_iter}.raw".format(
            dir=dir, next_iter=next_iter)

    common_lib.execute_command(
        """{command} {dir}/log/average.{iter}.log \
                nnet3-average {nnets_list} \
                {out_model}""".format(command=run_opts.command,
                                      dir=dir,
                                      iter=iter,
                                      nnets_list=nnets_list,
                                      out_model=out_model))


def get_best_nnet_model(dir, iter, best_model_index, run_opts,
                        get_raw_nnet_from_am=True):

    best_model = "{dir}/{next_iter}.{best_model_index}.raw".format(
        dir=dir,
        next_iter=iter + 1,
        best_model_index=best_model_index)

    if get_raw_nnet_from_am:
        out_model = ("""- \| nnet3-am-copy --set-raw-nnet=- \
                        {dir}/{iter}.mdl {dir}/{next_iter}.mdl""".format(
                            dir=dir, iter=iter, next_iter=iter + 1))
    else:
        out_model = "{dir}/{next_iter}.raw".format(dir=dir,
                                                   next_iter=iter + 1)

    common_lib.execute_command(
        """{command} {dir}/log/select.{iter}.log \
                nnet3-copy {best_model} \
                {out_model}""".format(command=run_opts.command,
                                      dir=dir, iter=iter,
                                      best_model=best_model,
                                      out_model=out_model))


def validate_chunk_width(chunk_width):
    """Validate a chunk-width string , returns boolean.
    Expected to be a string representing either an integer, like '20',
    or a comma-separated list of integers like '20,30,16'"""
    if not isinstance(chunk_width, str):
        return False
    a = chunk_width.split(",")
    assert len(a) != 0  # would be code error
    for elem in a:
        try:
            i = int(elem)
            if i < 1:
                return False
        except:
            return False
    return True


def principal_chunk_width(chunk_width):
    """Given a chunk-width string like "20" or "50,70,40", returns the principal
    chunk-width which is the first element, as an int.  E.g. 20, or 40."""
    if not validate_chunk_width(chunk_width):
        raise Exception("Invalid chunk-width {0}".format(chunk_width))
    return int(chunk_width.split(",")[0])


def validate_range_str(range_str):
    """Helper function used inside validate_minibatch_size_str().
    Returns true if range_str is a a comma-separated list of
    positive integers and ranges of integers, like '128',
    '128,256', or '64-128,256'."""
    if not isinstance(range_str, str):
        return False
    ranges = range_str.split(",")
    assert len(ranges) > 0
    for r in ranges:
        # a range may be either e.g. '64', or '128-256'
        try:
            c = [int(x) for x in r.split(":")]
        except:
            return False
        # c should be either e.g. [ 128 ], or  [64,128].
        if len(c) == 1:
            if c[0] <= 0:
                return False
        elif len(c) == 2:
            if c[0] <= 0 or c[1] < c[0]:
                return False
        else:
            return False
    return True


def validate_minibatch_size_str(minibatch_size_str):
    """Validate a minibatch-size string (returns bool).
    A minibatch-size string might either be an integer, like '256',
    a comma-separated set of integers or ranges like '128,256' or
    '64:128,256',  or a rule like '128=64:128/256=32,64', whose format
    is: eg-length1=size-range1/eg-length2=size-range2/....
    where a size-range is a comma-separated list of either integers like '16'
    or ranges like '16:32'.  An arbitrary eg will be mapped to the size-range
    for the closest of the listed eg-lengths (the eg-length is defined
    as the number of input frames, including context frames)."""
    if not isinstance(minibatch_size_str, str):
        return False
    a = minibatch_size_str.split("/")
    assert len(a) != 0  # would be code error

    for elem in a:
        b = elem.split('=')
        # We expect b to have length 2 in the normal case.
        if len(b) != 2:
            # one-element 'b' is OK if len(a) is 1 (so there is only
            # one choice)... this would mean somebody just gave "25"
            # or something like that for the minibatch size.
            if len(a) == 1 and len(b) == 1:
                return validate_range_str(elem)
            else:
                return False
        # check that the thing before the '=' sign is a positive integer
        try:
            i = b[0]
            if i <= 0:
                return False
        except:
            return False  # not an integer at all.

        if not validate_range_str(b[1]):
            return False
    return True


def halve_range_str(range_str):
    """Helper function used inside halve_minibatch_size_str().
    returns half of a range [but converting resulting zeros to
    ones], e.g. '16'->'8', '16,32'->'8,16', '64:128'->'32:64'.
    Returns true if range_str is a a comma-separated list of
    positive integers and ranges of integers, like '128',
    '128,256', or '64-128,256'."""

    ranges = range_str.split(",")
    halved_ranges = []
    for r in ranges:
        # a range may be either e.g. '64', or '128:256'
        c = [str(max(1, int(x)/2)) for x in r.split(":")]
        halved_ranges.append(":".join(c))
    return ','.join(halved_ranges)


def halve_minibatch_size_str(minibatch_size_str):
    """Halve a minibatch-size string, as would be validated by
    validate_minibatch_size_str (see docs for that).  This halves
    all the integer elements of minibatch_size_str that represent minibatch
    sizes (as opposed to chunk-lengths) and that are >1."""

    if not validate_minibatch_size_str(minibatch_size_str):
        raise Exception("Invalid minibatch-size string '{0}'".format(minibatch_size_str))

    a = minibatch_size_str.split("/")
    ans = []
    for elem in a:
        b = elem.split('=')
        # We expect b to have length 2 in the normal case.
        if len(b) == 1:
            return halve_range_str(elem)
        else:
            assert len(b) == 2
            ans.append('{0}={1}'.format(b[0], halve_range_str(b[1])))
    return '/'.join(ans)


def copy_egs_properties_to_exp_dir(egs_dir, dir):
    try:
        for file in ['cmvn_opts', 'splice_opts', 'info/final.ie.id', 'final.mat']:
            file_name = '{dir}/{file}'.format(dir=egs_dir, file=file)
            if os.path.isfile(file_name):
                shutil.copy2(file_name, dir)
    except IOError:
        logger.error("Error while trying to copy egs "
                     "property files to {dir}".format(dir=dir))
        raise


def parse_generic_config_vars_file(var_file):
    variables = {}
    try:
        var_file_handle = open(var_file, 'r')
        for line in var_file_handle:
            parts = line.split('=')
            field_name = parts[0].strip()
            field_value = parts[1].strip()
            if field_name in ['model_left_context', 'left_context']:
                variables['model_left_context'] = int(field_value)
            elif field_name in ['model_right_context', 'right_context']:
                variables['model_right_context'] = int(field_value)
            elif field_name == 'num_hidden_layers':
                if int(field_value) > 1:
                    raise Exception(
                        "You have num_hidden_layers={0} (real meaning: your config files "
                        "are intended to do discriminative pretraining).  Since Kaldi 5.2, "
                        "this is no longer supported --> use newer config-creation scripts, "
                        "i.e. xconfig_to_configs.py.".format(field_value))
            else:
                variables[field_name] = field_value

        return variables
    except ValueError:
        # we will throw an error at the end of the function so I will just pass
        pass

    raise Exception('Error while parsing the file {0}'.format(var_file))


def verify_egs_dir(egs_dir, feat_dim, ivector_dim, ivector_extractor_id,
                   left_context, right_context,
                   left_context_initial=-1, right_context_final=-1):
    try:
        egs_feat_dim = int(open('{0}/info/feat_dim'.format(
                                    egs_dir)).readline())

        egs_ivector_id = None
        try:
            egs_ivector_id = open('{0}/info/final.ie.id'.format(
                                        egs_dir)).readline().strip()
        except:
            # it could actually happen that the file is not there
            # for example in cases where the egs were dumped by
            # an older version of the script
            pass

        try:
            egs_ivector_dim = int(open('{0}/info/ivector_dim'.format(
                egs_dir)).readline())
        except:
            egs_ivector_dim = 0
        egs_left_context = int(open('{0}/info/left_context'.format(
                                    egs_dir)).readline())
        egs_right_context = int(open('{0}/info/right_context'.format(
                                    egs_dir)).readline())
        try:
            egs_left_context_initial = int(open('{0}/info/left_context_initial'.format(
                        egs_dir)).readline())
        except:  # older scripts didn't write this, treat it as -1 in that case.
            egs_left_context_initial = -1
        try:
            egs_right_context_final = int(open('{0}/info/right_context_final'.format(
                        egs_dir)).readline())
        except:  # older scripts didn't write this, treat it as -1 in that case.
            egs_right_context_final = -1

        # if feat_dim was supplied as 0, it means the --feat-dir option was not
        # supplied to the script, so we simply don't know what the feature dim is.
        if (feat_dim != 0 and feat_dim != egs_feat_dim) or (ivector_dim != egs_ivector_dim):
            raise Exception("There is mismatch between featdim/ivector_dim of "
                            "the current experiment and the provided "
                            "egs directory")

        if (((egs_ivector_id is None) and (ivector_extractor_id is not None)) or
            ((egs_ivector_id is not None) and (ivector_extractor_id is None))):
            logger.warning("The ivector ids are inconsistently used. It's your "
                          "responsibility to make sure the ivector extractor "
                          "has been used consistently")
        elif ((egs_ivector_id is None) and (ivector_extractor_id is None)):
            logger.warning("The ivector ids are not used. It's your "
                          "responsibility to make sure the ivector extractor "
                          "has been used consistently")
        elif ivector_extractor_id != egs_ivector_id:
            raise Exception("The egs were generated using a different ivector "
                            "extractor. id1 = {0}, id2={1}".format(
                                ivector_extractor_id, egs_ivector_id));

        if (egs_left_context < left_context or
            egs_right_context < right_context):
            raise Exception('The egs have insufficient (l,r) context ({0},{1}) '
                            'versus expected ({2},{3})'.format(
                                egs_left_context, egs_right_context,
                                left_context, right_context))

        # the condition on the initial/final context is an equality condition,
        # not an inequality condition, as there is no mechanism to 'correct' the
        # context (by subtracting context) while copying the egs, like there is
        # for the regular left-right context.  If the user is determined to use
        # previously dumped egs, they may be able to slightly adjust the
        # --egs.chunk-left-context-initial and --egs.chunk-right-context-final
        # options to make things matched up.  [note: the model l/r context gets
        # added in, so you have to correct for changes in that.]
        if (egs_left_context_initial != left_context_initial or
            egs_right_context_final != right_context_final):
            raise Exception('The egs have incorrect initial/final (l,r) context '
                            '({0},{1}) versus expected ({2},{3}).  See code from '
                            'where this exception was raised for more info'.format(
                                egs_left_context_initial, egs_right_context_final,
                                left_context_initial, right_context_final))

        frames_per_eg_str = open('{0}/info/frames_per_eg'.format(
                             egs_dir)).readline().rstrip()
        if not validate_chunk_width(frames_per_eg_str):
            raise Exception("Invalid frames_per_eg in directory {0}/info".format(
                    egs_dir))
        num_archives = int(open('{0}/info/num_archives'.format(
                                    egs_dir)).readline())

        return [egs_left_context, egs_right_context,
                frames_per_eg_str, num_archives]
    except (IOError, ValueError):
        logger.error("The egs dir {0} has missing or "
                     "malformed files.".format(egs_dir))
        raise


def compute_presoftmax_prior_scale(dir, alidir, num_jobs, run_opts,
                                   presoftmax_prior_scale_power=-0.25):

    # getting the raw pdf count
    common_lib.execute_command(
        """{command} JOB=1:{num_jobs} {dir}/log/acc_pdf.JOB.log \
                ali-to-post "ark:gunzip -c {alidir}/ali.JOB.gz|" ark:- \| \
                post-to-tacc --per-pdf=true  {alidir}/final.mdl ark:- \
                {dir}/pdf_counts.JOB""".format(command=run_opts.command,
                                               num_jobs=num_jobs,
                                               dir=dir,
                                               alidir=alidir))

    common_lib.execute_command(
        """{command} {dir}/log/sum_pdf_counts.log \
                vector-sum --binary=false {dir}/pdf_counts.* {dir}/pdf_counts \
        """.format(command=run_opts.command, dir=dir))

    for file in glob.glob('{0}/pdf_counts.*'.format(dir)):
        os.remove(file)
    pdf_counts = common_lib.read_kaldi_matrix('{0}/pdf_counts'.format(dir))[0]
    scaled_counts = smooth_presoftmax_prior_scale_vector(
        pdf_counts,
        presoftmax_prior_scale_power=presoftmax_prior_scale_power,
        smooth=0.01)

    output_file = "{0}/presoftmax_prior_scale.vec".format(dir)
    common_lib.write_kaldi_matrix(output_file, [scaled_counts])
    common_lib.force_symlink("../presoftmax_prior_scale.vec",
                             "{0}/configs/presoftmax_prior_scale.vec".format(
                                dir))


def smooth_presoftmax_prior_scale_vector(pdf_counts,
                                         presoftmax_prior_scale_power=-0.25,
                                         smooth=0.01):
    total = sum(pdf_counts)
    average_count = total/len(pdf_counts)
    scales = []
    for i in range(len(pdf_counts)):
        scales.append(math.pow(pdf_counts[i] + smooth * average_count,
                               presoftmax_prior_scale_power))
    num_pdfs = len(pdf_counts)
    scaled_counts = map(lambda x: x * float(num_pdfs) / sum(scales), scales)
    return scaled_counts


def prepare_initial_network(dir, run_opts, srand=-3):
    if os.path.exists(dir+"/init.raw"):
        common_lib.execute_command(
            """{command} {dir}/log/add_first_layer.log \
                    nnet3-init --srand={srand} {dir}/init.raw \
                    {dir}/configs/final.config {dir}/0.raw""".format(
                        command=run_opts.command, srand=srand,
                        dir=dir))
    else:
        common_lib.execute_command(
            """{command} {dir}/log/init_model.log \
           nnet3-init --srand={srand} {dir}/configs/final.config {dir}/0.raw""".format(
                        command=run_opts.command, srand=srand,
                        dir=dir))


def get_model_combine_iters(num_iters, num_epochs,
                      num_archives, max_models_combine,
                      num_jobs_final):
    """ Figures out the list of iterations for which we'll use those models
        in the final model-averaging phase.  (note: it's a weighted average
        where the weights are worked out from a subset of training data.)"""

    approx_iters_per_epoch_final = num_archives/num_jobs_final
    # Note: it used to be that we would combine over an entire epoch,
    # but in practice we very rarely would use any weights from towards
    # the end of that range, so we are changing it to use not
    # approx_iters_per_epoch_final, but instead:
    # approx_iters_per_epoch_final/2 + 1,
    # dividing by 2 to use half an epoch, and adding 1 just to make sure
    # it's not zero.

    # First work out how many iterations we want to combine over in the final
    # nnet3-combine-fast invocation.
    # The number we use is:
    # min(max(max_models_combine, approx_iters_per_epoch_final/2+1),
    #     iters/2)
    # But if this value is > max_models_combine, then the models
    # are subsampled to get these many models to combine.

    num_iters_combine_initial = min(approx_iters_per_epoch_final/2 + 1,
                                    num_iters/2)

    if num_iters_combine_initial > max_models_combine:
        subsample_model_factor = int(
            float(num_iters_combine_initial) / max_models_combine)
        num_iters_combine = num_iters_combine_initial
        models_to_combine = set(range(
            num_iters - num_iters_combine_initial + 1,
            num_iters + 1, subsample_model_factor))
        models_to_combine.add(num_iters)
    else:
        subsample_model_factor = 1
        num_iters_combine = min(max_models_combine, num_iters/2)
        models_to_combine = set(range(num_iters - num_iters_combine + 1,
                                      num_iters + 1))

    return models_to_combine


def get_learning_rate(iter, num_jobs, num_iters, num_archives_processed,
                      num_archives_to_process,
                      initial_effective_lrate, final_effective_lrate):
    if iter + 1 >= num_iters:
        effective_learning_rate = final_effective_lrate
    else:
        effective_learning_rate = (
                initial_effective_lrate
                * math.exp(num_archives_processed
                           * math.log(final_effective_lrate
                                      / initial_effective_lrate)
                           / num_archives_to_process))

    return num_jobs * effective_learning_rate


def should_do_shrinkage(iter, model_file, shrink_saturation_threshold,
                        get_raw_nnet_from_am=True):

    if iter == 0:
        return True

    if get_raw_nnet_from_am:
        output = common_lib.get_command_stdout(
            "nnet3-am-info {0} 2>/dev/null | "
            "steps/nnet3/get_saturation.pl".format(model_file))
    else:
        output = common_lib.get_command_stdout(
            "nnet3-info 2>/dev/null {0} | "
            "steps/nnet3/get_saturation.pl".format(model_file))
    output = output.strip().split("\n")
    try:
        assert len(output) == 1
        saturation = float(output[0])
        assert saturation >= 0 and saturation <= 1
    except:
        raise Exception("Something went wrong, could not get "
                        "saturation from the output '{0}' of "
                        "get_saturation.pl on the info of "
                        "model {1}".format(output, model_file))
    return saturation > shrink_saturation_threshold


def remove_nnet_egs(egs_dir):
    common_lib.execute_command("steps/nnet2/remove_egs.sh {egs_dir}".format(
            egs_dir=egs_dir))


def clean_nnet_dir(nnet_dir, num_iters, egs_dir,
                   preserve_model_interval=100,
                   remove_egs=True,
                   get_raw_nnet_from_am=True):
    try:
        if remove_egs:
            remove_nnet_egs(egs_dir)

        for iter in range(num_iters):
            remove_model(nnet_dir, iter, num_iters, None,
                         preserve_model_interval,
                         get_raw_nnet_from_am=get_raw_nnet_from_am)
    except (IOError, OSError):
        logger.error("Error while cleaning up the nnet directory")
        raise


def remove_model(nnet_dir, iter, num_iters, models_to_combine=None,
                 preserve_model_interval=100,
                 get_raw_nnet_from_am=True):
    if iter % preserve_model_interval == 0:
        return
    if models_to_combine is not None and iter in models_to_combine:
        return
    if get_raw_nnet_from_am:
        file_name = '{0}/{1}.mdl'.format(nnet_dir, iter)
    else:
        file_name = '{0}/{1}.raw'.format(nnet_dir, iter)

    if os.path.isfile(file_name):
        os.remove(file_name)


def self_test():
    assert halve_minibatch_size_str('64') == '32'
    assert halve_minibatch_size_str('64,16:32') == '32,8:16'
    assert halve_minibatch_size_str('1') == '1'
    assert halve_minibatch_size_str('128=64/256=40,80:100') == '128=32/256=20,40:50'
    assert validate_chunk_width('64')
    assert validate_chunk_width('64,25,128')


class CommonParser(object):
    """Parser for parsing common options related to nnet3 training.

    This argument parser adds common options related to nnet3 training
    such as egs creation, training optimization options.
    These are used in the nnet3 train scripts
    in steps/nnet3/train*.py and steps/nnet3/chain/train.py
    """

    parser = argparse.ArgumentParser(add_help=False)

    def __init__(self,
                 include_chunk_context=True,
                 default_chunk_left_context=0):
        # feat options
        self.parser.add_argument("--feat.online-ivector-dir", type=str,
                                 dest='online_ivector_dir', default=None,
                                 action=common_lib.NullstrToNoneAction,
                                 help="""directory with the ivectors extracted
                                 in an online fashion.""")
        self.parser.add_argument("--feat.cmvn-opts", type=str,
                                 dest='cmvn_opts', default=None,
                                 action=common_lib.NullstrToNoneAction,
                                 help="A string specifying '--norm-means' "
                                 "and '--norm-vars' values")

        # egs extraction options.  there is no point adding the chunk context
        # option for non-RNNs (by which we mean basic TDNN-type topologies), as
        # it wouldn't affect anything, so we disable them if we know in advance
        # that we're not supporting RNN-type topologies (as in train_dnn.py).
        if include_chunk_context:
            self.parser.add_argument("--egs.chunk-left-context", type=int,
                                     dest='chunk_left_context',
                                     default=default_chunk_left_context,
                                     help="""Number of additional frames of input
                                 to the left of the input chunk. This extra
                                 context will be used in the estimation of RNN
                                 state before prediction of the first label. In
                                 the case of FF-DNN this extra context will be
                                 used to allow for frame-shifts""")
            self.parser.add_argument("--egs.chunk-right-context", type=int,
                                     dest='chunk_right_context', default=0,
                                     help="""Number of additional frames of input
                                     to the right of the input chunk. This extra
                                     context will be used in the estimation of
                                     bidirectional RNN state before prediction of
                                 the first label.""")
            self.parser.add_argument("--egs.chunk-left-context-initial", type=int,
                                     dest='chunk_left_context_initial', default=-1,
                                     help="""Number of additional frames of input
                                 to the left of the *first* input chunk extracted
                                 from an utterance.  If negative, defaults to
                                 the same as --egs.chunk-left-context""")
            self.parser.add_argument("--egs.chunk-right-context-final", type=int,
                                     dest='chunk_right_context_final', default=-1,
                                     help="""Number of additional frames of input
                                 to the right of the *last* input chunk extracted
                                 from an utterance.  If negative, defaults to the
                                 same as --egs.chunk-right-context""")
        self.parser.add_argument("--egs.transform_dir", type=str,
                                 dest='transform_dir', default=None,
                                 action=common_lib.NullstrToNoneAction,
                                 help="String to provide options directly to "
                                 "steps/nnet3/get_egs.sh script")
        self.parser.add_argument("--egs.dir", type=str, dest='egs_dir',
                                 default=None,
                                 action=common_lib.NullstrToNoneAction,
                                 help="""Directory with egs. If specified this
                                 directory will be used rather than extracting
                                 egs""")
        self.parser.add_argument("--egs.stage", type=int, dest='egs_stage',
                                 default=0,
                                 help="Stage at which get_egs.sh should be "
                                 "restarted")
        self.parser.add_argument("--egs.opts", type=str, dest='egs_opts',
                                 default=None,
                                 action=common_lib.NullstrToNoneAction,
                                 help="""String to provide options directly
                                 to steps/nnet3/get_egs.sh script""")

        # trainer options
        self.parser.add_argument("--trainer.srand", type=int, dest='srand',
                                 default=0,
                                 help="""Sets the random seed for model
                                 initialization and egs shuffling.
                                 Warning: This random seed does not control all
                                 aspects of this experiment.  There might be
                                 other random seeds used in other stages of the
                                 experiment like data preparation (e.g. volume
                                 perturbation).""")
        self.parser.add_argument("--trainer.num-epochs", type=float,
                                 dest='num_epochs', default=8.0,
                                 help="Number of epochs to train the model")
        self.parser.add_argument("--trainer.shuffle-buffer-size", type=int,
                                 dest='shuffle_buffer_size', default=5000,
                                 help=""" Controls randomization of the samples
                                 on each iteration. If 0 or a large value the
                                 randomization is complete, but this will
                                 consume memory and cause spikes in disk I/O.
                                 Smaller is easier on disk and memory but less
                                 random.  It's not a huge deal though, as
                                 samples are anyway randomized right at the
                                 start.  (the point of this is to get data in
                                 different minibatches on different iterations,
                                 since in the preconditioning method, 2 samples
                                 in the same minibatch can affect each others'
                                 gradients.""")
        self.parser.add_argument("--trainer.max-param-change", type=float,
                                 dest='max_param_change', default=2.0,
                                 help="""The maximum change in parameters
                                 allowed per minibatch, measured in Frobenius
                                 norm over the entire model""")
        self.parser.add_argument("--trainer.samples-per-iter", type=int,
                                 dest='samples_per_iter', default=400000,
                                 help="This is really the number of egs in "
                                 "each archive.")
        self.parser.add_argument("--trainer.lda.rand-prune", type=float,
                                 dest='rand_prune', default=4.0,
                                 help="Value used in preconditioning "
                                 "matrix estimation")
        self.parser.add_argument("--trainer.lda.max-lda-jobs", type=int,
                                 dest='max_lda_jobs', default=10,
                                 help="Max number of jobs used for "
                                 "LDA stats accumulation")
        self.parser.add_argument("--trainer.presoftmax-prior-scale-power",
                                 type=float,
                                 dest='presoftmax_prior_scale_power',
                                 default=-0.25,
                                 help="Scale on presofmax prior")
        self.parser.add_argument("--trainer.optimization.proportional-shrink", type=float,
                                 dest='proportional_shrink', default=0.0,
                                 help="""If nonzero, this will set a shrinkage (scaling)
                        factor for the parameters, whose value is set as:
                        shrink-value=(1.0 - proportional-shrink * learning-rate), where
                        'learning-rate' is the learning rate being applied
                        on the current iteration, which will vary from
                        initial-effective-lrate*num-jobs-initial to
                        final-effective-lrate*num-jobs-final.
                        Unlike for train_rnn.py, this is applied unconditionally,
                        it does not depend on saturation of nonlinearities.
                        Can be used to roughly approximate l2 regularization.""")

        # Parameters for the optimization
        self.parser.add_argument(
            "--trainer.optimization.initial-effective-lrate", type=float,
            dest='initial_effective_lrate', default=0.0003,
            help="Learning rate used during the initial iteration")
        self.parser.add_argument(
            "--trainer.optimization.final-effective-lrate", type=float,
            dest='final_effective_lrate', default=0.00003,
            help="Learning rate used during the final iteration")
        self.parser.add_argument("--trainer.optimization.num-jobs-initial",
                                 type=int, dest='num_jobs_initial', default=1,
                                 help="Number of neural net jobs to run in "
                                 "parallel at the start of training")
        self.parser.add_argument("--trainer.optimization.num-jobs-final",
                                 type=int, dest='num_jobs_final', default=8,
                                 help="Number of neural net jobs to run in "
                                 "parallel at the end of training")
        self.parser.add_argument("--trainer.optimization.max-models-combine",
                                 "--trainer.max-models-combine",
                                 type=int, dest='max_models_combine',
                                 default=20,
                                 help="""The maximum number of models used in
                                 the final model combination stage.  These
                                 models will themselves be averages of
                                 iteration-number ranges""")
        self.parser.add_argument("--trainer.optimization.combine-sum-to-one-penalty",
                                 type=float, dest='combine_sum_to_one_penalty', default=0.0,
                                 help="""If > 0, activates 'soft' enforcement of the
                                 sum-to-one penalty in combination (may be helpful
                                 if using dropout).  E.g. 1.0e-03.""")
        self.parser.add_argument("--trainer.optimization.momentum", type=float,
                                 dest='momentum', default=0.0,
                                 help="""Momentum used in update computation.
                                 Note: we implemented it in such a way that it
                                 doesn't increase the effective learning
                                 rate.""")
        self.parser.add_argument("--trainer.dropout-schedule", type=str,
                                 action=common_lib.NullstrToNoneAction,
                                 dest='dropout_schedule', default=None,
                                 help="""Use this to specify the dropout
                                 schedule.  You specify a piecewise linear
                                 function on the domain [0,1], where 0 is the
                                 start and 1 is the end of training; the
                                 function-argument (x) rises linearly with the
                                 amount of data you have seen, not iteration
                                 number (this improves invariance to
                                 num-jobs-{initial-final}).  E.g. '0,0.2,0'
                                 means 0 at the start; 0.2 after seeing half
                                 the data; and 0 at the end.  You may specify
                                 the x-value of selected points, e.g.
                                 '0,0.2@0.25,0' means that the 0.2
                                 dropout-proportion is reached a quarter of the
                                 way through the data.   The start/end x-values
                                 are at x=0/x=1, and other unspecified x-values
                                 are interpolated between known x-values.  You
                                 may specify different rules for different
                                 component-name patterns using 'pattern1=func1
                                 pattern2=func2', e.g. 'relu*=0,0.1,0
                                 lstm*=0,0.2,0'.  More general should precede
                                 less general patterns, as they are applied
                                 sequentially.""")
        self.parser.add_argument("--trainer.optimization.backstitch-training-scale",
                                 type=float, dest='backstitch_training_scale',
                                 default=0.0, help="""scale of parameters changes 
                                 used in backstitch training step.""")
        self.parser.add_argument("--trainer.optimization.backstitch-training-interval",
                                 type=int, dest='backstitch_training_interval',
                                 default=1, help="""the interval of minibatches
                                 that backstitch training is applied on.""")

        # General options
        self.parser.add_argument("--stage", type=int, default=-4,
                                 help="Specifies the stage of the experiment "
                                 "to execution from")
        self.parser.add_argument("--exit-stage", type=int, default=None,
                                 help="If specified, training exits before "
                                 "running this stage")
        self.parser.add_argument("--cmd", type=str, dest="command",
                                 action=common_lib.NullstrToNoneAction,
                                 help="""Specifies the script to launch jobs.
                                 e.g. queue.pl for launching on SGE cluster
                                        run.pl for launching on local machine
                                 """, default="queue.pl")
        self.parser.add_argument("--egs.cmd", type=str, dest="egs_command",
                                 action=common_lib.NullstrToNoneAction,
                                 default="queue.pl",
                                 help="Script to launch egs jobs")
        self.parser.add_argument("--use-gpu", type=str,
                                 action=common_lib.StrToBoolAction,
                                 choices=["true", "false"],
                                 help="Use GPU for training", default=True)
        self.parser.add_argument("--cleanup", type=str,
                                 action=common_lib.StrToBoolAction,
                                 choices=["true", "false"], default=True,
                                 help="Clean up models after training")
        self.parser.add_argument("--cleanup.remove-egs", type=str,
                                 dest='remove_egs', default=True,
                                 action=common_lib.StrToBoolAction,
                                 choices=["true", "false"],
                                 help="If true, remove egs after experiment")
        self.parser.add_argument("--cleanup.preserve-model-interval",
                                 dest="preserve_model_interval",
                                 type=int, default=100,
                                 help="""Determines iterations for which models
                                 will be preserved during cleanup.
                                 If mod(iter,preserve_model_interval) == 0
                                 model will be preserved.""")

        self.parser.add_argument("--reporting.email", dest="email",
                                 type=str, default=None,
                                 action=common_lib.NullstrToNoneAction,
                                 help=""" Email-id to report about the progress
                                 of the experiment.  NOTE: It assumes the
                                 machine on which the script is being run can
                                 send emails from command line via. mail
                                 program. The Kaldi mailing list will not
                                 support this feature.  It might require local
                                 expertise to setup. """)
        self.parser.add_argument("--reporting.interval",
                                 dest="reporting_interval",
                                 type=float, default=0.1,
                                 help="""Frequency with which reports have to
                                 be sent, measured in terms of fraction of
                                 iterations.
                                 If 0 and reporting mail has been specified
                                 then only failure notifications are sent""")


if __name__ == '__main__':
    self_test()<|MERGE_RESOLUTION|>--- conflicted
+++ resolved
@@ -44,17 +44,6 @@
     """ Generates list of output-node-names used in nnet3 model configuration.
         It will normally return 'output'.
     """
-<<<<<<< HEAD
-    outputs_list=""
-    if get_raw_nnet_from_am:
-      outputs_list, error = common_lib.run_kaldi_command(
-          "nnet3-am-info --print-args=false {0} | "
-          "grep -e 'output-node' | cut -f2 -d' ' | cut -f2 -d'=' ".format(model_file))
-    else:
-      outputs_list, error = common_lib.run_kaldi_command(
-          "nnet3-info --print-args=false {0} | "
-          "grep -e 'output-node' | cut -f2 -d' ' | cut -f2 -d'=' ".format(model_file))
-=======
     if get_raw_nnet_from_am:
         outputs_list = common_lib.get_command_stdout(
             "nnet3-am-info --print-args=false {0} | "
@@ -63,7 +52,6 @@
         outputs_list = common_lib.get_command_stdout(
             "nnet3-info --print-args=false {0} | "
             "grep -e 'output-node' | cut -f2 -d' ' | cut -f2 -d'=' ".format(model_file))
->>>>>>> a234281c
 
     return outputs_list.split()
 
@@ -83,22 +71,13 @@
         "valid_diagnostic." for validation.
     """
     multitask_egs_opts = ""
-<<<<<<< HEAD
-    egs_suffix =  ".{0}".format(archive_index) if archive_index > -1 else ""
-=======
     egs_suffix = ".{0}".format(archive_index) if archive_index > -1 else ""
->>>>>>> a234281c
 
     if use_multitask_egs:
         output_file_name = ("{egs_dir}/{egs_prefix}output{egs_suffix}.ark"
                             "".format(egs_dir=egs_dir,
-<<<<<<< HEAD
-                                     egs_prefix=egs_prefix,
-                                     egs_suffix=egs_suffix))
-=======
                                       egs_prefix=egs_prefix,
                                       egs_suffix=egs_suffix))
->>>>>>> a234281c
         output_rename_opt = ""
         if os.path.isfile(output_file_name):
             output_rename_opt = ("--outputs=ark:{output_file_name}".format(
