

# Copyright 2016    Vijayaditya Peddinti.
#           2016    Vimal Manohar
# Apache 2.0.

""" This is a module with methods which will be used by scripts for training of
deep neural network acoustic model with chain objective.
"""

import logging
import math
import os
import sys

import libs.common as common_lib
import libs.nnet3.train.common as common_train_lib

logger = logging.getLogger(__name__)
logger.addHandler(logging.NullHandler())


def create_phone_lm(dir, tree_dir, run_opts, lm_opts=None):
    """Create a phone LM for chain training

    This method trains a phone LM for chain training using the alignments
    in "tree_dir"
    """
    try:
        f = open(tree_dir + "/num_jobs", 'r')
        num_ali_jobs = int(f.readline())
        assert num_ali_jobs > 0
    except:
        raise Exception("""There was an error getting the number of alignment
                        jobs from {0}/num_jobs""".format(tree_dir))

    alignments=' '.join(['{0}/ali.{1}.gz'.format(tree_dir, job)
                         for job in range(1, num_ali_jobs + 1)])

    common_lib.execute_command(
        """{command} {dir}/log/make_phone_lm.log \
            gunzip -c {alignments} \| \
            ali-to-phones {tree_dir}/final.mdl ark:- ark:- \| \
            chain-est-phone-lm {lm_opts} ark:- {dir}/phone_lm.fst""".format(
                command=run_opts.command, dir=dir,
                alignments=alignments,
                lm_opts=lm_opts if lm_opts is not None else '',
                tree_dir=tree_dir))


def create_denominator_fst(dir, tree_dir, run_opts):
    common_lib.execute_command(
        """copy-transition-model {tree_dir}/final.mdl \
                {dir}/0.trans_mdl""".format(dir=dir, tree_dir=tree_dir))
    common_lib.execute_command(
        """{command} {dir}/log/make_den_fst.log \
                   chain-make-den-fst {dir}/tree {dir}/0.trans_mdl \
                   {dir}/phone_lm.fst \
                   {dir}/den.fst {dir}/normalization.fst""".format(
                       dir=dir, command=run_opts.command))


def generate_chain_egs(dir, data, lat_dir, egs_dir,
                       left_context, right_context,
                       run_opts, stage=0,
                       left_tolerance=None, right_tolerance=None,
                       left_context_initial=-1, right_context_final=-1,
                       frame_subsampling_factor=3,
                       alignment_subsampling_factor=3,
                       online_ivector_dir=None,
                       frames_per_iter=20000, frames_per_eg_str="20", srand=0,
                       egs_opts=None, cmvn_opts=None, transform_dir=None,
                       get_egs_script="steps/nnet3/chain/get_egs.sh"):
    """Wrapper for steps/nnet3/chain/get_egs.sh

    See options in that script.
    """

    common_lib.execute_command(
        """{get_egs_script} {egs_opts} \
                --cmd "{command}" \
                --cmvn-opts "{cmvn_opts}" \
                --transform-dir "{transform_dir}" \
                --online-ivector-dir "{ivector_dir}" \
                --left-context {left_context} \
                --right-context {right_context} \
                --left-context-initial {left_context_initial} \
                --right-context-final {right_context_final} \
                --left-tolerance '{left_tolerance}' \
                --right-tolerance '{right_tolerance}' \
                --frame-subsampling-factor {frame_subsampling_factor} \
                --alignment-subsampling-factor {alignment_subsampling_factor} \
                --stage {stage} \
                --frames-per-iter {frames_per_iter} \
                --frames-per-eg "{frames_per_eg_str}" \
                --srand {srand} \
                {data} {dir} {lat_dir} {egs_dir}""".format(
                    get_egs_script=get_egs_script,
                    command=run_opts.egs_command,
                    cmvn_opts=cmvn_opts if cmvn_opts is not None else '',
                    transform_dir=(transform_dir
                                   if transform_dir is not None
                                   else ''),
                    ivector_dir=(online_ivector_dir
                                 if online_ivector_dir is not None
                                 else ''),
                    left_context=left_context,
                    right_context=right_context,
                    left_context_initial=left_context_initial,
                    right_context_final=right_context_final,
                    left_tolerance=(left_tolerance
                                    if left_tolerance is not None
                                    else ''),
                    right_tolerance=(right_tolerance
                                     if right_tolerance is not None
                                     else ''),
                    frame_subsampling_factor=frame_subsampling_factor,
                    alignment_subsampling_factor=alignment_subsampling_factor,
                    stage=stage, frames_per_iter=frames_per_iter,
                    frames_per_eg_str=frames_per_eg_str, srand=srand,
                    data=data, lat_dir=lat_dir, dir=dir, egs_dir=egs_dir,
                    egs_opts=egs_opts if egs_opts is not None else ''))


def train_new_models(dir, iter, srand, num_jobs,
                     num_archives_processed, num_archives,
                     raw_model_string, egs_dir,
                     apply_deriv_weights,
                     min_deriv_time, max_deriv_time_relative,
                     l2_regularize, xent_regularize, leaky_hmm_coefficient,
                     momentum, max_param_change,
                     shuffle_buffer_size, num_chunk_per_minibatch_str,
<<<<<<< HEAD
                     frame_subsampling_factor, truncate_deriv_weights, run_opts,
                     backstitch_training_scale=0.0, backstitch_training_interval=1,
                     use_multitask_egs=False, objective_opts=""):
=======
                     frame_subsampling_factor, run_opts, train_opts,
                     backstitch_training_scale=0.0, backstitch_training_interval=1):
>>>>>>> 09b01766
    """
    Called from train_one_iteration(), this method trains new models
    with 'num_jobs' jobs, and
    writes files like exp/tdnn_a/24.{1,2,3,..<num_jobs>}.raw

    We cannot easily use a single parallel SGE job to do the main training,
    because the computation of which archive and which --frame option
    to use for each job is a little complex, so we spawn each one separately.
    this is no longer true for RNNs as we use do not use the --frame option
    but we use the same script for consistency with FF-DNN code

    use_multitask_egs : True, if different examples used to train multiple
                        tasks or outputs, e.g.multilingual training.
                        multilingual egs can be generated using get_egs.sh and
                        steps/nnet3/multilingual/allocate_multilingual_examples.py,
                        those are the top-level scripts.
    """

    deriv_time_opts = []
    if min_deriv_time is not None:
        deriv_time_opts.append("--optimization.min-deriv-time={0}".format(
                                    min_deriv_time))
    if max_deriv_time_relative is not None:
        deriv_time_opts.append("--optimization.max-deriv-time-relative={0}".format(
                                    int(max_deriv_time_relative)))

    threads = []
    # the GPU timing info is only printed if we use the --verbose=1 flag; this
    # slows down the computation slightly, so don't accumulate it on every
    # iteration.  Don't do it on iteration 0 either, because we use a smaller
    # than normal minibatch size, and people may get confused thinking it's
    # slower for iteration 0 because of the verbose option.
    verbose_opt = ("--verbose=1" if iter % 20 == 0 and iter > 0 else "")

    for job in range(1, num_jobs+1):
        # k is a zero-based index that we will derive the other indexes from.
        k = num_archives_processed + job - 1
        # work out the 1-based archive index.
        archive_index = (k % num_archives) + 1
        # previous : frame_shift = (k/num_archives) % frame_subsampling_factor
        frame_shift = ((archive_index + k/num_archives)
                       % frame_subsampling_factor)

        multitask_egs_opts = common_train_lib.get_multitask_egs_opts(
            egs_dir,
            egs_prefix="cegs.",
            archive_index=archive_index,
            use_multitask_egs=use_multitask_egs)
        scp_or_ark = "scp" if use_multitask_egs else "ark"
        cache_io_opts = (("--read-cache={dir}/cache.{iter}".format(dir=dir,
                                                                  iter=iter)
                          if iter > 0 else "") +
                         (" --write-cache={0}/cache.{1}".format(dir, iter + 1)
                          if job == 1 else ""))

        thread = common_lib.background_command(
            """{command} {train_queue_opt} {dir}/log/train.{iter}.{job}.log \
                    nnet3-chain-train {parallel_train_opts} {verbose_opt} \
                    --apply-deriv-weights={app_deriv_wts} {objective_opts} \
                    --l2-regularize={l2} --leaky-hmm-coefficient={leaky} \
                    {cache_io_opts}  --xent-regularize={xent_reg} \
                    {deriv_time_opts} \
                    --print-interval=10 --momentum={momentum} \
                    --max-param-change={max_param_change} \
                    --backstitch-training-scale={backstitch_training_scale} \
                    --backstitch-training-interval={backstitch_training_interval} \
                    --l2-regularize-factor={l2_regularize_factor} {train_opts} \
                    --srand={srand} \
                    "{raw_model}" {dir}/den.fst \
                    "ark,bg:nnet3-chain-copy-egs {multitask_egs_opts} \
                        --truncate-deriv-weights={trunc_deriv} \
                        --frame-shift={fr_shft} \
                        {scp_or_ark}:{egs_dir}/cegs.{archive_index}.{scp_or_ark} ark:- | \
                        nnet3-chain-shuffle-egs --buffer-size={buf_size} \
                        --srand={srand} ark:- ark:- | nnet3-chain-merge-egs \
                        --minibatch-size={num_chunk_per_mb} ark:- ark:- |" \
                    {dir}/{next_iter}.{job}.raw""".format(
                        command=run_opts.command,
                        train_queue_opt=run_opts.train_queue_opt,
                        dir=dir, iter=iter, srand=iter + srand,
                        next_iter=iter + 1, job=job,
                        deriv_time_opts=" ".join(deriv_time_opts),
                        trunc_deriv=truncate_deriv_weights,
                        app_deriv_wts=apply_deriv_weights,
                        fr_shft=frame_shift, l2=l2_regularize,
                        train_opts=train_opts,
                        xent_reg=xent_regularize, leaky=leaky_hmm_coefficient,
                        cache_io_opts=cache_io_opts,
                        parallel_train_opts=run_opts.parallel_train_opts,
                        verbose_opt=verbose_opt,
                        momentum=momentum, max_param_change=max_param_change,
                        backstitch_training_scale=backstitch_training_scale,
                        backstitch_training_interval=backstitch_training_interval,
                        l2_regularize_factor=1.0/num_jobs,
                        raw_model=raw_model_string,
                        egs_dir=egs_dir, archive_index=archive_index,
                        buf_size=shuffle_buffer_size,
                        num_chunk_per_mb=num_chunk_per_minibatch_str,
                        multitask_egs_opts=multitask_egs_opts,
                        scp_or_ark=scp_or_ark,
                        objective_opts=objective_opts),
            require_zero_status=True)

        threads.append(thread)

    for thread in threads:
        thread.join()


def train_one_iteration(dir, iter, srand, egs_dir,
                        num_jobs, num_archives_processed, num_archives,
                        learning_rate, shrinkage_value,
                        num_chunk_per_minibatch_str,
                        apply_deriv_weights, min_deriv_time,
                        max_deriv_time_relative,
                        l2_regularize, xent_regularize,
                        leaky_hmm_coefficient,
                        momentum, max_param_change, shuffle_buffer_size,
<<<<<<< HEAD
                        frame_subsampling_factor, truncate_deriv_weights,
                        run_opts, dropout_edit_string="",
                        backstitch_training_scale=0.0, backstitch_training_interval=1,
                        use_multitask_egs=False,
                        objective_opts=""):
=======
                        frame_subsampling_factor,
                        run_opts, dropout_edit_string="", train_opts="",
                        backstitch_training_scale=0.0, backstitch_training_interval=1):
>>>>>>> 09b01766
    """ Called from steps/nnet3/chain/train.py for one iteration for
    neural network training with LF-MMI objective

    """

    # Set off jobs doing some diagnostics, in the background.
    # Use the egs dir from the previous iteration for the diagnostics
    # check if different iterations use the same random seed
    if os.path.exists('{0}/srand'.format(dir)):
        try:
            saved_srand = int(open('{0}/srand'.format(dir)).readline().strip())
        except (IOError, ValueError):
            logger.error("Exception while reading the random seed "
                         "for training")
            raise
        if srand != saved_srand:
            logger.warning("The random seed provided to this iteration "
                           "(srand={0}) is different from the one saved last "
                           "time (srand={1}). Using srand={0}.".format(
                               srand, saved_srand))
    else:
        with open('{0}/srand'.format(dir), 'w') as f:
            f.write(str(srand))

    # Sets off some background jobs to compute train and
    # validation set objectives
    compute_train_cv_probabilities(
        dir=dir, iter=iter, egs_dir=egs_dir,
        l2_regularize=l2_regularize, xent_regularize=xent_regularize,
        leaky_hmm_coefficient=leaky_hmm_coefficient, run_opts=run_opts,
        use_multitask_egs=use_multitask_egs,
        objective_opts=objective_opts)

    if iter > 0:
        # Runs in the background
        compute_progress(dir, iter, run_opts)

    do_average = (iter > 0)

    raw_model_string = ("nnet3-am-copy --raw=true --learning-rate={0} "
                        "--scale={1} {2}/{3}.mdl - |".format(
                            learning_rate, shrinkage_value, dir, iter))

    if do_average:
        cur_num_chunk_per_minibatch_str = num_chunk_per_minibatch_str
        cur_max_param_change = max_param_change
    else:
        # on iteration zero, use a smaller minibatch size (and we will later
        # choose the output of just one of the jobs): the model-averaging isn't
        # always helpful when the model is changing too fast (i.e. it can worsen
        # the objective function), and the smaller minibatch size will help to
        # keep the update stable.
        cur_num_chunk_per_minibatch_str = common_train_lib.halve_minibatch_size_str(
            num_chunk_per_minibatch_str)
        cur_max_param_change = float(max_param_change) / math.sqrt(2)

    raw_model_string = raw_model_string + dropout_edit_string

    shrink_info_str = ''
    if shrinkage_value != 1.0:
        shrink_info_str = ' and shrink value is {0}'.format(shrinkage_value)

    objf_info = "" if objective_opts == "" else (
        "and objective_opts=" + objective_opts)
    logger.info("On iteration {0}, learning rate is {1}"
                "{shrink_info} {objf_info}.".format(
                    iter, learning_rate,
                    shrink_info=shrink_info_str, objf_info=objf_info))

    train_new_models(dir=dir, iter=iter, srand=srand, num_jobs=num_jobs,
                     num_archives_processed=num_archives_processed,
                     num_archives=num_archives,
                     raw_model_string=raw_model_string,
                     egs_dir=egs_dir,
                     apply_deriv_weights=apply_deriv_weights,
                     min_deriv_time=min_deriv_time,
                     max_deriv_time_relative=max_deriv_time_relative,
                     l2_regularize=l2_regularize,
                     xent_regularize=xent_regularize,
                     leaky_hmm_coefficient=leaky_hmm_coefficient,
                     momentum=momentum,
                     max_param_change=cur_max_param_change,
                     shuffle_buffer_size=shuffle_buffer_size,
                     num_chunk_per_minibatch_str=cur_num_chunk_per_minibatch_str,
                     frame_subsampling_factor=frame_subsampling_factor,
<<<<<<< HEAD
                     truncate_deriv_weights=truncate_deriv_weights,
                     run_opts=run_opts,
=======
                     run_opts=run_opts, train_opts=train_opts,
>>>>>>> 09b01766
                     # linearly increase backstitch_training_scale during the
                     # first few iterations (hard-coded as 15)
                     backstitch_training_scale=(backstitch_training_scale *
                         iter / 15 if iter < 15 else backstitch_training_scale),
                     backstitch_training_interval=backstitch_training_interval,
                     use_multitask_egs=use_multitask_egs,
                     objective_opts=objective_opts)

    [models_to_average, best_model] = common_train_lib.get_successful_models(
         num_jobs, '{0}/log/train.{1}.%.log'.format(dir, iter))
    nnets_list = []
    for n in models_to_average:
        nnets_list.append("{0}/{1}.{2}.raw".format(dir, iter + 1, n))

    if do_average:
        # average the output of the different jobs.
        common_train_lib.get_average_nnet_model(
            dir=dir, iter=iter,
            nnets_list=" ".join(nnets_list),
            run_opts=run_opts)

    else:
        # choose the best model from different jobs
        common_train_lib.get_best_nnet_model(
            dir=dir, iter=iter,
            best_model_index=best_model,
            run_opts=run_opts)

    try:
        for i in range(1, num_jobs + 1):
            os.remove("{0}/{1}.{2}.raw".format(dir, iter + 1, i))
    except OSError:
        raise Exception("Error while trying to delete the raw models")

    new_model = "{0}/{1}.mdl".format(dir, iter + 1)

    if not os.path.isfile(new_model):
        raise Exception("Could not find {0}, at the end of "
                        "iteration {1}".format(new_model, iter))
    elif os.stat(new_model).st_size == 0:
        raise Exception("{0} has size 0. Something went wrong in "
                        "iteration {1}".format(new_model, iter))
    if os.path.exists("{0}/cache.{1}".format(dir, iter)):
        os.remove("{0}/cache.{1}".format(dir, iter))


def check_for_required_files(feat_dir, tree_dir, lat_dir=None):
    files = ['{0}/feats.scp'.format(feat_dir), '{0}/ali.1.gz'.format(tree_dir),
             '{0}/final.mdl'.format(tree_dir), '{0}/tree'.format(tree_dir)]
    if lat_dir is not None:
        files += [
             '{0}/lat.1.gz'.format(lat_dir), '{0}/final.mdl'.format(lat_dir),
             '{0}/num_jobs'.format(lat_dir)]
    for file in files:
        if not os.path.isfile(file):
            raise Exception('Expected {0} to exist.'.format(file))


def compute_preconditioning_matrix(dir, egs_dir, num_lda_jobs, run_opts,
                                   max_lda_jobs=None, rand_prune=4.0,
                                   lda_opts=None, use_multitask_egs=False):
    """ Function to estimate and write LDA matrix from cegs

    This function is exactly similar to the version in module
    libs.nnet3.train.frame_level_objf.common except this uses cegs instead of
    egs files.
    """
    if max_lda_jobs is not None:
        if num_lda_jobs > max_lda_jobs:
            num_lda_jobs = max_lda_jobs
    multitask_egs_opts = common_train_lib.get_multitask_egs_opts(
        egs_dir,
        egs_prefix="cegs.",
        archive_index="JOB",
        use_multitask_egs=use_multitask_egs)
    scp_or_ark = "scp" if use_multitask_egs else "ark"
    egs_rspecifier = (
        "ark:nnet3-chain-copy-egs {multitask_egs_opts} "
        "{scp_or_ark}:{egs_dir}/cegs.JOB.{scp_or_ark} ark:- |"
        "".format(egs_dir=egs_dir, scp_or_ark=scp_or_ark,
                  multitask_egs_opts=multitask_egs_opts))

    # Write stats with the same format as stats for LDA.
    common_lib.execute_command(
        """{command} JOB=1:{num_lda_jobs} {dir}/log/get_lda_stats.JOB.log \
                nnet3-chain-acc-lda-stats --rand-prune={rand_prune} \
                {dir}/init.raw "{egs_rspecifier}" \
                {dir}/JOB.lda_stats""".format(
                    command=run_opts.command,
                    num_lda_jobs=num_lda_jobs,
                    dir=dir,
                    egs_rspecifier=egs_rspecifier,
                    rand_prune=rand_prune))

    # the above command would have generated dir/{1..num_lda_jobs}.lda_stats
    lda_stat_files = list(map(lambda x: '{0}/{1}.lda_stats'.format(dir, x),
                              range(1, num_lda_jobs + 1)))

    common_lib.execute_command(
        """{command} {dir}/log/sum_transform_stats.log \
                sum-lda-accs {dir}/lda_stats {lda_stat_files}""".format(
                    command=run_opts.command,
                    dir=dir, lda_stat_files=" ".join(lda_stat_files)))

    for file in lda_stat_files:
        try:
            os.remove(file)
        except OSError:
            raise Exception("There was error while trying to remove "
                            "lda stat files.")
    # this computes a fixed affine transform computed in the way we described
    # in Appendix C.6 of http://arxiv.org/pdf/1410.7455v6.pdf; it's a scaled
    # variant of an LDA transform but without dimensionality reduction.

    common_lib.execute_command(
        """{command} {dir}/log/get_transform.log \
                nnet-get-feature-transform {lda_opts} {dir}/lda.mat \
                {dir}/lda_stats""".format(
                    command=run_opts.command, dir=dir,
                    lda_opts=lda_opts if lda_opts is not None else ""))

    common_lib.force_symlink("../lda.mat", "{0}/configs/lda.mat".format(dir))


def prepare_initial_acoustic_model(dir, run_opts, srand=-1, input_model=None):
    """ This function adds the first layer; It will also prepare the acoustic
        model with the transition model.
        If 'input_model' is specified, no initial network preparation(adding
        the first layer) is done and this model is used as initial 'raw' model
        instead of '0.raw' model to prepare '0.mdl' as acoustic model by adding the
        transition model.
    """
    if input_model is None:
        common_train_lib.prepare_initial_network(dir, run_opts,
                                                 srand=srand)

    # The model-format for a 'chain' acoustic model is just the transition
    # model and then the raw nnet, so we can use 'cat' to create this, as
    # long as they have the same mode (binary or not binary).
    # We ensure that they have the same mode (even if someone changed the
    # script to make one or both of them text mode) by copying them both
    # before concatenating them.
    common_lib.execute_command(
        """{command} {dir}/log/init_mdl.log \
                nnet3-am-init {dir}/0.trans_mdl {raw_mdl} \
                {dir}/0.mdl""".format(command=run_opts.command, dir=dir,
                                      raw_mdl=(input_model if input_model is not None
                                      else '{0}/0.raw'.format(dir))))


def compute_train_cv_probabilities(dir, iter, egs_dir, l2_regularize,
                                   xent_regularize, leaky_hmm_coefficient,
                                   run_opts,
                                   use_multitask_egs=False,
                                   objective_opts=""):
    model = '{0}/{1}.mdl'.format(dir, iter)
    scp_or_ark = "scp" if use_multitask_egs else "ark"
    egs_suffix = ".scp" if use_multitask_egs else ".cegs"

    multitask_egs_opts = common_train_lib.get_multitask_egs_opts(
                             egs_dir,
                             egs_prefix="valid_diagnostic.",
                             use_multitask_egs=use_multitask_egs)

    import re
    objective_opts = re.sub(r"--mmi-factor=0.0 ", "--mmi-factor=1e-10 ",
                            objective_opts)

    common_lib.background_command(
        """{command} {dir}/log/compute_prob_valid.{iter}.log \
                nnet3-chain-compute-prob --l2-regularize={l2} {objective_opts} \
                --leaky-hmm-coefficient={leaky} --xent-regularize={xent_reg} \
                "nnet3-am-copy --raw=true {model} - |" {dir}/den.fst \
                "ark,bg:nnet3-chain-copy-egs {multitask_egs_opts} {scp_or_ark}:{egs_dir}/valid_diagnostic{egs_suffix} \
                    ark:- | nnet3-chain-merge-egs --minibatch-size=1:64 ark:- ark:- |" \
        """.format(command=run_opts.command, dir=dir, iter=iter, model=model,
                   l2=l2_regularize, leaky=leaky_hmm_coefficient,
                   xent_reg=xent_regularize,
                   egs_dir=egs_dir,
                   multitask_egs_opts=multitask_egs_opts,
                   scp_or_ark=scp_or_ark, egs_suffix=egs_suffix,
                   objective_opts=objective_opts))

    multitask_egs_opts = common_train_lib.get_multitask_egs_opts(
                             egs_dir,
                             egs_prefix="train_diagnostic.",
                             use_multitask_egs=use_multitask_egs)

    common_lib.background_command(
        """{command} {dir}/log/compute_prob_train.{iter}.log \
                nnet3-chain-compute-prob --l2-regularize={l2} {objective_opts} \
                --leaky-hmm-coefficient={leaky} --xent-regularize={xent_reg} \
                "nnet3-am-copy --raw=true {model} - |" {dir}/den.fst \
                "ark,bg:nnet3-chain-copy-egs {multitask_egs_opts} {scp_or_ark}:{egs_dir}/train_diagnostic{egs_suffix} \
                    ark:- | nnet3-chain-merge-egs --minibatch-size=1:64 ark:- ark:- |" \
        """.format(command=run_opts.command, dir=dir, iter=iter, model=model,
                   l2=l2_regularize, leaky=leaky_hmm_coefficient,
                   xent_reg=xent_regularize,
                   egs_dir=egs_dir,
                   multitask_egs_opts=multitask_egs_opts,
                   scp_or_ark=scp_or_ark, egs_suffix=egs_suffix,
                   objective_opts=objective_opts))


def compute_progress(dir, iter, run_opts):

    prev_model = '{0}/{1}.mdl'.format(dir, iter - 1)
    model = '{0}/{1}.mdl'.format(dir, iter)

    common_lib.background_command(
        """{command} {dir}/log/progress.{iter}.log \
                nnet3-am-info {model} '&&' \
                nnet3-show-progress --use-gpu=no {prev_model} {model}
        """.format(command=run_opts.command,
                   dir=dir,
                   iter=iter,
                   model=model,
                   prev_model=prev_model))
    if iter % 10 == 0 and iter > 0:
        # Every 10 iters, print some more detailed information.
        # full_progress.X.log contains some diagnostics of the difference in
        # parameters, printed in the same format as from nnet3-info.
        common_lib.background_command(
            """{command} {dir}/log/full_progress.{iter}.log \
            nnet3-show-progress --use-gpu=no --verbose=2 {prev_model} {model}
        """.format(command=run_opts.command,
                   dir=dir,
                   iter=iter,
                   model=model,
                   prev_model=prev_model))
        # full_info.X.log is just the nnet3-info of the model, with the --verbose=2
        # option which includes stats on the singular values of the parameter matrices.
        common_lib.background_command(
            """{command} {dir}/log/full_info.{iter}.log \
            nnet3-info --verbose=2 {model}
        """.format(command=run_opts.command,
                   dir=dir,
                   iter=iter,
                   model=model))



def combine_models(dir, num_iters, models_to_combine, num_chunk_per_minibatch_str,
                   egs_dir, leaky_hmm_coefficient, l2_regularize,
                   xent_regularize, run_opts,
                   max_objective_evaluations=30,
                   use_multitask_egs=False,
                   objective_opts=""):
    """ Function to do model combination

    In the nnet3 setup, the logic
    for doing averaging of subsets of the models in the case where
    there are too many models to reliably esetimate interpolation
    factors (max_models_combine) is moved into the nnet3-combine.
    """
    raw_model_strings = []
    logger.info("Combining {0} models.".format(models_to_combine))

    models_to_combine.add(num_iters)

    for iter in sorted(models_to_combine):
        model_file = '{0}/{1}.mdl'.format(dir, iter)
        if os.path.exists(model_file):
            # we used to copy them with nnet3-am-copy --raw=true, but now
            # the raw-model-reading code discards the other stuff itself.
            raw_model_strings.append(model_file)
        else:
            print("{0}: warning: model file {1} does not exist "
                  "(final combination)".format(sys.argv[0], model_file))

    scp_or_ark = "scp" if use_multitask_egs else "ark"
    egs_suffix = ".scp" if use_multitask_egs else ".cegs"

    multitask_egs_opts = common_train_lib.get_multitask_egs_opts(
                             egs_dir,
                             egs_prefix="combine.",
                             use_multitask_egs=use_multitask_egs)

    # We reverse the order of the raw model strings so that the freshest one
    # goes first.  This is important for systems that include batch
    # normalization-- it means that the freshest batch-norm stats are used.
    # Since the batch-norm stats are not technically parameters, they are not
    # combined in the combination code, they are just obtained from the first
    # model.
    raw_model_strings = list(reversed(raw_model_strings))

    common_lib.execute_command(
        """{command} {combine_queue_opt} {dir}/log/combine.log \
                nnet3-chain-combine {objective_opts} \
                --max-objective-evaluations={max_objective_evaluations} \
                --l2-regularize={l2} --leaky-hmm-coefficient={leaky} \
                --verbose=3 {dir}/den.fst {raw_models} \
                "ark,bg:nnet3-chain-copy-egs {multitask_egs_opts} {scp_or_ark}:{egs_dir}/combine{egs_suffix} ark:- | \
                    nnet3-chain-merge-egs --minibatch-size={num_chunk_per_mb} \
                    ark:- ark:- |" - \| \
                nnet3-am-copy --set-raw-nnet=- {dir}/{num_iters}.mdl \
                {dir}/final.mdl""".format(
                    command=run_opts.command,
                    combine_queue_opt=run_opts.combine_queue_opt,
                    max_objective_evaluations=max_objective_evaluations,
                    l2=l2_regularize, leaky=leaky_hmm_coefficient,
                    dir=dir, raw_models=" ".join(raw_model_strings),
                    num_chunk_per_mb=num_chunk_per_minibatch_str,
                    num_iters=num_iters,
                    egs_dir=egs_dir,
                    multitask_egs_opts=multitask_egs_opts,
                    scp_or_ark=scp_or_ark, egs_suffix=egs_suffix,
                    objective_opts=objective_opts))

    # Compute the probability of the final, combined model with
    # the same subset we used for the previous compute_probs, as the
    # different subsets will lead to different probs.
    compute_train_cv_probabilities(
        dir=dir, iter='final', egs_dir=egs_dir,
        l2_regularize=l2_regularize, xent_regularize=xent_regularize,
        leaky_hmm_coefficient=leaky_hmm_coefficient,
        run_opts=run_opts,
        use_multitask_egs=use_multitask_egs,
        objective_opts=objective_opts)<|MERGE_RESOLUTION|>--- conflicted
+++ resolved
@@ -130,14 +130,9 @@
                      l2_regularize, xent_regularize, leaky_hmm_coefficient,
                      momentum, max_param_change,
                      shuffle_buffer_size, num_chunk_per_minibatch_str,
-<<<<<<< HEAD
-                     frame_subsampling_factor, truncate_deriv_weights, run_opts,
+                     frame_subsampling_factor, truncate_deriv_weights, run_opts, train_opts,
                      backstitch_training_scale=0.0, backstitch_training_interval=1,
                      use_multitask_egs=False, objective_opts=""):
-=======
-                     frame_subsampling_factor, run_opts, train_opts,
-                     backstitch_training_scale=0.0, backstitch_training_interval=1):
->>>>>>> 09b01766
     """
     Called from train_one_iteration(), this method trains new models
     with 'num_jobs' jobs, and
@@ -256,17 +251,11 @@
                         l2_regularize, xent_regularize,
                         leaky_hmm_coefficient,
                         momentum, max_param_change, shuffle_buffer_size,
-<<<<<<< HEAD
                         frame_subsampling_factor, truncate_deriv_weights,
-                        run_opts, dropout_edit_string="",
+                        run_opts, dropout_edit_string="", train_opts="",
                         backstitch_training_scale=0.0, backstitch_training_interval=1,
                         use_multitask_egs=False,
                         objective_opts=""):
-=======
-                        frame_subsampling_factor,
-                        run_opts, dropout_edit_string="", train_opts="",
-                        backstitch_training_scale=0.0, backstitch_training_interval=1):
->>>>>>> 09b01766
     """ Called from steps/nnet3/chain/train.py for one iteration for
     neural network training with LF-MMI objective
 
@@ -352,12 +341,8 @@
                      shuffle_buffer_size=shuffle_buffer_size,
                      num_chunk_per_minibatch_str=cur_num_chunk_per_minibatch_str,
                      frame_subsampling_factor=frame_subsampling_factor,
-<<<<<<< HEAD
                      truncate_deriv_weights=truncate_deriv_weights,
-                     run_opts=run_opts,
-=======
                      run_opts=run_opts, train_opts=train_opts,
->>>>>>> 09b01766
                      # linearly increase backstitch_training_scale during the
                      # first few iterations (hard-coded as 15)
                      backstitch_training_scale=(backstitch_training_scale *
