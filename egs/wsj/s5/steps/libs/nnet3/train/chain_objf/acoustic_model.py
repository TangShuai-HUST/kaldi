--- conflicted
+++ resolved
@@ -95,12 +95,8 @@
                 --frames-per-eg {frames_per_eg_str} \
                 --srand {srand} \
                 {data} {dir} {lat_dir} {egs_dir}""".format(
-<<<<<<< HEAD
                     get_egs_script=get_egs_script,
-                    command=run_opts.command,
-=======
                     command=run_opts.egs_command,
->>>>>>> 7cf434ce
                     cmvn_opts=cmvn_opts if cmvn_opts is not None else '',
                     transform_dir=(transform_dir
                                    if transform_dir is not None
@@ -568,13 +564,9 @@
 def combine_models(dir, num_iters, models_to_combine, num_chunk_per_minibatch_str,
                    egs_dir, leaky_hmm_coefficient, l2_regularize,
                    xent_regularize, run_opts,
-<<<<<<< HEAD
-                   sum_to_one_penalty=0.0,
+                   max_objective_evaluations=30,
                    use_multitask_egs=False,
                    objective_opts=""):
-=======
-                   max_objective_evaluations=30):
->>>>>>> 7cf434ce
     """ Function to do model combination
 
     In the nnet3 setup, the logic
@@ -615,12 +607,8 @@
 
     common_lib.execute_command(
         """{command} {combine_queue_opt} {dir}/log/combine.log \
-<<<<<<< HEAD
-                nnet3-chain-combine --num-iters={opt_iters} {objective_opts} \
-=======
-                nnet3-chain-combine \
+                nnet3-chain-combine {objective_opts} \
                 --max-objective-evaluations={max_objective_evaluations} \
->>>>>>> 7cf434ce
                 --l2-regularize={l2} --leaky-hmm-coefficient={leaky} \
                 --verbose=3 {dir}/den.fst {raw_models} \
                 "ark,bg:nnet3-chain-copy-egs {multitask_egs_opts} {scp_or_ark}:{egs_dir}/combine{egs_suffix} ark:- | \
