

# Copyright 2016 Vijayaditya Peddinti.
#           2016 Vimal Manohar
#           2017 Johns Hopkins University (author: Daniel Povey)
# Apache 2.0

""" This module contains several utility functions and classes that are
commonly used in many kaldi python scripts.
"""

from __future__ import print_function
import argparse
import logging
import math
import os
import re
import subprocess
import sys
import threading

logger = logging.getLogger(__name__)
logger.addHandler(logging.NullHandler())


def send_mail(message, subject, email_id):
    try:
        subprocess.Popen(
            'echo "{message}" | mail -s "{subject}" {email}'.format(
                message=message,
                subject=subject,
                email=email_id), shell=True)
    except Exception as e:
        logger.info("Unable to send mail due to error:\n {error}".format(
                        error=str(e)))
        pass


def str_to_bool(value):
    if value == "true":
        return True
    elif value == "false":
        return False
    else:
        raise ValueError


class StrToBoolAction(argparse.Action):
    """ A custom action to convert bools from shell format i.e., true/false
        to python format i.e., True/False """

    def __call__(self, parser, namespace, values, option_string=None):
        try:
            setattr(namespace, self.dest, str_to_bool(values))
        except ValueError:
            raise Exception(
                "Unknown value {0} for --{1}".format(values, self.dest))


class NullstrToNoneAction(argparse.Action):
    """ A custom action to convert empty strings passed by shell to None in
    python. This is necessary as shell scripts print null strings when a
    variable is not specified. We could use the more apt None in python. """

    def __call__(self, parser, namespace, values, option_string=None):
        if values.strip() == "":
            setattr(namespace, self.dest, None)
        else:
            setattr(namespace, self.dest, values)


class smart_open(object):
    """
    This class is designed to be used with the "with" construct in python
    to open files. It is similar to the python open() function, but
    treats the input "-" specially to return either sys.stdout or sys.stdin
    depending on whether the mode is "w" or "r".

    e.g.: with smart_open(filename, 'w') as fh:
            print ("foo", file=fh)
    """
    def __init__(self, filename, mode="r"):
        self.filename = filename
        self.mode = mode
        assert self.mode == "w" or self.mode == "r"

    def __enter__(self):
        if self.filename == "-" and self.mode == "w":
            self.file_handle = sys.stdout
        elif self.filename == "-" and self.mode == "r":
            self.file_handle = sys.stdin
        else:
            self.file_handle = open(self.filename, self.mode)
        return self.file_handle

    def __exit__(self, *args):
        if self.filename != "-":
            self.file_handle.close()


def check_if_cuda_compiled():
    p = subprocess.Popen("cuda-compiled")
    p.communicate()
    if p.returncode == 1:
        return False
    else:
        return True


def execute_command(command):
    """ Runs a kaldi job in the foreground and waits for it to complete; raises an
        exception if its return status is nonzero.  The command is executed in
        'shell' mode so 'command' can involve things like pipes.  Often,
        'command' will start with 'run.pl' or 'queue.pl'.  The stdout and stderr
        are merged with the calling process's stdout and stderr so they will
        appear on the screen.

        See also: get_command_stdout, background_command
    """
    p = subprocess.Popen(command, shell=True)
    p.communicate()
    if p.returncode is not 0:
        raise Exception("Command exited with status {0}: {1}".format(
                p.returncode, command))


def get_command_stdout(command, require_zero_status = True):
    """ Executes a command and returns its stdout output as a string.  The
        command is executed with shell=True, so it may contain pipes and
        other shell constructs.

        If require_zero_stats is True, this function will raise an exception if
        the command has nonzero exit status.  If False, it just prints a warning
        if the exit status is nonzero.

        See also: execute_command, background_command
    """
    p = subprocess.Popen(command, shell=True,
                         stdout=subprocess.PIPE)

    stdout = p.communicate()[0]
    if p.returncode is not 0:
        output = "Command exited with status {0}: {1}".format(
            p.returncode, command)
        if require_zero_status:
            raise Exception(output)
        else:
            logger.warning(output)
    return stdout if type(stdout) is str else stdout.decode()




def wait_for_background_commands():
    """ This waits for all threads to exit.  You will often want to
        run this at the end of programs that have launched background
        threads, so that the program will wait for its child processes
        to terminate before it dies."""
    for t in threading.enumerate():
        if not t == threading.current_thread():
            t.join()

def background_command(command, require_zero_status = False):
    """Executes a command in a separate thread, like running with '&' in the shell.
       If you want the program to die if the command eventually returns with
       nonzero status, then set require_zero_status to True.  'command' will be
       executed in 'shell' mode, so it's OK for it to contain pipes and other
       shell constructs.

       This function returns the Thread object created, just in case you want
       to wait for that specific command to finish.  For example, you could do:
             thread = background_command('foo | bar')
             # do something else while waiting for it to finish
             thread.join()

       See also:
         - wait_for_background_commands(), which can be used
           at the end of the program to wait for all these commands to terminate.
         - execute_command() and get_command_stdout(), which allow you to
           execute commands in the foreground.

    """

    p = subprocess.Popen(command, shell=True)
    thread = threading.Thread(target=background_command_waiter,
                              args=(command, p, require_zero_status))
    thread.daemon=True  # make sure it exits if main thread is terminated
                        # abnormally.
    thread.start()
    return thread


def background_command_waiter(command, popen_object, require_zero_status):
    """ This is the function that is called from background_command, in
        a separate thread."""

    popen_object.communicate()
    if popen_object.returncode is not 0:
        str = "Command exited with status {0}: {1}".format(
            popen_object.returncode, command)
        if require_zero_status:
            logger.error(str)
            # thread.interrupt_main() sends a KeyboardInterrupt to the main
            # thread, which will generally terminate the program.
            import thread
            thread.interrupt_main()
        else:
            logger.warning(str)


def get_number_of_leaves_from_tree(alidir):
    stdout = get_command_stdout(
        "tree-info {0}/tree 2>/dev/null | grep num-pdfs".format(alidir))
    parts = stdout.split()
    assert(parts[0] == "num-pdfs")
    num_leaves = int(parts[1])
    if num_leaves == 0:
        raise Exception("Number of leaves is 0")
    return num_leaves


def get_number_of_leaves_from_model(dir):
    stdout = get_command_stdout(
        "am-info {0}/final.mdl 2>/dev/null | grep -w pdfs".format(dir))
    parts = stdout.split()
    # number of pdfs 7115
    assert(' '.join(parts[0:3]) == "number of pdfs")
    num_leaves = int(parts[3])
    if num_leaves == 0:
        raise Exception("Number of leaves is 0")
    return num_leaves


def get_number_of_jobs(alidir):
    try:
        num_jobs = int(open('{0}/num_jobs'.format(alidir)).readline().strip())
    except IOError, ValueError:
        logger.error("Exception while reading the "
                     "number of alignment jobs: ", exc_info=True)
        raise SystemExit(1)
    return num_jobs


def get_ivector_dim(ivector_dir=None):
    if ivector_dir is None:
        return 0
    stdout_val = get_command_stdout(
        "feat-to-dim --print-args=false "
        "scp:{dir}/ivector_online.scp -".format(dir=ivector_dir))
    ivector_dim = int(stdout_val)
    return ivector_dim

def get_ivector_extractor_id(ivector_dir=None):
    if ivector_dir is None:
        return None
    stdout_val = get_command_stdout(
        "steps/nnet2/get_ivector_id.sh {dir}".format(dir=ivector_dir))

    if (stdout_val.strip() == "") or (stdout_val is None):
        return None

    return stdout_val.strip()

def get_feat_dim(feat_dir):
    if feat_dir is None:
        return 0
    stdout_val = get_command_stdout(
        "feat-to-dim --print-args=false "
        "scp:{data}/feats.scp -".format(data=feat_dir))
    feat_dim = int(stdout_val)
    return feat_dim


def get_feat_dim_from_scp(feat_scp):
    stdout_val = get_command_stdout(
        "feat-to-dim --print-args=false "
        "scp:{feat_scp} -".format(feat_scp=feat_scp))
    feat_dim = int(stdout_val)
    return feat_dim


def read_kaldi_matrix(matrix_file):
    """This function reads a kaldi matrix stored in text format from
    'matrix_file' and stores it as a list of rows, where each row is a list.
    """
    try:
        lines = map(lambda x: x.split(), open(matrix_file).readlines())
        first_field = lines[0][0]
        last_field = lines[-1][-1]
        lines[0] = lines[0][1:]
        lines[-1] = lines[-1][:-1]
        if not (first_field == "[" and last_field == "]"):
            raise Exception(
                "Kaldi matrix file has incorrect format, "
                "only text format matrix files can be read by this script")
        for i in range(len(lines)):
            lines[i] = map(lambda x: int(float(x)), lines[i])
        return lines
    except IOError:
        raise Exception("Error while reading the kaldi matrix file "
                        "{0}".format(matrix_file))


def write_kaldi_matrix(output_file, matrix):
    """This function writes the matrix stored as a list of lists
    into 'output_file' in kaldi matrix text format.
    """
    with open(output_file, 'w') as f:
        f.write("[ ")
        num_rows = len(matrix)
        if num_rows == 0:
            raise Exception("Matrix is empty")
        num_cols = len(matrix[0])

        for row_index in range(len(matrix)):
            if num_cols != len(matrix[row_index]):
                raise Exception("All the rows of a matrix are expected to "
                                "have the same length")
            f.write(" ".join(map(lambda x: str(x), matrix[row_index])))
            if row_index != num_rows - 1:
                f.write("\n")
        f.write(" ]")


def write_matrix_ascii(file_or_fd, mat, key=None):
<<<<<<< HEAD
=======
    """This function writes the matrix 'mat' stored as a list of lists
    in kaldi matrix text format.
    The destination can be a file or an opened file descriptor.
    If key is provided, then matrix is written to an archive with the 'key'
    as the index field.
    """
>>>>>>> 87b55e10
    try:
        fd = open(file_or_fd, 'w')
    except TypeError:
        # 'file_or_fd' is opened file descriptor,
        fd = file_or_fd

    try:
        if key is not None:
            print ("{0} [".format(key),
                   file=fd)  # ark-files have keys (utterance-id)
        else:
            print (" [", file=fd)

        num_cols = 0
        for i, row in enumerate(mat):
            line = ' '.join(["{0:f}".format(x) for x in row])
            if i == 0:
                num_cols = len(row)
            elif len(row) != num_cols:
                raise Exception("All the rows of a matrix are expected to "
                                "have the same length")

            if i == len(mat) - 1:
                line += " ]"
            print (line, file=fd)
    finally:
        if fd is not file_or_fd : fd.close()


<<<<<<< HEAD
def write_vector_ascii(file_or_fd, vec, key=None):
    try:
        fd = open(file_or_fd, 'w')
    except TypeError:
        # 'file_or_fd' is opened file descriptor,
        fd = file_or_fd

    try:
        if key is not None:
            print ("{0} [".format(key),
                   file=fd, end=' ')  # ark-files have keys (utterance-id)
        else:
            print (" [", file=fd, end=' ')

        line = ' '.join(["{0:f}".format(x) for x in vec])
        line += " ]"
        print (line, file=fd)
    finally:
        if fd is not file_or_fd : fd.close()


def read_matrix_ascii(file_or_fd):
=======
def read_matrix_ascii(file_or_fd):
    """This function reads a matrix in kaldi matrix text format
    and stores it as a list of lists.
    The input can be a file or an opened file descriptor.
    """
>>>>>>> 87b55e10
    try:
        fd = open(file_or_fd, 'r')
        fname = file_or_fd
    except TypeError:
        # 'file_or_fd' is opened file descriptor,
        fd = file_or_fd
        fname = file_or_fd.name

    first = fd.read(2)
    if first != ' [':
        logger.error(
            "Kaldi matrix file %s has incorrect format, "
            "only text format matrix files can be read by this script",
            fname)
        raise RuntimeError

    rows = []
    while True:
        line = fd.readline()
        if len(line) == 0:
            logger.error("Kaldi matrix file %s has incorrect format; "
                         "got EOF before end of matrix", fname)
        if len(line.strip()) == 0 : continue # skip empty line
        arr = line.strip().split()
        if arr[-1] != ']':
            rows.append([float(x) for x in arr])  # not last line
        else:
            rows.append([float(x) for x in arr[:-1]])  # lastline
            return rows
    if fd is not file_or_fd:
        fd.close()


def read_key(fd):
  """ [str] = read_key(fd)
   Read the utterance-key from the opened ark/stream descriptor 'fd'.
  """
  str_ = ''
  while True:
    char = fd.read(1)
    if char == '':
        break
    if char == ' ':
        break
    str_ += char
  str_ = str_.strip()
  if str_ == '':
      return None   # end of file,
<<<<<<< HEAD
  assert (re.match('^[\.a-zA-Z0-9_-]+$', str_) is not None) # check format,
=======
>>>>>>> 87b55e10
  return str_


def read_mat_ark(file_or_fd):
<<<<<<< HEAD
=======
    """This function reads a kaldi matrix archive in text format
    and yields a dictionary output indexed by the key (utterance-id).
    The input can be a file or an opened file descriptor.

    Example usage:
    mat_dict = { key: mat for key, mat in read_mat_ark(file) }
    """
>>>>>>> 87b55e10
    try:
        fd = open(file_or_fd, 'r')
        fname = file_or_fd
    except TypeError:
        # 'file_or_fd' is opened file descriptor,
        fd = file_or_fd
        fname = file_or_fd.name

    try:
        key = read_key(fd)
        while key:
          mat = read_matrix_ascii(fd)
          yield key, mat
          key = read_key(fd)
    finally:
        if fd is not file_or_fd:
            fd.close()


def force_symlink(file1, file2):
    import errno
    try:
        os.symlink(file1, file2)
    except OSError as e:
        if e.errno == errno.EEXIST:
            os.remove(file2)
            os.symlink(file1, file2)


def compute_lifter_coeffs(lifter, dim):
    coeffs = [0] * dim
    for i in range(0, dim):
        coeffs[i] = 1.0 + 0.5 * lifter * math.sin(math.pi * i / float(lifter))

    return coeffs


def compute_idct_matrix(K, N, cepstral_lifter=0):
    matrix = [[0] * K for i in range(N)]
    # normalizer for X_0
    normalizer = math.sqrt(1.0 / float(N))
    for j in range(0, N):
        matrix[j][0] = normalizer
    # normalizer for other elements
    normalizer = math.sqrt(2.0 / float(N))
    for k in range(1, K):
        for n in range(0, N):
            matrix[n][
                k] = normalizer * math.cos(math.pi / float(N) * (n + 0.5) * k)

    if cepstral_lifter != 0:
        lifter_coeffs = compute_lifter_coeffs(cepstral_lifter, K)
        for k in range(0, K):
            for n in range(0, N):
                matrix[n][k] = matrix[n][k] / lifter_coeffs[k]

    return matrix


def write_idct_matrix(feat_dim, cepstral_lifter, file_path):
    # generate the IDCT matrix and write to the file
    idct_matrix = compute_idct_matrix(feat_dim, feat_dim, cepstral_lifter)
    # append a zero column to the matrix, this is the bias of the fixed affine
    # component
    for k in range(0, feat_dim):
        idct_matrix[k].append(0)
    write_kaldi_matrix(file_path, idct_matrix)<|MERGE_RESOLUTION|>--- conflicted
+++ resolved
@@ -323,15 +323,12 @@
 
 
 def write_matrix_ascii(file_or_fd, mat, key=None):
-<<<<<<< HEAD
-=======
     """This function writes the matrix 'mat' stored as a list of lists
     in kaldi matrix text format.
     The destination can be a file or an opened file descriptor.
     If key is provided, then matrix is written to an archive with the 'key'
     as the index field.
     """
->>>>>>> 87b55e10
     try:
         fd = open(file_or_fd, 'w')
     except TypeError:
@@ -361,8 +358,13 @@
         if fd is not file_or_fd : fd.close()
 
 
-<<<<<<< HEAD
 def write_vector_ascii(file_or_fd, vec, key=None):
+    """This function writes the vector 'vec' stored as a list
+    in kaldi vector text format.
+    The destination can be a file or an opened file descriptor.
+    If key is provided, then vector is written to an archive with the 'key'
+    as the index field.
+    """
     try:
         fd = open(file_or_fd, 'w')
     except TypeError:
@@ -384,13 +386,10 @@
 
 
 def read_matrix_ascii(file_or_fd):
-=======
-def read_matrix_ascii(file_or_fd):
     """This function reads a matrix in kaldi matrix text format
     and stores it as a list of lists.
     The input can be a file or an opened file descriptor.
     """
->>>>>>> 87b55e10
     try:
         fd = open(file_or_fd, 'r')
         fname = file_or_fd
@@ -439,16 +438,10 @@
   str_ = str_.strip()
   if str_ == '':
       return None   # end of file,
-<<<<<<< HEAD
-  assert (re.match('^[\.a-zA-Z0-9_-]+$', str_) is not None) # check format,
-=======
->>>>>>> 87b55e10
   return str_
 
 
 def read_mat_ark(file_or_fd):
-<<<<<<< HEAD
-=======
     """This function reads a kaldi matrix archive in text format
     and yields a dictionary output indexed by the key (utterance-id).
     The input can be a file or an opened file descriptor.
@@ -456,7 +449,6 @@
     Example usage:
     mat_dict = { key: mat for key, mat in read_mat_ark(file) }
     """
->>>>>>> 87b55e10
     try:
         fd = open(file_or_fd, 'r')
         fname = file_or_fd
