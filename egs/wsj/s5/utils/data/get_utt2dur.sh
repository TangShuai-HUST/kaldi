#!/bin/bash

# Copyright 2016  Johns Hopkins University (author: Daniel Povey)
# Apache 2.0

# This script operates on a data directory, such as in data/train/, and adds the
# utt2dur file if it does not already exist.  The file 'utt2dur' maps from
# utterance to the duration of the utterance in seconds.  This script works it
# out from the 'segments' file, or, if not present, from the wav.scp file (it
# first tries interrogating the headers, and if this fails, it reads the wave
# files in entirely.)

frame_shift=0.01
cmd=run.pl
nj=4
permissive=true

. utils/parse_options.sh
. ./path.sh

if [ $# != 1 ]; then
  echo "Usage: $0 [options] <datadir>"
  echo "e.g.:"
  echo " $0 data/train"
  echo " Options:"
  echo " --frame-shift      # frame shift in seconds. Only relevant when we are"
  echo "                    # getting duration from feats.scp (default: 0.01). "
  exit 1
fi

export LC_ALL=C

data=$1

if [ -s $data/utt2dur ] && \
  [ $(wc -l < $data/utt2spk) -eq $(wc -l < $data/utt2dur) ]; then
  echo "$0: $data/utt2dur already exists with the expected length.  We won't recompute it."
  exit 0;
fi

if [ -s $data/segments ]; then
  echo "$0: working out $data/utt2dur from $data/segments"
<<<<<<< HEAD
  awk '{len=$4-$3; print $1, len;}' < $data/segments  > $data/utt2dur
=======
  cat $data/segments | awk '{if ($4 != -1) { len=$4-$3; print $1, len;} else { print $1, "LENGTH_NOT_FOUND"; } }' > $data/utt2dur

  if [ $(grep LENGTH_NOT_FOUND $data/utt2dur | wc -l) -ne 0 ]; then
    utils/data/get_reco2dur.sh --cmd "$cmd" $data

    cat $data/segments | python3 -c "import sys
reco2dur = {}
for line in open('$data/reco2dur').readlines():
  parts = line.strip().split()
  reco2dur[parts[0]] = float(parts[1])

for line in sys.stdin.readlines():
  parts = line.strip().split()
  st = float(parts[2])
  end = float(parts[3])
  if end == -1:
    if parts[1] not in reco2dur:
      print ('Could not find reco {} in $data/reco2dur'.format(parts[1]),
             file=sys.stderr)
      sys.exit(1)
    len = reco2dur[parts[1]] - st
  else:
    len = end - st
  print ('{} {}'.format(parts[0], len))" > $data/utt2dur || exit 1
  fi
>>>>>>> cac2df45
elif [ -f $data/wav.scp ]; then
  echo "$0: segments file does not exist so getting durations from wave files"

  # if the wav.scp contains only lines of the form
  # utt1  /foo/bar/sph2pipe -f wav /baz/foo.sph |
  if cat $data/wav.scp | perl -e '
     while (<>) { s/\|\s*$/ |/;  # make sure final | is preceded by space.
             @A = split; if (!($#A == 5 && $A[1] =~ m/sph2pipe$/ &&
                               $A[2] eq "-f" && $A[3] eq "wav" && $A[5] eq "|")) { exit(1); }
             $utt = $A[0]; $sphere_file = $A[4];

             if (!open(F, "<$sphere_file")) { die "Error opening sphere file $sphere_file"; }
             $sample_rate = -1;  $sample_count = -1;
             for ($n = 0; $n <= 30; $n++) {
                $line = <F>;
                if ($line =~ m/sample_rate -i (\d+)/) { $sample_rate = $1; }
                if ($line =~ m/sample_count -i (\d+)/) { $sample_count = $1; }
                if ($line =~ m/end_head/) { break; }
             }
             close(F);
             if ($sample_rate == -1 || $sample_count == -1) {
               die "could not parse sphere header from $sphere_file";
             }
             $duration = $sample_count * 1.0 / $sample_rate;
             print "$utt $duration\n";
     } ' > $data/utt2dur; then
    echo "$0: successfully obtained utterance lengths from sphere-file headers"
  else
    echo "$0: could not get utterance lengths from sphere-file headers, using wav-to-duration"
    if ! command -v wav-to-duration >/dev/null; then
      echo  "$0: wav-to-duration is not on your path"
      exit 1;
    fi

    read_entire_file=false
<<<<<<< HEAD
    if grep -q 'sox.*speed' $data/wav.scp; then
=======
    if [ $(utils/data/internal/should_read_entire_wavefile.pl $data/wav.scp) == "true" ]; then
>>>>>>> cac2df45
      read_entire_file=true
      echo "$0: reading from the entire wav file to fix the problem caused by sox commands with speed perturbation. It is going to be slow."
      echo "... It is much faster if you call get_utt2dur.sh *before* doing the speed perturbation via e.g. perturb_data_dir_speed.sh or "
      echo "... perturb_data_dir_speed_3way.sh."
    fi

    num_utts=$(wc -l <$data/utt2spk)
    if [ $nj -gt $num_utts ]; then
      nj=$num_utts
    fi

    utils/data/split_data.sh --per-utt $data $nj
    sdata=$data/split${nj}utt

    $cmd JOB=1:$nj $data/log/get_durations.JOB.log \
      wav-to-duration --read-entire-file=$read_entire_file \
      scp,p:$sdata/JOB/wav.scp ark,t:$sdata/JOB/utt2dur || exit 1

    for n in `seq $nj`; do
      cat $sdata/$n/utt2dur
    done > $data/utt2dur
  fi
elif [ -f $data/feats.scp ]; then
  echo "$0: wave file does not exist so getting durations from feats files"
  feat-to-len scp:$data/feats.scp ark,t:- | awk -v frame_shift=$frame_shift '{print $1, $2*frame_shift;}' >$data/utt2dur
else
  echo "$0: Expected $data/wav.scp, $data/segments or $data/feats.scp to exist"
  exit 1
fi

len1=$(wc -l < $data/utt2spk)
len2=$(wc -l < $data/utt2dur)
if [ "$len1" != "$len2" ]; then
  echo "$0: warning: length of utt2dur does not equal that of utt2spk, $len2 != $len1"
  if [ $len1 -gt $[$len2*2] ]; then
    echo "$0: less than half of utterances got a duration: failing."
    exit 1
  fi
fi

echo "$0: computed $data/utt2dur"

exit 0<|MERGE_RESOLUTION|>--- conflicted
+++ resolved
@@ -13,7 +13,6 @@
 frame_shift=0.01
 cmd=run.pl
 nj=4
-permissive=true
 
 . utils/parse_options.sh
 . ./path.sh
@@ -40,9 +39,6 @@
 
 if [ -s $data/segments ]; then
   echo "$0: working out $data/utt2dur from $data/segments"
-<<<<<<< HEAD
-  awk '{len=$4-$3; print $1, len;}' < $data/segments  > $data/utt2dur
-=======
   cat $data/segments | awk '{if ($4 != -1) { len=$4-$3; print $1, len;} else { print $1, "LENGTH_NOT_FOUND"; } }' > $data/utt2dur
 
   if [ $(grep LENGTH_NOT_FOUND $data/utt2dur | wc -l) -ne 0 ]; then
@@ -68,7 +64,6 @@
     len = end - st
   print ('{} {}'.format(parts[0], len))" > $data/utt2dur || exit 1
   fi
->>>>>>> cac2df45
 elif [ -f $data/wav.scp ]; then
   echo "$0: segments file does not exist so getting durations from wave files"
 
@@ -104,11 +99,7 @@
     fi
 
     read_entire_file=false
-<<<<<<< HEAD
-    if grep -q 'sox.*speed' $data/wav.scp; then
-=======
     if [ $(utils/data/internal/should_read_entire_wavefile.pl $data/wav.scp) == "true" ]; then
->>>>>>> cac2df45
       read_entire_file=true
       echo "$0: reading from the entire wav file to fix the problem caused by sox commands with speed perturbation. It is going to be slow."
       echo "... It is much faster if you call get_utt2dur.sh *before* doing the speed perturbation via e.g. perturb_data_dir_speed.sh or "
