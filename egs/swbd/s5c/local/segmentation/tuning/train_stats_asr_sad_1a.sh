#!/bin/bash

# Copyright 2017   Nagendra Kumar Goel
#           2016   Vimal Manohar
# Apache 2.0
# This is a script to train a TDNN for speech activity detection (SAD) 
# using statistics pooling for long-context information.

set -o pipefail
set -u

. ./cmd.sh

# At this script level we don't support not running on GPU, as it would be painfully slow.
# If you want to run without GPU you'd have to call train_tdnn.sh with --gpu false,
# --num-threads 16 and --minibatch-size 128.

stage=0
train_stage=-10
get_egs_stage=-10
egs_opts=   

chunk_width=20

# The context is chosen to be around 1 second long. The context at test time
# is expected to be around the same.
extra_left_context=79
extra_right_context=21

relu_dim=256

# training options
num_epochs=1
initial_effective_lrate=0.0003
final_effective_lrate=0.00003
num_jobs_initial=3
num_jobs_final=8
remove_egs=true
max_param_change=0.2  # Small max-param change for small network

egs_dir=
nj=40
feat_type=raw
config_dir=

dir=
affix=1a2

data_dir=exp/segmentation_1a/train_whole_rvb_hires
targets_dir=exp/segmentation_1a/train_whole_combined_targets_sub3

. ./cmd.sh
if [ -f ./path.sh ]; then . ./path.sh; fi
. ./utils/parse_options.sh

if [ -z "$dir" ]; then
  dir=exp/segmentation_1a/tdnn_stats_asr_sad
fi
dir=$dir${affix:+_$affix}

if ! cuda-compiled; then
  cat <<EOF && exit 1
This script is intended to be used with GPUs but you have not compiled Kaldi with CUDA
If you want to use GPUs (and have them), go to src/, and configure and make on a machine
where "nvcc" is installed.
EOF
fi

mkdir -p $dir

samples_per_iter=`perl -e "print int(400000 / $chunk_width)"`

if [ $stage -le 5 ]; then
  echo "$0: creating neural net configs using the xconfig parser";
  
  mkdir -p $dir/configs
  cat <<EOF > $dir/configs/network.xconfig
  input dim=`feat-to-dim scp:$data_dir/feats.scp -` name=input
  fixed-affine-layer name=lda input=Append(-2,-1,0,1,2) affine-transform-file=$dir/configs/lda.mat 

  relu-renorm-layer name=tdnn1 input=lda dim=$relu_dim add-log-stddev=true
  relu-renorm-layer name=tdnn2 input=Append(-1,0,1,2) dim=$relu_dim add-log-stddev=true
  relu-renorm-layer name=tdnn3 input=Append(-3,0,3,6) dim=$relu_dim add-log-stddev=true
  stats-layer name=tdnn3_stats config=mean+count(-99:3:9:99)
  relu-renorm-layer name=tdnn4 input=Append(tdnn3@-6,tdnn3@0,tdnn3@6,tdnn3@12,tdnn3_stats) add-log-stddev=true dim=$relu_dim
  stats-layer name=tdnn4_stats config=mean+count(-108:6:18:108)
  relu-renorm-layer name=tdnn5 input=Append(tdnn4@-12,tdnn4@0,tdnn4@12,tdnn4@24,tdnn4_stats) dim=$relu_dim

  output-layer name=output include-log-softmax=true dim=3 learning-rate-factor=0.1 input=tdnn5
EOF
  steps/nnet3/xconfig_to_configs.py --xconfig-file $dir/configs/network.xconfig \
    --config-dir $dir/configs/

  cat <<EOF >> $dir/configs/vars
num_targets=3
EOF
fi

if [ $stage -le 6 ]; then
  num_utts=`cat $data_dir/utt2spk | wc -l`
  # Set num_utts_subset for diagnostics to a reasonable value
  # of max(min(0.005 * num_utts, 300), 12)
  num_utts_subset=`perl -e '$n=int($ARGV[0] * 0.005); print ($n > 300 ? 300 : ($n < 12 ? 12 : $n))' $num_utts`

  steps/nnet3/train_raw_rnn.py --stage=$train_stage \
    --feat.cmvn-opts="--norm-means=false --norm-vars=false" \
    --egs.chunk-width=$chunk_width \
    --egs.dir="$egs_dir" --egs.stage=$get_egs_stage \
    --egs.chunk-left-context=$extra_left_context \
    --egs.chunk-right-context=$extra_right_context \
    --egs.chunk-left-context-initial=0 \
    --egs.chunk-right-context-final=0 \
    --trainer.num-epochs=$num_epochs \
    --trainer.samples-per-iter=20000 \
    --trainer.optimization.num-jobs-initial=$num_jobs_initial \
    --trainer.optimization.num-jobs-final=$num_jobs_final \
    --trainer.optimization.initial-effective-lrate=$initial_effective_lrate \
    --trainer.optimization.final-effective-lrate=$final_effective_lrate \
    --trainer.optimization.shrink-value=0.99 \
    --trainer.rnn.num-chunk-per-minibatch=128,64 \
    --trainer.optimization.momentum=0.5 \
    --trainer.deriv-truncate-margin=10 \
    --trainer.max-param-change=$max_param_change \
    --trainer.compute-per-dim-accuracy=true \
    --cmd="$decode_cmd" --nj 40 \
    --cleanup=true \
    --cleanup.remove-egs=$remove_egs \
    --cleanup.preserve-model-interval=10 \
    --use-gpu=true \
    --use-dense-targets=true \
    --feat-dir=$data_dir \
    --targets-scp="$targets_dir/targets.scp" \
    --egs.opts="--frame-subsampling-factor 3 --num-utts-subset $num_utts_subset" \
    --dir=$dir || exit 1
fi

if [ $stage -le 7 ]; then
  # Use a subset to compute prior over the output targets
<<<<<<< HEAD
  $cmd $dir/log/get_priors.log \
=======
  $train_cmd $dir/log/get_priors.log \
>>>>>>> ca5f128f
    matrix-sum-rows "scp:utils/subset_scp.pl --quiet 1000 $targets_dir/targets.scp |" \
    ark:- \| vector-sum --binary=false ark:- $dir/post_output.vec || exit 1

  echo 3 > $dir/frame_subsampling_factor
fi<|MERGE_RESOLUTION|>--- conflicted
+++ resolved
@@ -136,11 +136,7 @@
 
 if [ $stage -le 7 ]; then
   # Use a subset to compute prior over the output targets
-<<<<<<< HEAD
-  $cmd $dir/log/get_priors.log \
-=======
   $train_cmd $dir/log/get_priors.log \
->>>>>>> ca5f128f
     matrix-sum-rows "scp:utils/subset_scp.pl --quiet 1000 $targets_dir/targets.scp |" \
     ark:- \| vector-sum --binary=false ark:- $dir/post_output.vec || exit 1
 
